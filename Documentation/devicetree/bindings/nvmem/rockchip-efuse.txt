--- conflicted
+++ resolved
@@ -6,10 +6,7 @@
   - "rockchip,rk3188-efuse" - for RK3188 SoCs.
   - "rockchip,rk3228-efuse" - for RK3228 SoCs.
   - "rockchip,rk3288-efuse" - for RK3288 SoCs.
-<<<<<<< HEAD
-=======
   - "rockchip,rk3328-efuse" - for RK3328 SoCs.
->>>>>>> 661e50bc
   - "rockchip,rk3368-efuse" - for RK3368 SoCs.
   - "rockchip,rk3399-efuse" - for RK3399 SoCs.
 - reg: Should contain the registers location and exact eFuse size
