# SPDX-License-Identifier: GPL-2.0
%YAML 1.2
---
$id: http://devicetree.org/schemas/usb/snps,dwc3.yaml#
$schema: http://devicetree.org/meta-schemas/core.yaml#

title: Synopsys DesignWare USB3 Controller

maintainers:
  - Felipe Balbi <balbi@kernel.org>

description:
  This is usually a subnode to DWC3 glue to which it is connected, but can also
  be presented as a standalone DT node with an optional vendor-specific
  compatible string.

allOf:
  - $ref: usb-drd.yaml#
  - if:
      properties:
        dr_mode:
          const: peripheral

      required:
        - dr_mode
    then:
      $ref: usb.yaml#
    else:
      $ref: usb-xhci.yaml#

properties:
  compatible:
    contains:
      oneOf:
        - const: snps,dwc3
        - const: synopsys,dwc3
          deprecated: true

  interrupts:
    description:
      It's either a single common DWC3 interrupt (dwc_usb3) or individual
      interrupts for the host, gadget and DRD modes.
    minItems: 1
    maxItems: 3

  interrupt-names:
    minItems: 1
    maxItems: 3
    oneOf:
      - const: dwc_usb3
      - items:
          enum: [host, peripheral, otg]
      - items:
          enum: [dwc_usb3, otg, hiber]

  clocks:
    description:
      In general the core supports three types of clocks. bus_early is a
      SoC Bus Clock (AHB/AXI/Native). ref generates ITP when the UTMI/ULPI
      PHY is suspended. suspend clocks a small part of the USB3 core when
      SS PHY in P3. But particular cases may differ from that having less
      or more clock sources with another names.

  clock-names:
    contains:
      anyOf:
        - enum: [bus_early, ref, suspend]
        - true

  usb-phy:
    minItems: 1
    items:
      - description: USB2/HS PHY
      - description: USB3/SS PHY

  phys:
    minItems: 1
    maxItems: 2

  phy-names:
    minItems: 1
    maxItems: 2
    items:
      enum:
        - usb2-phy
        - usb3-phy

  resets:
    minItems: 1

  snps,usb2-lpm-disable:
    description: Indicate if we don't want to enable USB2 HW LPM for host
      mode.
    type: boolean

  snps,usb3_lpm_capable:
    description: Determines if platform is USB3 LPM capable
    type: boolean

  snps,usb2-gadget-lpm-disable:
    description: Indicate if we don't want to enable USB2 HW LPM for gadget
      mode.
    type: boolean

  snps,dis-start-transfer-quirk:
    description:
      When set, disable isoc START TRANSFER command failure SW work-around
      for DWC_usb31 version 1.70a-ea06 and prior.
    type: boolean

  snps,disable_scramble_quirk:
    description:
      True when SW should disable data scrambling. Only really useful for FPGA
      builds.
    type: boolean

  snps,has-lpm-erratum:
    description: True when DWC3 was configured with LPM Erratum enabled
    type: boolean

  snps,lpm-nyet-threshold:
    description: LPM NYET threshold
    $ref: /schemas/types.yaml#/definitions/uint8

  snps,u2exit_lfps_quirk:
    description: Set if we want to enable u2exit lfps quirk
    type: boolean

  snps,u2ss_inp3_quirk:
    description: Set if we enable P3 OK for U2/SS Inactive quirk
    type: boolean

  snps,req_p1p2p3_quirk:
    description:
      When set, the core will always request for P1/P2/P3 transition sequence.
    type: boolean

  snps,del_p1p2p3_quirk:
    description:
      When set core will delay P1/P2/P3 until a certain amount of 8B10B errors
      occur.
    type: boolean

  snps,del_phy_power_chg_quirk:
    description: When set core will delay PHY power change from P0 to P1/P2/P3.
    type: boolean

  snps,lfps_filter_quirk:
    description: When set core will filter LFPS reception.
    type: boolean

  snps,rx_detect_poll_quirk:
    description:
      when set core will disable a 400us delay to start Polling LFPS after
      RX.Detect.
    type: boolean

  snps,tx_de_emphasis_quirk:
    description: When set core will set Tx de-emphasis value
    type: boolean

  snps,tx_de_emphasis:
    description:
      The value driven to the PHY is controlled by the LTSSM during USB3
      Compliance mode.
    $ref: /schemas/types.yaml#/definitions/uint8
    enum:
      - 0 # -6dB de-emphasis
      - 1 # -3.5dB de-emphasis
      - 2 # No de-emphasis

  snps,dis_u3_susphy_quirk:
    description: When set core will disable USB3 suspend phy
    type: boolean

  snps,dis_u2_susphy_quirk:
    description: When set core will disable USB2 suspend phy
    type: boolean

  snps,dis_enblslpm_quirk:
    description:
      When set clears the enblslpm in GUSB2PHYCFG, disabling the suspend signal
      to the PHY.
    type: boolean

  snps,dis-u1-entry-quirk:
    description: Set if link entering into U1 needs to be disabled
    type: boolean

  snps,dis-u2-entry-quirk:
    description: Set if link entering into U2 needs to be disabled
    type: boolean

  snps,dis_rxdet_inp3_quirk:
    description:
      When set core will disable receiver detection in PHY P3 power state.
    type: boolean

  snps,dis-u2-freeclk-exists-quirk:
    description:
      When set, clear the u2_freeclk_exists in GUSB2PHYCFG, specify that USB2
      PHY doesn't provide a free-running PHY clock.
    type: boolean

  snps,dis-del-phy-power-chg-quirk:
    description:
      When set core will change PHY power from P0 to P1/P2/P3 without delay.
    type: boolean

  snps,dis-tx-ipgap-linecheck-quirk:
    description: When set, disable u2mac linestate check during HS transmit
    type: boolean

  snps,parkmode-disable-ss-quirk:
    description:
      When set, all SuperSpeed bus instances in park mode are disabled.
    type: boolean

  snps,dis_metastability_quirk:
    description:
      When set, disable metastability workaround. CAUTION! Use only if you are
      absolutely sure of it.
    type: boolean

  snps,dis-split-quirk:
    description:
      When set, change the way URBs are handled by the driver. Needed to
      avoid -EPROTO errors with usbhid on some devices (Hikey 970).
    type: boolean

  snps,is-utmi-l1-suspend:
    description:
      True when DWC3 asserts output signal utmi_l1_suspend_n, false when
      asserts utmi_sleep_n.
    type: boolean

  snps,hird-threshold:
    description: HIRD threshold
    $ref: /schemas/types.yaml#/definitions/uint8

  snps,hsphy_interface:
    description:
      High-Speed PHY interface selection between UTMI+ and ULPI when the
      DWC_USB3_HSPHY_INTERFACE has value 3.
    $ref: /schemas/types.yaml#/definitions/uint8
    enum: [utmi, ulpi]

  snps,quirk-frame-length-adjustment:
    description:
      Value for GFLADJ_30MHZ field of GFLADJ register for post-silicon frame
      length adjustment when the fladj_30mhz_sdbnd signal is invalid or
      incorrect.
    $ref: /schemas/types.yaml#/definitions/uint32
    minimum: 0
    maximum: 0x3f

<<<<<<< HEAD
  snps,xhci-reset-on-resume:
    description:
      When set, xhci host will reset the host controller on resume from
      suspend. Some controllers might lose power during suspend, so host
      require re-initialization.
    type: boolean
=======
  snps,ref-clock-period-ns:
    description:
      Value for REFCLKPER field of GUCTL register for reference clock period in
      nanoseconds, when the hardware set default does not match the actual
      clock.
    minimum: 1
    maximum: 0x3ff
>>>>>>> 21e04e47

  snps,rx-thr-num-pkt-prd:
    description:
      Periodic ESS RX packet threshold count (host mode only). Set this and
      snps,rx-max-burst-prd to a valid, non-zero value 1-16 (DWC_usb31
      programming guide section 1.2.4) to enable periodic ESS RX threshold.
    $ref: /schemas/types.yaml#/definitions/uint8
    minimum: 1
    maximum: 16

  snps,rx-max-burst-prd:
    description:
      Max periodic ESS RX burst size (host mode only). Set this and
      snps,rx-thr-num-pkt-prd to a valid, non-zero value 1-16 (DWC_usb31
      programming guide section 1.2.4) to enable periodic ESS RX threshold.
    $ref: /schemas/types.yaml#/definitions/uint8
    minimum: 1
    maximum: 16

  snps,tx-thr-num-pkt-prd:
    description:
      Periodic ESS TX packet threshold count (host mode only). Set this and
      snps,tx-max-burst-prd to a valid, non-zero value 1-16 (DWC_usb31
      programming guide section 1.2.3) to enable periodic ESS TX threshold.
    $ref: /schemas/types.yaml#/definitions/uint8
    minimum: 1
    maximum: 16

  snps,tx-max-burst-prd:
    description:
      Max periodic ESS TX burst size (host mode only). Set this and
      snps,tx-thr-num-pkt-prd to a valid, non-zero value 1-16 (DWC_usb31
      programming guide section 1.2.3) to enable periodic ESS TX threshold.
    $ref: /schemas/types.yaml#/definitions/uint8
    minimum: 1
    maximum: 16

  tx-fifo-resize:
    description: Determines if the TX fifos can be dynamically resized depending
      on the number of IN endpoints used and if bursting is supported.  This
      may help improve bandwidth on platforms with higher system latencies, as
      increased fifo space allows for the controller to prefetch data into its
      internal memory.
    type: boolean

  tx-fifo-max-num:
    description: Specifies the max number of packets the txfifo resizing logic
      can account for when higher endpoint bursting is used. (bMaxBurst > 6) The
      higher the number, the more fifo space the txfifo resizing logic will
      allocate for that endpoint.
    $ref: /schemas/types.yaml#/definitions/uint8
    minimum: 3

  snps,incr-burst-type-adjustment:
    description:
      Value for INCR burst type of GSBUSCFG0 register, undefined length INCR
      burst type enable and INCRx type. A single value means INCRX burst mode
      enabled. If more than one value specified, undefined length INCR burst
      type will be enabled with burst lengths utilized up to the maximum
      of the values passed in this property.
    $ref: /schemas/types.yaml#/definitions/uint32-array
    minItems: 1
    maxItems: 8
    uniqueItems: true
    items:
      enum: [1, 4, 8, 16, 32, 64, 128, 256]

unevaluatedProperties: false

required:
  - compatible
  - reg
  - interrupts

examples:
  - |
    usb@4a030000 {
      compatible = "snps,dwc3";
      reg = <0x4a030000 0xcfff>;
      interrupts = <0 92 4>;
      usb-phy = <&usb2_phy>, <&usb3_phy>;
      snps,incr-burst-type-adjustment = <1>, <4>, <8>, <16>;
    };
  - |
    usb@4a000000 {
      compatible = "snps,dwc3";
      reg = <0x4a000000 0xcfff>;
      interrupts = <0 92 4>;
      clocks = <&clk 1>, <&clk 2>, <&clk 3>;
      clock-names = "bus_early", "ref", "suspend";
      phys = <&usb2_phy>, <&usb3_phy>;
      phy-names = "usb2-phy", "usb3-phy";
      snps,dis_u2_susphy_quirk;
      snps,dis_enblslpm_quirk;
    };
...<|MERGE_RESOLUTION|>--- conflicted
+++ resolved
@@ -254,14 +254,6 @@
     minimum: 0
     maximum: 0x3f
 
-<<<<<<< HEAD
-  snps,xhci-reset-on-resume:
-    description:
-      When set, xhci host will reset the host controller on resume from
-      suspend. Some controllers might lose power during suspend, so host
-      require re-initialization.
-    type: boolean
-=======
   snps,ref-clock-period-ns:
     description:
       Value for REFCLKPER field of GUCTL register for reference clock period in
@@ -269,7 +261,6 @@
       clock.
     minimum: 1
     maximum: 0x3ff
->>>>>>> 21e04e47
 
   snps,rx-thr-num-pkt-prd:
     description:
