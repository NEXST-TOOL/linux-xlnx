--- conflicted
+++ resolved
@@ -41,14 +41,6 @@
  *	even on Cortex-A8 revisions not affected by 430973.
  *	If IBE is not set, the flush BTAC/BTB won't do anything.
  */
-<<<<<<< HEAD
-ENTRY(cpu_v7_btbinv_switch_mm)
-#ifdef CONFIG_MMU
-	mov	r2, #0
-	mcr	p15, 0, r2, c7, c5, 6		@ flush BTAC/BTB
-#endif
-=======
->>>>>>> 84df9525
 ENTRY(cpu_v7_switch_mm)
 #ifdef CONFIG_MMU
 	mmid	r1, r1				@ get mm->context.id
@@ -69,10 +61,6 @@
 #endif
 	bx	lr
 ENDPROC(cpu_v7_switch_mm)
-<<<<<<< HEAD
-ENDPROC(cpu_v7_btbinv_switch_mm)
-=======
->>>>>>> 84df9525
 
 /*
  *	cpu_v7_set_pte_ext(ptep, pte)
