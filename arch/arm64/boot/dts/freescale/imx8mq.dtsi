// SPDX-License-Identifier: (GPL-2.0+ OR MIT)
/*
 * Copyright 2017 NXP
 * Copyright (C) 2017-2018 Pengutronix, Lucas Stach <kernel@pengutronix.de>
 */

#include <dt-bindings/clock/imx8mq-clock.h>
#include <dt-bindings/power/imx8mq-power.h>
#include <dt-bindings/reset/imx8mq-reset.h>
#include <dt-bindings/gpio/gpio.h>
#include "dt-bindings/input/input.h"
#include <dt-bindings/interrupt-controller/arm-gic.h>
#include <dt-bindings/thermal/thermal.h>
#include "imx8mq-pinfunc.h"

/ {
	interrupt-parent = <&gpc>;

	#address-cells = <2>;
	#size-cells = <2>;

	aliases {
		gpio0 = &gpio1;
		gpio1 = &gpio2;
		gpio2 = &gpio3;
		gpio3 = &gpio4;
		gpio4 = &gpio5;
		i2c0 = &i2c1;
		i2c1 = &i2c2;
		i2c2 = &i2c3;
		i2c3 = &i2c4;
		serial0 = &uart1;
		serial1 = &uart2;
		serial2 = &uart3;
		serial3 = &uart4;
		spi0 = &ecspi1;
		spi1 = &ecspi2;
		spi2 = &ecspi3;
	};

	ckil: clock-ckil {
		compatible = "fixed-clock";
		#clock-cells = <0>;
		clock-frequency = <32768>;
		clock-output-names = "ckil";
	};

	osc_25m: clock-osc-25m {
		compatible = "fixed-clock";
		#clock-cells = <0>;
		clock-frequency = <25000000>;
		clock-output-names = "osc_25m";
	};

	osc_27m: clock-osc-27m {
		compatible = "fixed-clock";
		#clock-cells = <0>;
		clock-frequency = <27000000>;
		clock-output-names = "osc_27m";
	};

	clk_ext1: clock-ext1 {
		compatible = "fixed-clock";
		#clock-cells = <0>;
		clock-frequency = <133000000>;
		clock-output-names = "clk_ext1";
	};

	clk_ext2: clock-ext2 {
		compatible = "fixed-clock";
		#clock-cells = <0>;
		clock-frequency = <133000000>;
		clock-output-names = "clk_ext2";
	};

	clk_ext3: clock-ext3 {
		compatible = "fixed-clock";
		#clock-cells = <0>;
		clock-frequency = <133000000>;
		clock-output-names = "clk_ext3";
	};

	clk_ext4: clock-ext4 {
		compatible = "fixed-clock";
		#clock-cells = <0>;
		clock-frequency= <133000000>;
		clock-output-names = "clk_ext4";
	};

	cpus {
		#address-cells = <1>;
		#size-cells = <0>;

		A53_0: cpu@0 {
			device_type = "cpu";
			compatible = "arm,cortex-a53";
			reg = <0x0>;
			clock-latency = <61036>; /* two CLK32 periods */
			clocks = <&clk IMX8MQ_CLK_ARM>;
			enable-method = "psci";
			next-level-cache = <&A53_L2>;
			operating-points-v2 = <&a53_opp_table>;
			#cooling-cells = <2>;
			nvmem-cells = <&cpu_speed_grade>;
			nvmem-cell-names = "speed_grade";
		};

		A53_1: cpu@1 {
			device_type = "cpu";
			compatible = "arm,cortex-a53";
			reg = <0x1>;
			clock-latency = <61036>; /* two CLK32 periods */
			clocks = <&clk IMX8MQ_CLK_ARM>;
			enable-method = "psci";
			next-level-cache = <&A53_L2>;
			operating-points-v2 = <&a53_opp_table>;
			#cooling-cells = <2>;
		};

		A53_2: cpu@2 {
			device_type = "cpu";
			compatible = "arm,cortex-a53";
			reg = <0x2>;
			clock-latency = <61036>; /* two CLK32 periods */
			clocks = <&clk IMX8MQ_CLK_ARM>;
			enable-method = "psci";
			next-level-cache = <&A53_L2>;
			operating-points-v2 = <&a53_opp_table>;
			#cooling-cells = <2>;
		};

		A53_3: cpu@3 {
			device_type = "cpu";
			compatible = "arm,cortex-a53";
			reg = <0x3>;
			clock-latency = <61036>; /* two CLK32 periods */
			clocks = <&clk IMX8MQ_CLK_ARM>;
			enable-method = "psci";
			next-level-cache = <&A53_L2>;
			operating-points-v2 = <&a53_opp_table>;
			#cooling-cells = <2>;
		};

		A53_L2: l2-cache0 {
			compatible = "cache";
		};
	};

	a53_opp_table: opp-table {
		compatible = "operating-points-v2";
		opp-shared;

		opp-800000000 {
			opp-hz = /bits/ 64 <800000000>;
			opp-microvolt = <900000>;
			/* Industrial only */
			opp-supported-hw = <0xf>, <0x4>;
			clock-latency-ns = <150000>;
			opp-suspend;
		};

		opp-1000000000 {
			opp-hz = /bits/ 64 <1000000000>;
			opp-microvolt = <900000>;
			/* Consumer only */
			opp-supported-hw = <0xe>, <0x3>;
			clock-latency-ns = <150000>;
			opp-suspend;
		};

		opp-1300000000 {
			opp-hz = /bits/ 64 <1300000000>;
			opp-microvolt = <1000000>;
			opp-supported-hw = <0xc>, <0x4>;
			clock-latency-ns = <150000>;
			opp-suspend;
		};

		opp-1500000000 {
			opp-hz = /bits/ 64 <1500000000>;
			opp-microvolt = <1000000>;
			opp-supported-hw = <0x8>, <0x3>;
			clock-latency-ns = <150000>;
			opp-suspend;
		};
	};

	pmu {
		compatible = "arm,cortex-a53-pmu";
		interrupts = <GIC_PPI 7 IRQ_TYPE_LEVEL_HIGH>;
		interrupt-parent = <&gic>;
		interrupt-affinity = <&A53_0>, <&A53_1>, <&A53_2>, <&A53_3>;
	};

	psci {
		compatible = "arm,psci-1.0";
		method = "smc";
	};

	thermal-zones {
		cpu_thermal: cpu-thermal {
			polling-delay-passive = <250>;
			polling-delay = <2000>;
			thermal-sensors = <&tmu 0>;

			trips {
				cpu_alert: cpu-alert {
					temperature = <80000>;
					hysteresis = <2000>;
					type = "passive";
				};

				cpu-crit {
					temperature = <90000>;
					hysteresis = <2000>;
					type = "critical";
				};
			};

			cooling-maps {
				map0 {
					trip = <&cpu_alert>;
					cooling-device =
						<&A53_0 THERMAL_NO_LIMIT THERMAL_NO_LIMIT>,
						<&A53_1 THERMAL_NO_LIMIT THERMAL_NO_LIMIT>,
						<&A53_2 THERMAL_NO_LIMIT THERMAL_NO_LIMIT>,
						<&A53_3 THERMAL_NO_LIMIT THERMAL_NO_LIMIT>;
				};
			};
		};

		gpu-thermal {
			polling-delay-passive = <250>;
			polling-delay = <2000>;
			thermal-sensors = <&tmu 1>;

			trips {
				gpu_alert: gpu-alert {
					temperature = <80000>;
					hysteresis = <2000>;
					type = "passive";
				};

				gpu-crit {
					temperature = <90000>;
					hysteresis = <2000>;
					type = "critical";
				};
			};

			cooling-maps {
				map0 {
					trip = <&gpu_alert>;
					cooling-device =
						<&gpu THERMAL_NO_LIMIT THERMAL_NO_LIMIT>;
				};
			};
		};

		vpu-thermal {
			polling-delay-passive = <250>;
			polling-delay = <2000>;
			thermal-sensors = <&tmu 2>;

			trips {
				vpu-crit {
					temperature = <90000>;
					hysteresis = <2000>;
					type = "critical";
				};
			};
		};
	};

	timer {
		compatible = "arm,armv8-timer";
		interrupts = <GIC_PPI 13 IRQ_TYPE_LEVEL_LOW>, /* Physical Secure */
		             <GIC_PPI 14 IRQ_TYPE_LEVEL_LOW>, /* Physical Non-Secure */
		             <GIC_PPI 11 IRQ_TYPE_LEVEL_LOW>, /* Virtual */
		             <GIC_PPI 10 IRQ_TYPE_LEVEL_LOW>; /* Hypervisor */
		interrupt-parent = <&gic>;
		arm,no-tick-in-suspend;
	};

	soc@0 {
		compatible = "simple-bus";
		#address-cells = <1>;
		#size-cells = <1>;
		ranges = <0x0 0x0 0x0 0x3e000000>;
		dma-ranges = <0x40000000 0x0 0x40000000 0xc0000000>;

		bus@30000000 { /* AIPS1 */
			compatible = "fsl,aips-bus", "simple-bus";
<<<<<<< HEAD
			reg = <0x301f0000 0x10000>;
=======
			reg = <0x30000000 0x400000>;
>>>>>>> 358c7c61
			#address-cells = <1>;
			#size-cells = <1>;
			ranges = <0x30000000 0x30000000 0x400000>;

			sai1: sai@30010000 {
				#sound-dai-cells = <0>;
				compatible = "fsl,imx8mq-sai";
				reg = <0x30010000 0x10000>;
				interrupts = <GIC_SPI 95 IRQ_TYPE_LEVEL_HIGH>;
				clocks = <&clk IMX8MQ_CLK_SAI1_IPG>,
				         <&clk IMX8MQ_CLK_SAI1_ROOT>,
				         <&clk IMX8MQ_CLK_DUMMY>, <&clk IMX8MQ_CLK_DUMMY>;
				clock-names = "bus", "mclk1", "mclk2", "mclk3";
				dmas = <&sdma2 8 24 0>, <&sdma1 9 24 0>;
				dma-names = "rx", "tx";
				status = "disabled";
			};

			sai6: sai@30030000 {
				#sound-dai-cells = <0>;
				compatible = "fsl,imx8mq-sai";
				reg = <0x30030000 0x10000>;
				interrupts = <GIC_SPI 90 IRQ_TYPE_LEVEL_HIGH>;
				clocks = <&clk IMX8MQ_CLK_SAI6_IPG>,
				         <&clk IMX8MQ_CLK_SAI6_ROOT>,
				         <&clk IMX8MQ_CLK_DUMMY>, <&clk IMX8MQ_CLK_DUMMY>;
				clock-names = "bus", "mclk1", "mclk2", "mclk3";
				dmas = <&sdma2 4 24 0>, <&sdma2 5 24 0>;
				dma-names = "rx", "tx";
				status = "disabled";
			};

			sai5: sai@30040000 {
				#sound-dai-cells = <0>;
				compatible = "fsl,imx8mq-sai";
				reg = <0x30040000 0x10000>;
				interrupts = <GIC_SPI 90 IRQ_TYPE_LEVEL_HIGH>;
				clocks = <&clk IMX8MQ_CLK_SAI5_IPG>,
				         <&clk IMX8MQ_CLK_SAI5_ROOT>,
				         <&clk IMX8MQ_CLK_DUMMY>, <&clk IMX8MQ_CLK_DUMMY>;
				clock-names = "bus", "mclk1", "mclk2", "mclk3";
				dmas = <&sdma2 2 24 0>, <&sdma2 3 24 0>;
				dma-names = "rx", "tx";
				status = "disabled";
			};

			sai4: sai@30050000 {
				#sound-dai-cells = <0>;
				compatible = "fsl,imx8mq-sai";
				reg = <0x30050000 0x10000>;
				interrupts = <GIC_SPI 100 IRQ_TYPE_LEVEL_HIGH>;
				clocks = <&clk IMX8MQ_CLK_SAI4_IPG>,
				         <&clk IMX8MQ_CLK_SAI4_ROOT>,
				         <&clk IMX8MQ_CLK_DUMMY>, <&clk IMX8MQ_CLK_DUMMY>;
				clock-names = "bus", "mclk1", "mclk2", "mclk3";
				dmas = <&sdma2 0 24 0>, <&sdma2 1 24 0>;
				dma-names = "rx", "tx";
				status = "disabled";
			};

			gpio1: gpio@30200000 {
				compatible = "fsl,imx8mq-gpio", "fsl,imx35-gpio";
				reg = <0x30200000 0x10000>;
				interrupts = <GIC_SPI 64 IRQ_TYPE_LEVEL_HIGH>,
				             <GIC_SPI 65 IRQ_TYPE_LEVEL_HIGH>;
				clocks = <&clk IMX8MQ_CLK_GPIO1_ROOT>;
				gpio-controller;
				#gpio-cells = <2>;
				interrupt-controller;
				#interrupt-cells = <2>;
				gpio-ranges = <&iomuxc 0 10 30>;
			};

			gpio2: gpio@30210000 {
				compatible = "fsl,imx8mq-gpio", "fsl,imx35-gpio";
				reg = <0x30210000 0x10000>;
				interrupts = <GIC_SPI 66 IRQ_TYPE_LEVEL_HIGH>,
				             <GIC_SPI 67 IRQ_TYPE_LEVEL_HIGH>;
				clocks = <&clk IMX8MQ_CLK_GPIO2_ROOT>;
				gpio-controller;
				#gpio-cells = <2>;
				interrupt-controller;
				#interrupt-cells = <2>;
				gpio-ranges = <&iomuxc 0 40 21>;
			};

			gpio3: gpio@30220000 {
				compatible = "fsl,imx8mq-gpio", "fsl,imx35-gpio";
				reg = <0x30220000 0x10000>;
				interrupts = <GIC_SPI 68 IRQ_TYPE_LEVEL_HIGH>,
				             <GIC_SPI 69 IRQ_TYPE_LEVEL_HIGH>;
				clocks = <&clk IMX8MQ_CLK_GPIO3_ROOT>;
				gpio-controller;
				#gpio-cells = <2>;
				interrupt-controller;
				#interrupt-cells = <2>;
				gpio-ranges = <&iomuxc 0 61 26>;
			};

			gpio4: gpio@30230000 {
				compatible = "fsl,imx8mq-gpio", "fsl,imx35-gpio";
				reg = <0x30230000 0x10000>;
				interrupts = <GIC_SPI 70 IRQ_TYPE_LEVEL_HIGH>,
				             <GIC_SPI 71 IRQ_TYPE_LEVEL_HIGH>;
				clocks = <&clk IMX8MQ_CLK_GPIO4_ROOT>;
				gpio-controller;
				#gpio-cells = <2>;
				interrupt-controller;
				#interrupt-cells = <2>;
				gpio-ranges = <&iomuxc 0 87 32>;
			};

			gpio5: gpio@30240000 {
				compatible = "fsl,imx8mq-gpio", "fsl,imx35-gpio";
				reg = <0x30240000 0x10000>;
				interrupts = <GIC_SPI 72 IRQ_TYPE_LEVEL_HIGH>,
				             <GIC_SPI 73 IRQ_TYPE_LEVEL_HIGH>;
				clocks = <&clk IMX8MQ_CLK_GPIO5_ROOT>;
				gpio-controller;
				#gpio-cells = <2>;
				interrupt-controller;
				#interrupt-cells = <2>;
				gpio-ranges = <&iomuxc 0 119 30>;
			};

			tmu: tmu@30260000 {
				compatible = "fsl,imx8mq-tmu";
				reg = <0x30260000 0x10000>;
				interrupt = <GIC_SPI 49 IRQ_TYPE_LEVEL_HIGH>;
				clocks = <&clk IMX8MQ_CLK_TMU_ROOT>;
				little-endian;
				fsl,tmu-range = <0xb0000 0xa0026 0x80048 0x70061>;
				fsl,tmu-calibration = <0x00000000 0x00000023
						       0x00000001 0x00000029
						       0x00000002 0x0000002f
						       0x00000003 0x00000035
						       0x00000004 0x0000003d
						       0x00000005 0x00000043
						       0x00000006 0x0000004b
						       0x00000007 0x00000051
						       0x00000008 0x00000057
						       0x00000009 0x0000005f
						       0x0000000a 0x00000067
						       0x0000000b 0x0000006f

						       0x00010000 0x0000001b
						       0x00010001 0x00000023
						       0x00010002 0x0000002b
						       0x00010003 0x00000033
						       0x00010004 0x0000003b
						       0x00010005 0x00000043
						       0x00010006 0x0000004b
						       0x00010007 0x00000055
						       0x00010008 0x0000005d
						       0x00010009 0x00000067
						       0x0001000a 0x00000070

						       0x00020000 0x00000017
						       0x00020001 0x00000023
						       0x00020002 0x0000002d
						       0x00020003 0x00000037
						       0x00020004 0x00000041
						       0x00020005 0x0000004b
						       0x00020006 0x00000057
						       0x00020007 0x00000063
						       0x00020008 0x0000006f

						       0x00030000 0x00000015
						       0x00030001 0x00000021
						       0x00030002 0x0000002d
						       0x00030003 0x00000039
						       0x00030004 0x00000045
						       0x00030005 0x00000053
						       0x00030006 0x0000005f
						       0x00030007 0x00000071>;
				#thermal-sensor-cells =  <1>;
			};

			wdog1: watchdog@30280000 {
				compatible = "fsl,imx8mq-wdt", "fsl,imx21-wdt";
				reg = <0x30280000 0x10000>;
				interrupts = <GIC_SPI 78 IRQ_TYPE_LEVEL_HIGH>;
				clocks = <&clk IMX8MQ_CLK_WDOG1_ROOT>;
				status = "disabled";
			};

			wdog2: watchdog@30290000 {
				compatible = "fsl,imx8mq-wdt", "fsl,imx21-wdt";
				reg = <0x30290000 0x10000>;
				interrupts = <GIC_SPI 79 IRQ_TYPE_LEVEL_HIGH>;
				clocks = <&clk IMX8MQ_CLK_WDOG2_ROOT>;
				status = "disabled";
			};

			wdog3: watchdog@302a0000 {
				compatible = "fsl,imx8mq-wdt", "fsl,imx21-wdt";
				reg = <0x302a0000 0x10000>;
				interrupts = <GIC_SPI 10 IRQ_TYPE_LEVEL_HIGH>;
				clocks = <&clk IMX8MQ_CLK_WDOG3_ROOT>;
				status = "disabled";
			};

			sdma2: sdma@302c0000 {
				compatible = "fsl,imx8mq-sdma","fsl,imx7d-sdma";
				reg = <0x302c0000 0x10000>;
				interrupts = <GIC_SPI 103 IRQ_TYPE_LEVEL_HIGH>;
				clocks = <&clk IMX8MQ_CLK_SDMA2_ROOT>,
					 <&clk IMX8MQ_CLK_SDMA2_ROOT>;
				clock-names = "ipg", "ahb";
				#dma-cells = <3>;
				fsl,sdma-ram-script-name = "imx/sdma/sdma-imx7d.bin";
			};

			lcdif: lcd-controller@30320000 {
				compatible = "fsl,imx8mq-lcdif", "fsl,imx28-lcdif";
				reg = <0x30320000 0x10000>;
				interrupts = <GIC_SPI 5 IRQ_TYPE_LEVEL_HIGH>;
				clocks = <&clk IMX8MQ_CLK_LCDIF_PIXEL>;
				clock-names = "pix";
				assigned-clocks = <&clk IMX8MQ_VIDEO_PLL1_REF_SEL>,
						  <&clk IMX8MQ_VIDEO_PLL1_BYPASS>,
						  <&clk IMX8MQ_CLK_LCDIF_PIXEL>,
						  <&clk IMX8MQ_VIDEO_PLL1>;
				assigned-clock-parents = <&clk IMX8MQ_CLK_25M>,
						  <&clk IMX8MQ_VIDEO_PLL1>,
						  <&clk IMX8MQ_VIDEO_PLL1_OUT>;
				assigned-clock-rates = <0>, <0>, <0>, <594000000>;
				status = "disabled";
			};

			iomuxc: pinctrl@30330000 {
				compatible = "fsl,imx8mq-iomuxc";
				reg = <0x30330000 0x10000>;
			};

			iomuxc_gpr: syscon@30340000 {
				compatible = "fsl,imx8mq-iomuxc-gpr", "fsl,imx6q-iomuxc-gpr",
					     "syscon", "simple-mfd";
				reg = <0x30340000 0x10000>;

				mux: mux-controller {
					compatible = "mmio-mux";
					#mux-control-cells = <1>;
					mux-reg-masks = <0x34 0x00000004>; /* MIPI_MUX_SEL */
				};
			};

			ocotp: ocotp-ctrl@30350000 {
				compatible = "fsl,imx8mq-ocotp", "syscon";
				reg = <0x30350000 0x10000>;
				clocks = <&clk IMX8MQ_CLK_OCOTP_ROOT>;
				#address-cells = <1>;
				#size-cells = <1>;

				cpu_speed_grade: speed-grade@10 {
					reg = <0x10 4>;
				};
			};

			anatop: syscon@30360000 {
				compatible = "fsl,imx8mq-anatop", "syscon";
				reg = <0x30360000 0x10000>;
				interrupts = <GIC_SPI 49 IRQ_TYPE_LEVEL_HIGH>;
			};

			snvs: snvs@30370000 {
				compatible = "fsl,sec-v4.0-mon", "syscon", "simple-mfd";
				reg = <0x30370000 0x10000>;

				snvs_rtc: snvs-rtc-lp{
					compatible = "fsl,sec-v4.0-mon-rtc-lp";
					regmap =<&snvs>;
					offset = <0x34>;
					interrupts = <GIC_SPI 19 IRQ_TYPE_LEVEL_HIGH>,
						<GIC_SPI 20 IRQ_TYPE_LEVEL_HIGH>;
					clocks = <&clk IMX8MQ_CLK_SNVS_ROOT>;
					clock-names = "snvs-rtc";
				};

				snvs_pwrkey: snvs-powerkey {
					compatible = "fsl,sec-v4.0-pwrkey";
					regmap = <&snvs>;
					interrupts = <GIC_SPI 4 IRQ_TYPE_LEVEL_HIGH>;
					clocks = <&clk IMX8MQ_CLK_SNVS_ROOT>;
					clock-names = "snvs-pwrkey";
					linux,keycode = <KEY_POWER>;
					wakeup-source;
					status = "disabled";
				};
			};

			clk: clock-controller@30380000 {
				compatible = "fsl,imx8mq-ccm";
				reg = <0x30380000 0x10000>;
				interrupts = <GIC_SPI 85 IRQ_TYPE_LEVEL_HIGH>,
				             <GIC_SPI 86 IRQ_TYPE_LEVEL_HIGH>;
				#clock-cells = <1>;
				clocks = <&ckil>, <&osc_25m>, <&osc_27m>,
				         <&clk_ext1>, <&clk_ext2>,
				         <&clk_ext3>, <&clk_ext4>;
				clock-names = "ckil", "osc_25m", "osc_27m",
				              "clk_ext1", "clk_ext2",
				              "clk_ext3", "clk_ext4";
				assigned-clocks = <&clk IMX8MQ_CLK_NOC>;
				assigned-clock-rates = <800000000>;
			};

			src: reset-controller@30390000 {
				compatible = "fsl,imx8mq-src", "syscon";
				reg = <0x30390000 0x10000>;
				#reset-cells = <1>;
			};

			gpc: gpc@303a0000 {
				compatible = "fsl,imx8mq-gpc";
				reg = <0x303a0000 0x10000>;
				interrupt-parent = <&gic>;
				interrupt-controller;
				#interrupt-cells = <3>;

				pgc {
					#address-cells = <1>;
					#size-cells = <0>;

					pgc_mipi: power-domain@0 {
						#power-domain-cells = <0>;
						reg = <IMX8M_POWER_DOMAIN_MIPI>;
					};

					/*
					 * As per comment in ATF source code:
					 *
					 * PCIE1 and PCIE2 share the
					 * same reset signal, if we
					 * power down PCIE2, PCIE1
					 * will be held in reset too.
					 *
					 * So instead of creating two
					 * separate power domains for
					 * PCIE1 and PCIE2 we create a
					 * link between both and use
					 * it as a shared PCIE power
					 * domain.
					 */
					pgc_pcie: power-domain@1 {
						#power-domain-cells = <0>;
						reg = <IMX8M_POWER_DOMAIN_PCIE1>;
						power-domains = <&pgc_pcie2>;
					};

					pgc_otg1: power-domain@2 {
						#power-domain-cells = <0>;
						reg = <IMX8M_POWER_DOMAIN_USB_OTG1>;
					};

					pgc_otg2: power-domain@3 {
						#power-domain-cells = <0>;
						reg = <IMX8M_POWER_DOMAIN_USB_OTG2>;
					};

					pgc_ddr1: power-domain@4 {
						#power-domain-cells = <0>;
						reg = <IMX8M_POWER_DOMAIN_DDR1>;
					};

					pgc_gpu: power-domain@5 {
						#power-domain-cells = <0>;
						reg = <IMX8M_POWER_DOMAIN_GPU>;
						clocks = <&clk IMX8MQ_CLK_GPU_ROOT>,
						         <&clk IMX8MQ_CLK_GPU_SHADER_DIV>,
							 <&clk IMX8MQ_CLK_GPU_AXI>,
						         <&clk IMX8MQ_CLK_GPU_AHB>;
					};

					pgc_vpu: power-domain@6 {
						#power-domain-cells = <0>;
						reg = <IMX8M_POWER_DOMAIN_VPU>;
					};

					pgc_disp: power-domain@7 {
						#power-domain-cells = <0>;
						reg = <IMX8M_POWER_DOMAIN_DISP>;
					};

					pgc_mipi_csi1: power-domain@8 {
						#power-domain-cells = <0>;
						reg = <IMX8M_POWER_DOMAIN_MIPI_CSI1>;
					};

					pgc_mipi_csi2: power-domain@9 {
						#power-domain-cells = <0>;
						reg = <IMX8M_POWER_DOMAIN_MIPI_CSI2>;
					};

					pgc_pcie2: power-domain@a {
						#power-domain-cells = <0>;
						reg = <IMX8M_POWER_DOMAIN_PCIE2>;
					};
				};
			};
		};

		bus@30400000 { /* AIPS2 */
			compatible = "fsl,aips-bus", "simple-bus";
<<<<<<< HEAD
			reg = <0x305f0000 0x10000>;
=======
			reg = <0x30400000 0x400000>;
>>>>>>> 358c7c61
			#address-cells = <1>;
			#size-cells = <1>;
			ranges = <0x30400000 0x30400000 0x400000>;

			pwm1: pwm@30660000 {
				compatible = "fsl,imx8mq-pwm", "fsl,imx27-pwm";
				reg = <0x30660000 0x10000>;
				interrupts = <GIC_SPI 81 IRQ_TYPE_LEVEL_HIGH>;
				clocks = <&clk IMX8MQ_CLK_PWM1_ROOT>,
				         <&clk IMX8MQ_CLK_PWM1_ROOT>;
				clock-names = "ipg", "per";
				#pwm-cells = <2>;
				status = "disabled";
			};

			pwm2: pwm@30670000 {
				compatible = "fsl,imx8mq-pwm", "fsl,imx27-pwm";
				reg = <0x30670000 0x10000>;
				interrupts = <GIC_SPI 82 IRQ_TYPE_LEVEL_HIGH>;
				clocks = <&clk IMX8MQ_CLK_PWM2_ROOT>,
				         <&clk IMX8MQ_CLK_PWM2_ROOT>;
				clock-names = "ipg", "per";
				#pwm-cells = <2>;
				status = "disabled";
			};

			pwm3: pwm@30680000 {
				compatible = "fsl,imx8mq-pwm", "fsl,imx27-pwm";
				reg = <0x30680000 0x10000>;
				interrupts = <GIC_SPI 83 IRQ_TYPE_LEVEL_HIGH>;
				clocks = <&clk IMX8MQ_CLK_PWM3_ROOT>,
				         <&clk IMX8MQ_CLK_PWM3_ROOT>;
				clock-names = "ipg", "per";
				#pwm-cells = <2>;
				status = "disabled";
			};

			pwm4: pwm@30690000 {
				compatible = "fsl,imx8mq-pwm", "fsl,imx27-pwm";
				reg = <0x30690000 0x10000>;
				interrupts = <GIC_SPI 84 IRQ_TYPE_LEVEL_HIGH>;
				clocks = <&clk IMX8MQ_CLK_PWM4_ROOT>,
				         <&clk IMX8MQ_CLK_PWM4_ROOT>;
				clock-names = "ipg", "per";
				#pwm-cells = <2>;
				status = "disabled";
			};

			system_counter: timer@306a0000 {
				compatible = "nxp,sysctr-timer";
				reg = <0x306a0000 0x20000>;
				interrupts = <GIC_SPI 47 IRQ_TYPE_LEVEL_HIGH>;
				clocks = <&osc_25m>;
				clock-names = "per";
			};
		};

		bus@30800000 { /* AIPS3 */
			compatible = "fsl,aips-bus", "simple-bus";
<<<<<<< HEAD
			reg = <0x309f0000 0x10000>;
=======
			reg = <0x30800000 0x400000>;
>>>>>>> 358c7c61
			#address-cells = <1>;
			#size-cells = <1>;
			ranges = <0x30800000 0x30800000 0x400000>,
				 <0x08000000 0x08000000 0x10000000>;

			ecspi1: spi@30820000 {
				#address-cells = <1>;
				#size-cells = <0>;
				compatible = "fsl,imx8mq-ecspi", "fsl,imx51-ecspi";
				reg = <0x30820000 0x10000>;
				interrupts = <GIC_SPI 31 IRQ_TYPE_LEVEL_HIGH>;
				clocks = <&clk IMX8MQ_CLK_ECSPI1_ROOT>,
					 <&clk IMX8MQ_CLK_ECSPI1_ROOT>;
				clock-names = "ipg", "per";
				status = "disabled";
			};

			ecspi2: spi@30830000 {
				#address-cells = <1>;
				#size-cells = <0>;
				compatible = "fsl,imx8mq-ecspi", "fsl,imx51-ecspi";
				reg = <0x30830000 0x10000>;
				interrupts = <GIC_SPI 32 IRQ_TYPE_LEVEL_HIGH>;
				clocks = <&clk IMX8MQ_CLK_ECSPI2_ROOT>,
					 <&clk IMX8MQ_CLK_ECSPI2_ROOT>;
				clock-names = "ipg", "per";
				status = "disabled";
			};

			ecspi3: spi@30840000 {
				#address-cells = <1>;
				#size-cells = <0>;
				compatible = "fsl,imx8mq-ecspi", "fsl,imx51-ecspi";
				reg = <0x30840000 0x10000>;
				interrupts = <GIC_SPI 33 IRQ_TYPE_LEVEL_HIGH>;
				clocks = <&clk IMX8MQ_CLK_ECSPI3_ROOT>,
					 <&clk IMX8MQ_CLK_ECSPI3_ROOT>;
				clock-names = "ipg", "per";
				status = "disabled";
			};

			uart1: serial@30860000 {
				compatible = "fsl,imx8mq-uart",
				             "fsl,imx6q-uart";
				reg = <0x30860000 0x10000>;
				interrupts = <GIC_SPI 26 IRQ_TYPE_LEVEL_HIGH>;
				clocks = <&clk IMX8MQ_CLK_UART1_ROOT>,
				         <&clk IMX8MQ_CLK_UART1_ROOT>;
				clock-names = "ipg", "per";
				status = "disabled";
			};

			uart3: serial@30880000 {
				compatible = "fsl,imx8mq-uart",
				             "fsl,imx6q-uart";
				reg = <0x30880000 0x10000>;
				interrupts = <GIC_SPI 28 IRQ_TYPE_LEVEL_HIGH>;
				clocks = <&clk IMX8MQ_CLK_UART3_ROOT>,
				         <&clk IMX8MQ_CLK_UART3_ROOT>;
				clock-names = "ipg", "per";
				status = "disabled";
			};

			uart2: serial@30890000 {
				compatible = "fsl,imx8mq-uart",
				             "fsl,imx6q-uart";
				reg = <0x30890000 0x10000>;
				interrupts = <GIC_SPI 27 IRQ_TYPE_LEVEL_HIGH>;
				clocks = <&clk IMX8MQ_CLK_UART2_ROOT>,
				         <&clk IMX8MQ_CLK_UART2_ROOT>;
				clock-names = "ipg", "per";
				status = "disabled";
			};

			sai2: sai@308b0000 {
				#sound-dai-cells = <0>;
				compatible = "fsl,imx8mq-sai";
				reg = <0x308b0000 0x10000>;
				interrupts = <GIC_SPI 96 IRQ_TYPE_LEVEL_HIGH>;
				clocks = <&clk IMX8MQ_CLK_SAI2_IPG>,
					 <&clk IMX8MQ_CLK_SAI2_ROOT>,
					 <&clk IMX8MQ_CLK_DUMMY>, <&clk IMX8MQ_CLK_DUMMY>;
				clock-names = "bus", "mclk1", "mclk2", "mclk3";
				dmas = <&sdma1 10 24 0>, <&sdma1 11 24 0>;
				dma-names = "rx", "tx";
				status = "disabled";
			};

			sai3: sai@308c0000 {
				#sound-dai-cells = <0>;
				compatible = "fsl,imx8mq-sai";
				reg = <0x308c0000 0x10000>;
				interrupts = <GIC_SPI 50 IRQ_TYPE_LEVEL_HIGH>;
				clocks = <&clk IMX8MQ_CLK_SAI3_IPG>,
				         <&clk IMX8MQ_CLK_SAI3_ROOT>,
				         <&clk IMX8MQ_CLK_DUMMY>, <&clk IMX8MQ_CLK_DUMMY>;
				clock-names = "bus", "mclk1", "mclk2", "mclk3";
				dmas = <&sdma1 12 24 0>, <&sdma1 13 24 0>;
				dma-names = "rx", "tx";
				status = "disabled";
			};

			crypto: crypto@30900000 {
				compatible = "fsl,sec-v4.0";
				#address-cells = <1>;
				#size-cells = <1>;
				reg = <0x30900000 0x40000>;
				ranges = <0 0x30900000 0x40000>;
				interrupts = <GIC_SPI 91 IRQ_TYPE_LEVEL_HIGH>;
				clocks = <&clk IMX8MQ_CLK_AHB>,
					 <&clk IMX8MQ_CLK_IPG_ROOT>;
				clock-names = "aclk", "ipg";

				sec_jr0: jr@1000 {
					compatible = "fsl,sec-v4.0-job-ring";
					reg = <0x1000 0x1000>;
					interrupts = <GIC_SPI 105 IRQ_TYPE_LEVEL_HIGH>;
				};

				sec_jr1: jr@2000 {
					compatible = "fsl,sec-v4.0-job-ring";
					reg = <0x2000 0x1000>;
					interrupts = <GIC_SPI 106 IRQ_TYPE_LEVEL_HIGH>;
				};

				sec_jr2: jr@3000 {
					compatible = "fsl,sec-v4.0-job-ring";
					reg = <0x3000 0x1000>;
					interrupts = <GIC_SPI 114 IRQ_TYPE_LEVEL_HIGH>;
				};
			};

			dphy: dphy@30a00300 {
				compatible = "fsl,imx8mq-mipi-dphy";
				reg = <0x30a00300 0x100>;
				clocks = <&clk IMX8MQ_CLK_DSI_PHY_REF>;
				clock-names = "phy_ref";
				assigned-clocks = <&clk IMX8MQ_CLK_DSI_PHY_REF>;
				assigned-clock-parents = <&clk IMX8MQ_VIDEO_PLL1_OUT>;
				assigned-clock-rates = <24000000>;
				#phy-cells = <0>;
				power-domains = <&pgc_mipi>;
				status = "disabled";
			};

			i2c1: i2c@30a20000 {
				compatible = "fsl,imx8mq-i2c", "fsl,imx21-i2c";
				reg = <0x30a20000 0x10000>;
				interrupts = <GIC_SPI 35 IRQ_TYPE_LEVEL_HIGH>;
				clocks = <&clk IMX8MQ_CLK_I2C1_ROOT>;
				#address-cells = <1>;
				#size-cells = <0>;
				status = "disabled";
			};

			i2c2: i2c@30a30000 {
				compatible = "fsl,imx8mq-i2c", "fsl,imx21-i2c";
				reg = <0x30a30000 0x10000>;
				interrupts = <GIC_SPI 36 IRQ_TYPE_LEVEL_HIGH>;
				clocks = <&clk IMX8MQ_CLK_I2C2_ROOT>;
				#address-cells = <1>;
				#size-cells = <0>;
				status = "disabled";
			};

			i2c3: i2c@30a40000 {
				compatible = "fsl,imx8mq-i2c", "fsl,imx21-i2c";
				reg = <0x30a40000 0x10000>;
				interrupts = <GIC_SPI 37 IRQ_TYPE_LEVEL_HIGH>;
				clocks = <&clk IMX8MQ_CLK_I2C3_ROOT>;
				#address-cells = <1>;
				#size-cells = <0>;
				status = "disabled";
			};

			i2c4: i2c@30a50000 {
				compatible = "fsl,imx8mq-i2c", "fsl,imx21-i2c";
				reg = <0x30a50000 0x10000>;
				interrupts = <GIC_SPI 38 IRQ_TYPE_LEVEL_HIGH>;
				clocks = <&clk IMX8MQ_CLK_I2C4_ROOT>;
				#address-cells = <1>;
				#size-cells = <0>;
				status = "disabled";
			};

			uart4: serial@30a60000 {
				compatible = "fsl,imx8mq-uart",
				             "fsl,imx6q-uart";
				reg = <0x30a60000 0x10000>;
				interrupts = <GIC_SPI 29 IRQ_TYPE_LEVEL_HIGH>;
				clocks = <&clk IMX8MQ_CLK_UART4_ROOT>,
				         <&clk IMX8MQ_CLK_UART4_ROOT>;
				clock-names = "ipg", "per";
				status = "disabled";
			};

			usdhc1: mmc@30b40000 {
				compatible = "fsl,imx8mq-usdhc",
				             "fsl,imx7d-usdhc";
				reg = <0x30b40000 0x10000>;
				interrupts = <GIC_SPI 22 IRQ_TYPE_LEVEL_HIGH>;
				clocks = <&clk IMX8MQ_CLK_IPG_ROOT>,
				         <&clk IMX8MQ_CLK_NAND_USDHC_BUS>,
				         <&clk IMX8MQ_CLK_USDHC1_ROOT>;
				clock-names = "ipg", "ahb", "per";
				fsl,tuning-start-tap = <20>;
				fsl,tuning-step = <2>;
				bus-width = <4>;
				status = "disabled";
			};

			usdhc2: mmc@30b50000 {
				compatible = "fsl,imx8mq-usdhc",
				             "fsl,imx7d-usdhc";
				reg = <0x30b50000 0x10000>;
				interrupts = <GIC_SPI 23 IRQ_TYPE_LEVEL_HIGH>;
				clocks = <&clk IMX8MQ_CLK_IPG_ROOT>,
				         <&clk IMX8MQ_CLK_NAND_USDHC_BUS>,
				         <&clk IMX8MQ_CLK_USDHC2_ROOT>;
				clock-names = "ipg", "ahb", "per";
				fsl,tuning-start-tap = <20>;
				fsl,tuning-step = <2>;
				bus-width = <4>;
				status = "disabled";
			};

			qspi0: spi@30bb0000 {
				#address-cells = <1>;
				#size-cells = <0>;
				compatible = "fsl,imx8mq-qspi", "fsl,imx7d-qspi";
				reg = <0x30bb0000 0x10000>,
				      <0x08000000 0x10000000>;
				reg-names = "QuadSPI", "QuadSPI-memory";
				interrupts = <GIC_SPI 107 IRQ_TYPE_LEVEL_HIGH>;
				clocks = <&clk IMX8MQ_CLK_QSPI_ROOT>,
					 <&clk IMX8MQ_CLK_QSPI_ROOT>;
				clock-names = "qspi_en", "qspi";
				status = "disabled";
			};

			sdma1: sdma@30bd0000 {
				compatible = "fsl,imx8mq-sdma","fsl,imx7d-sdma";
				reg = <0x30bd0000 0x10000>;
				interrupts = <GIC_SPI 2 IRQ_TYPE_LEVEL_HIGH>;
				clocks = <&clk IMX8MQ_CLK_SDMA1_ROOT>,
					 <&clk IMX8MQ_CLK_AHB>;
				clock-names = "ipg", "ahb";
				#dma-cells = <3>;
				fsl,sdma-ram-script-name = "imx/sdma/sdma-imx7d.bin";
			};

			fec1: ethernet@30be0000 {
				compatible = "fsl,imx8mq-fec", "fsl,imx6sx-fec";
				reg = <0x30be0000 0x10000>;
				interrupts = <GIC_SPI 118 IRQ_TYPE_LEVEL_HIGH>,
				             <GIC_SPI 119 IRQ_TYPE_LEVEL_HIGH>,
				             <GIC_SPI 120 IRQ_TYPE_LEVEL_HIGH>;
				clocks = <&clk IMX8MQ_CLK_ENET1_ROOT>,
				         <&clk IMX8MQ_CLK_ENET1_ROOT>,
				         <&clk IMX8MQ_CLK_ENET_TIMER>,
				         <&clk IMX8MQ_CLK_ENET_REF>,
				         <&clk IMX8MQ_CLK_ENET_PHY_REF>;
				clock-names = "ipg", "ahb", "ptp",
				              "enet_clk_ref", "enet_out";
				fsl,num-tx-queues = <3>;
				fsl,num-rx-queues = <3>;
				status = "disabled";
			};
		};

		bus@32c00000 { /* AIPS4 */
			compatible = "fsl,aips-bus", "simple-bus";
<<<<<<< HEAD
			reg = <0x32df0000 0x10000>;
=======
			reg = <0x32c00000 0x400000>;
>>>>>>> 358c7c61
			#address-cells = <1>;
			#size-cells = <1>;
			ranges = <0x32c00000 0x32c00000 0x400000>;

			irqsteer: interrupt-controller@32e2d000 {
				compatible = "fsl,imx8m-irqsteer", "fsl,imx-irqsteer";
				reg = <0x32e2d000 0x1000>;
				interrupts = <GIC_SPI 18 IRQ_TYPE_LEVEL_HIGH>;
				clocks = <&clk IMX8MQ_CLK_DISP_APB_ROOT>;
				clock-names = "ipg";
				fsl,channel = <0>;
				fsl,num-irqs = <64>;
				interrupt-controller;
				#interrupt-cells = <1>;
			};
		};

		gpu: gpu@38000000 {
			compatible = "vivante,gc";
			reg = <0x38000000 0x40000>;
			interrupts = <GIC_SPI 3 IRQ_TYPE_LEVEL_HIGH>;
			clocks = <&clk IMX8MQ_CLK_GPU_ROOT>,
			         <&clk IMX8MQ_CLK_GPU_SHADER_DIV>,
			         <&clk IMX8MQ_CLK_GPU_AXI>,
			         <&clk IMX8MQ_CLK_GPU_AHB>;
			clock-names = "core", "shader", "bus", "reg";
			#cooling-cells = <2>;
			assigned-clocks = <&clk IMX8MQ_CLK_GPU_CORE_SRC>,
			                  <&clk IMX8MQ_CLK_GPU_SHADER_SRC>,
			                  <&clk IMX8MQ_CLK_GPU_AXI>,
			                  <&clk IMX8MQ_CLK_GPU_AHB>,
			                  <&clk IMX8MQ_GPU_PLL_BYPASS>;
			assigned-clock-parents = <&clk IMX8MQ_GPU_PLL_OUT>,
			                         <&clk IMX8MQ_GPU_PLL_OUT>,
			                         <&clk IMX8MQ_GPU_PLL_OUT>,
			                         <&clk IMX8MQ_GPU_PLL_OUT>,
			                         <&clk IMX8MQ_GPU_PLL>;
			assigned-clock-rates = <800000000>, <800000000>,
			                       <800000000>, <800000000>, <0>;
			power-domains = <&pgc_gpu>;
		};

		usb_dwc3_0: usb@38100000 {
			compatible = "fsl,imx8mq-dwc3", "snps,dwc3";
			reg = <0x38100000 0x10000>;
			clocks = <&clk IMX8MQ_CLK_USB1_CTRL_ROOT>,
			         <&clk IMX8MQ_CLK_USB_CORE_REF>,
				 <&clk IMX8MQ_CLK_32K>;
			clock-names = "bus_early", "ref", "suspend";
			assigned-clocks = <&clk IMX8MQ_CLK_USB_BUS>,
			                  <&clk IMX8MQ_CLK_USB_CORE_REF>;
			assigned-clock-parents = <&clk IMX8MQ_SYS2_PLL_500M>,
			                         <&clk IMX8MQ_SYS1_PLL_100M>;
			assigned-clock-rates = <500000000>, <100000000>;
			interrupts = <GIC_SPI 40 IRQ_TYPE_LEVEL_HIGH>;
			phys = <&usb3_phy0>, <&usb3_phy0>;
			phy-names = "usb2-phy", "usb3-phy";
			power-domains = <&pgc_otg1>;
			usb3-resume-missing-cas;
			status = "disabled";
		};

		usb3_phy0: usb-phy@381f0040 {
			compatible = "fsl,imx8mq-usb-phy";
			reg = <0x381f0040 0x40>;
			clocks = <&clk IMX8MQ_CLK_USB1_PHY_ROOT>;
			clock-names = "phy";
			assigned-clocks = <&clk IMX8MQ_CLK_USB_PHY_REF>;
			assigned-clock-parents = <&clk IMX8MQ_SYS1_PLL_100M>;
			assigned-clock-rates = <100000000>;
			#phy-cells = <0>;
			status = "disabled";
		};

		usb_dwc3_1: usb@38200000 {
			compatible = "fsl,imx8mq-dwc3", "snps,dwc3";
			reg = <0x38200000 0x10000>;
			clocks = <&clk IMX8MQ_CLK_USB2_CTRL_ROOT>,
			         <&clk IMX8MQ_CLK_USB_CORE_REF>,
				 <&clk IMX8MQ_CLK_32K>;
			clock-names = "bus_early", "ref", "suspend";
			assigned-clocks = <&clk IMX8MQ_CLK_USB_BUS>,
			                  <&clk IMX8MQ_CLK_USB_CORE_REF>;
			assigned-clock-parents = <&clk IMX8MQ_SYS2_PLL_500M>,
			                         <&clk IMX8MQ_SYS1_PLL_100M>;
			assigned-clock-rates = <500000000>, <100000000>;
			interrupts = <GIC_SPI 41 IRQ_TYPE_LEVEL_HIGH>;
			phys = <&usb3_phy1>, <&usb3_phy1>;
			phy-names = "usb2-phy", "usb3-phy";
			power-domains = <&pgc_otg2>;
			usb3-resume-missing-cas;
			status = "disabled";
		};

		usb3_phy1: usb-phy@382f0040 {
			compatible = "fsl,imx8mq-usb-phy";
			reg = <0x382f0040 0x40>;
			clocks = <&clk IMX8MQ_CLK_USB2_PHY_ROOT>;
			clock-names = "phy";
			assigned-clocks = <&clk IMX8MQ_CLK_USB_PHY_REF>;
			assigned-clock-parents = <&clk IMX8MQ_SYS1_PLL_100M>;
			assigned-clock-rates = <100000000>;
			#phy-cells = <0>;
			status = "disabled";
		};

		pcie0: pcie@33800000 {
			compatible = "fsl,imx8mq-pcie";
			reg = <0x33800000 0x400000>,
			      <0x1ff00000 0x80000>;
			reg-names = "dbi", "config";
			#address-cells = <3>;
			#size-cells = <2>;
			device_type = "pci";
			bus-range = <0x00 0xff>;
			ranges = <0x81000000 0 0x00000000 0x1ff80000 0 0x00010000 /* downstream I/O 64KB */
			          0x82000000 0 0x18000000 0x18000000 0 0x07f00000>; /* non-prefetchable memory */
			num-lanes = <1>;
			num-viewport = <4>;
			interrupts = <GIC_SPI 122 IRQ_TYPE_LEVEL_HIGH>;
			interrupt-names = "msi";
			#interrupt-cells = <1>;
			interrupt-map-mask = <0 0 0 0x7>;
			interrupt-map = <0 0 0 1 &gic GIC_SPI 125 IRQ_TYPE_LEVEL_HIGH>,
			                <0 0 0 2 &gic GIC_SPI 124 IRQ_TYPE_LEVEL_HIGH>,
			                <0 0 0 3 &gic GIC_SPI 123 IRQ_TYPE_LEVEL_HIGH>,
			                <0 0 0 4 &gic GIC_SPI 122 IRQ_TYPE_LEVEL_HIGH>;
			fsl,max-link-speed = <2>;
			power-domains = <&pgc_pcie>;
			resets = <&src IMX8MQ_RESET_PCIEPHY>,
			         <&src IMX8MQ_RESET_PCIE_CTRL_APPS_EN>,
			         <&src IMX8MQ_RESET_PCIE_CTRL_APPS_TURNOFF>;
			reset-names = "pciephy", "apps", "turnoff";
			status = "disabled";
		};

		pcie1: pcie@33c00000 {
			compatible = "fsl,imx8mq-pcie";
			reg = <0x33c00000 0x400000>,
			      <0x27f00000 0x80000>;
			reg-names = "dbi", "config";
			#address-cells = <3>;
			#size-cells = <2>;
			device_type = "pci";
			ranges =  <0x81000000 0 0x00000000 0x27f80000 0 0x00010000 /* downstream I/O 64KB */
				   0x82000000 0 0x20000000 0x20000000 0 0x07f00000>; /* non-prefetchable memory */
			num-lanes = <1>;
			num-viewport = <4>;
			interrupts = <GIC_SPI 74 IRQ_TYPE_LEVEL_HIGH>;
			interrupt-names = "msi";
			#interrupt-cells = <1>;
			interrupt-map-mask = <0 0 0 0x7>;
			interrupt-map = <0 0 0 1 &gic GIC_SPI 77 IRQ_TYPE_LEVEL_HIGH>,
					<0 0 0 2 &gic GIC_SPI 76 IRQ_TYPE_LEVEL_HIGH>,
					<0 0 0 3 &gic GIC_SPI 75 IRQ_TYPE_LEVEL_HIGH>,
					<0 0 0 4 &gic GIC_SPI 74 IRQ_TYPE_LEVEL_HIGH>;
			fsl,max-link-speed = <2>;
			power-domains = <&pgc_pcie>;
			resets = <&src IMX8MQ_RESET_PCIEPHY2>,
			         <&src IMX8MQ_RESET_PCIE2_CTRL_APPS_EN>,
			         <&src IMX8MQ_RESET_PCIE2_CTRL_APPS_TURNOFF>;
			reset-names = "pciephy", "apps", "turnoff";
			status = "disabled";
		};

		gic: interrupt-controller@38800000 {
			compatible = "arm,gic-v3";
			reg = <0x38800000 0x10000>,	/* GIC Dist */
			      <0x38880000 0xc0000>,	/* GICR */
			      <0x31000000 0x2000>,	/* GICC */
			      <0x31010000 0x2000>,	/* GICV */
			      <0x31020000 0x2000>;	/* GICH */
			#interrupt-cells = <3>;
			interrupt-controller;
			interrupts = <GIC_PPI 9 IRQ_TYPE_LEVEL_HIGH>;
			interrupt-parent = <&gic>;
		};

		ddrc: memory-controller@3d400000 {
			compatible = "fsl,imx8mq-ddrc", "fsl,imx8m-ddrc";
			reg = <0x3d400000 0x400000>;
			clock-names = "core", "pll", "alt", "apb";
			clocks = <&clk IMX8MQ_CLK_DRAM_CORE>,
				 <&clk IMX8MQ_DRAM_PLL_OUT>,
				 <&clk IMX8MQ_CLK_DRAM_ALT>,
				 <&clk IMX8MQ_CLK_DRAM_APB>;
		};

		ddr-pmu@3d800000 {
			compatible = "fsl,imx8mq-ddr-pmu", "fsl,imx8m-ddr-pmu";
			reg = <0x3d800000 0x400000>;
			interrupt-parent = <&gic>;
			interrupts = <GIC_SPI 98 IRQ_TYPE_LEVEL_HIGH>;
		};
	};
};<|MERGE_RESOLUTION|>--- conflicted
+++ resolved
@@ -291,11 +291,7 @@
 
 		bus@30000000 { /* AIPS1 */
 			compatible = "fsl,aips-bus", "simple-bus";
-<<<<<<< HEAD
-			reg = <0x301f0000 0x10000>;
-=======
 			reg = <0x30000000 0x400000>;
->>>>>>> 358c7c61
 			#address-cells = <1>;
 			#size-cells = <1>;
 			ranges = <0x30000000 0x30000000 0x400000>;
@@ -700,11 +696,7 @@
 
 		bus@30400000 { /* AIPS2 */
 			compatible = "fsl,aips-bus", "simple-bus";
-<<<<<<< HEAD
-			reg = <0x305f0000 0x10000>;
-=======
 			reg = <0x30400000 0x400000>;
->>>>>>> 358c7c61
 			#address-cells = <1>;
 			#size-cells = <1>;
 			ranges = <0x30400000 0x30400000 0x400000>;
@@ -764,11 +756,7 @@
 
 		bus@30800000 { /* AIPS3 */
 			compatible = "fsl,aips-bus", "simple-bus";
-<<<<<<< HEAD
-			reg = <0x309f0000 0x10000>;
-=======
 			reg = <0x30800000 0x400000>;
->>>>>>> 358c7c61
 			#address-cells = <1>;
 			#size-cells = <1>;
 			ranges = <0x30800000 0x30800000 0x400000>,
@@ -1041,11 +1029,7 @@
 
 		bus@32c00000 { /* AIPS4 */
 			compatible = "fsl,aips-bus", "simple-bus";
-<<<<<<< HEAD
-			reg = <0x32df0000 0x10000>;
-=======
 			reg = <0x32c00000 0x400000>;
->>>>>>> 358c7c61
 			#address-cells = <1>;
 			#size-cells = <1>;
 			ranges = <0x32c00000 0x32c00000 0x400000>;
