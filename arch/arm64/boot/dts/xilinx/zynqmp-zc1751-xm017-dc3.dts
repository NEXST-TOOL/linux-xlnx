--- conflicted
+++ resolved
@@ -127,59 +127,6 @@
 	status = "okay";
 	arasan,has-mdma;
 	num-cs = <2>;
-<<<<<<< HEAD
-
-	partition@0 {	/* for testing purpose */
-		label = "nand-fsbl-uboot";
-		reg = <0x0 0x0 0x400000>;
-	};
-	partition@1 {	/* for testing purpose */
-		label = "nand-linux";
-		reg = <0x0 0x400000 0x1400000>;
-	};
-	partition@2 {	/* for testing purpose */
-		label = "nand-device-tree";
-		reg = <0x0 0x1800000 0x400000>;
-	};
-	partition@3 {	/* for testing purpose */
-		label = "nand-rootfs";
-		reg = <0x0 0x1C00000 0x1400000>;
-	};
-	partition@4 {	/* for testing purpose */
-		label = "nand-bitstream";
-		reg = <0x0 0x3000000 0x400000>;
-	};
-	partition@5 {	/* for testing purpose */
-		label = "nand-misc";
-		reg = <0x0 0x3400000 0xFCC00000>;
-	};
-
-	partition@6 {	/* for testing purpose */
-		label = "nand1-fsbl-uboot";
-		reg = <0x1 0x0 0x400000>;
-	};
-	partition@7 {	/* for testing purpose */
-		label = "nand1-linux";
-		reg = <0x1 0x400000 0x1400000>;
-	};
-	partition@8 {	/* for testing purpose */
-		label = "nand1-device-tree";
-		reg = <0x1 0x1800000 0x400000>;
-	};
-	partition@9 {	/* for testing purpose */
-		label = "nand1-rootfs";
-		reg = <0x1 0x1C00000 0x1400000>;
-	};
-	partition@10 {	/* for testing purpose */
-		label = "nand1-bitstream";
-		reg = <0x1 0x3000000 0x400000>;
-	};
-	partition@11 {	/* for testing purpose */
-		label = "nand1-misc";
-		reg = <0x1 0x3400000 0xFCC00000>;
-	};
-=======
->>>>>>> 21e04e47
 };
 
 &psgtr {
