// SPDX-License-Identifier: GPL-2.0+
/*
 * dts file for Xilinx ZynqMP ZCU100 revC
 *
 * (C) Copyright 2016 - 2021, Xilinx, Inc.
 *
 * Michal Simek <michal.simek@xilinx.com>
 * Nathalie Chan King Choy
 */

/dts-v1/;

#include "zynqmp.dtsi"
#include "zynqmp-clk-ccf.dtsi"
#include <dt-bindings/input/input.h>
#include <dt-bindings/interrupt-controller/irq.h>
#include <dt-bindings/gpio/gpio.h>
#include <dt-bindings/pinctrl/pinctrl-zynqmp.h>
#include <dt-bindings/phy/phy.h>

/ {
	model = "ZynqMP ZCU100 RevC";
	compatible = "xlnx,zynqmp-zcu100-revC", "xlnx,zynqmp-zcu100", "xlnx,zynqmp";

	aliases {
		i2c0 = &i2c1;
		rtc0 = &rtc;
		serial0 = &uart1;
		serial1 = &uart0;
		serial2 = &dcc;
		spi0 = &spi0;
		spi1 = &spi1;
		usb0 = &usb0;
		usb1 = &usb1;
		mmc0 = &sdhci0;
		mmc1 = &sdhci1;
	};

	chosen {
		bootargs = "earlycon";
		stdout-path = "serial0:115200n8";
	};

	memory@0 {
		device_type = "memory";
		reg = <0x0 0x0 0x0 0x80000000>;
	};

	gpio-keys {
		compatible = "gpio-keys";
		autorepeat;
		sw4 {
			label = "sw4";
			gpios = <&gpio 23 GPIO_ACTIVE_LOW>;
			linux,code = <KEY_POWER>;
			wakeup-source;
			autorepeat;
		};
	};

	iio-hwmon {
		compatible = "iio-hwmon";
		io-channels = <&xilinx_ams 0>, <&xilinx_ams 1>, <&xilinx_ams 2>,
			      <&xilinx_ams 3>, <&xilinx_ams 4>, <&xilinx_ams 5>,
			      <&xilinx_ams 6>, <&xilinx_ams 7>, <&xilinx_ams 8>,
			      <&xilinx_ams 9>, <&xilinx_ams 10>,
			      <&xilinx_ams 11>, <&xilinx_ams 12>;
	};

	leds {
		compatible = "gpio-leds";
		led-ds2 {
			label = "ds2";
			gpios = <&gpio 20 GPIO_ACTIVE_HIGH>;
			linux,default-trigger = "heartbeat";
		};

		led-ds3 {
			label = "ds3";
			gpios = <&gpio 19 GPIO_ACTIVE_HIGH>;
			linux,default-trigger = "phy0tx"; /* WLAN tx */
			default-state = "off";
		};

		led-ds4 {
			label = "ds4";
			gpios = <&gpio 18 GPIO_ACTIVE_HIGH>;
			linux,default-trigger = "phy0rx"; /* WLAN rx */
			default-state = "off";
		};

		led-ds5 {
			label = "ds5";
			gpios = <&gpio 17 GPIO_ACTIVE_HIGH>;
			linux,default-trigger = "bluetooth-power";
		};

		vbus-det { /* U5 USB5744 VBUS detection via MIO25 */
			label = "vbus_det";
			gpios = <&gpio 25 GPIO_ACTIVE_HIGH>;
			default-state = "on";
		};
	};

	ltc2954: ltc2954 { /* U7 */
		compatible = "lltc,ltc2954", "lltc,ltc2952";
		status = "disabled";
		trigger-gpios = <&gpio 26 GPIO_ACTIVE_LOW>; /* INT line - input */
		/* If there is HW watchdog on mezzanine this signal should be connected there */
		watchdog-gpios = <&gpio 35 GPIO_ACTIVE_HIGH>; /* MIO on PAD */
		kill-gpios = <&gpio 34 GPIO_ACTIVE_LOW>; /* KILL signal - output */
	};

	wmmcsdio_fixed: fixedregulator-mmcsdio {
		compatible = "regulator-fixed";
		regulator-name = "wmmcsdio_fixed";
		regulator-min-microvolt = <3300000>;
		regulator-max-microvolt = <3300000>;
		regulator-always-on;
		regulator-boot-on;
	};

	sdio_pwrseq: sdio-pwrseq {
		compatible = "mmc-pwrseq-simple";
		reset-gpios = <&gpio 7 GPIO_ACTIVE_LOW>; /* WIFI_EN */
		post-power-on-delay-ms = <10>;
	};

	ina226 {
		compatible = "iio-hwmon";
		io-channels = <&u35 0>, <&u35 1>, <&u35 2>, <&u35 3>;
	};

	si5335_0: si5335_0 { /* clk0_usb - u23 */
		compatible = "fixed-clock";
		#clock-cells = <0>;
		clock-frequency = <26000000>;
	};

	si5335_1: si5335_1 { /* clk1_dp - u23 */
		compatible = "fixed-clock";
		#clock-cells = <0>;
		clock-frequency = <27000000>;
	};
};

&dcc {
	status = "okay";
};

&gpio {
	status = "okay";
	gpio-line-names = "UART1_TX", "UART1_RX", "UART0_RX", "UART0_TX", "I2C1_SCL",
			  "I2C1_SDA", "SPI1_SCLK", "WLAN_EN", "BT_EN", "SPI1_CS",
			  "SPI1_MISO", "SPI1_MOSI", "I2C_MUX_RESET", "SD0_DAT0", "SD0_DAT1",
			  "SD0_DAT2", "SD0_DAT3", "PS_LED3", "PS_LED2", "PS_LED1",
			  "PS_LED0", "SD0_CMD", "SD0_CLK", "GPIO_PB", "SD0_DETECT",
			  "VBUS_DET", "POWER_INT", "DP_AUX", "DP_HPD", "DP_OE",
			  "DP_AUX_IN", "INA226_ALERT", "PS_FP_PWR_EN", "PL_PWR_EN", "POWER_KILL",
			  "", "GPIO-A", "GPIO-B", "SPI0_SCLK", "GPIO-C",
			  "GPIO-D", "SPI0_CS", "SPI0_MISO", "SPI_MOSI", "GPIO-E",
			  "GPIO-F", "SD1_D0", "SD1_D1", "SD1_D2", "SD1_D3",
			  "SD1_CMD", "SD1_CLK", "USB0_CLK", "USB0_DIR", "USB0_DATA2",
			  "USB0_NXT", "USB0_DATA0", "USB0_DATA1", "USB0_STP", "USB0_DATA3",
			  "USB0_DATA4", "USB0_DATA5", "USB0_DATA6", "USB0_DATA7", "USB1_CLK",
			  "USB1_DIR", "USB1_DATA2", "USB1_NXT", "USB1_DATA0", "USB1_DATA1",
			  "USB1_STP", "USB1_DATA3", "USB1_DATA4", "USB1_DATA5", "USB1_DATA6",
			  "USB_DATA7", "WLAN_IRQ", "PMIC_IRQ", /* MIO end and EMIO start */
			  "", "",
			  "", "", "", "", "", "", "", "", "", "",
			  "", "", "", "", "", "", "", "", "", "",
			  "", "", "", "", "", "", "", "", "", "",
			  "", "", "", "", "", "", "", "", "", "",
			  "", "", "", "", "", "", "", "", "", "",
			  "", "", "", "", "", "", "", "", "", "",
			  "", "", "", "", "", "", "", "", "", "",
			  "", "", "", "", "", "", "", "", "", "",
			  "", "", "", "", "", "", "", "", "", "",
			  "", "", "", "";
};

&gpu {
	status = "okay";
};

&i2c1 {
	status = "okay";
	pinctrl-names = "default", "gpio";
	pinctrl-0 = <&pinctrl_i2c1_default>;
	pinctrl-1 = <&pinctrl_i2c1_gpio>;
	scl-gpios = <&gpio 4 GPIO_ACTIVE_HIGH>;
	sda-gpios = <&gpio 5 GPIO_ACTIVE_HIGH>;
	clock-frequency = <100000>;
	i2c-mux@75 { /* u11 */
		compatible = "nxp,pca9548";
		#address-cells = <1>;
		#size-cells = <0>;
		reg = <0x75>;
		i2csw_0: i2c@0 {
			#address-cells = <1>;
			#size-cells = <0>;
			reg = <0>;
			label = "LS-I2C0";
		};
		i2csw_1: i2c@1 {
			#address-cells = <1>;
			#size-cells = <0>;
			reg = <1>;
			label = "LS-I2C1";
		};
		i2csw_2: i2c@2 {
			#address-cells = <1>;
			#size-cells = <0>;
			reg = <2>;
			label = "HS-I2C2";
		};
		i2csw_3: i2c@3 {
			#address-cells = <1>;
			#size-cells = <0>;
			reg = <3>;
			label = "HS-I2C3";
		};
		i2csw_4: i2c@4 {
			#address-cells = <1>;
			#size-cells = <0>;
			reg = <0x4>;

			pmic: pmic@5e { /* Custom TI PMIC u33 */
				compatible = "ti,tps65086";
				reg = <0x5e>;
				interrupt-parent = <&gpio>;
				interrupts = <77 IRQ_TYPE_LEVEL_LOW>;
				#gpio-cells = <2>;
				gpio-controller;
			};
		};
		i2csw_5: i2c@5 {
			#address-cells = <1>;
			#size-cells = <0>;
			reg = <5>;
			/* PS_PMBUS */
			u35: ina226@40 { /* u35 */
				compatible = "ti,ina226";
				#io-channel-cells = <1>;
				reg = <0x40>;
				shunt-resistor = <10000>;
				/* MIO31 is alert which should be routed to PMUFW */
			};
		};
		i2csw_6: i2c@6 {
			#address-cells = <1>;
			#size-cells = <0>;
			reg = <6>;
			/*
			 * Not Connected
			 */
		};
		i2csw_7: i2c@7 {
			#address-cells = <1>;
			#size-cells = <0>;
			reg = <7>;
			/*
			 * usb5744 (DNP) - U5
			 * 100kHz - this is default freq for us
			 */
		};
	};
};

&pinctrl0 {
	status = "okay";
	pinctrl_i2c1_default: i2c1-default {
		mux {
			groups = "i2c1_1_grp";
			function = "i2c1";
		};

		conf {
			groups = "i2c1_1_grp";
			bias-pull-up;
			slew-rate = <SLEW_RATE_SLOW>;
			power-source = <IO_STANDARD_LVCMOS18>;
		};
	};

	pinctrl_i2c1_gpio: i2c1-gpio {
		mux {
			groups = "gpio0_4_grp", "gpio0_5_grp";
			function = "gpio0";
		};

		conf {
			groups = "gpio0_4_grp", "gpio0_5_grp";
			slew-rate = <SLEW_RATE_SLOW>;
			power-source = <IO_STANDARD_LVCMOS18>;
		};
	};

	pinctrl_sdhci0_default: sdhci0-default {
		mux {
			groups = "sdio0_3_grp";
			function = "sdio0";
		};

		conf {
			groups = "sdio0_3_grp";
			slew-rate = <SLEW_RATE_SLOW>;
			power-source = <IO_STANDARD_LVCMOS18>;
			bias-disable;
		};

		mux-cd {
			groups = "sdio0_cd_0_grp";
			function = "sdio0_cd";
		};

		conf-cd {
			groups = "sdio0_cd_0_grp";
			bias-high-impedance;
			bias-pull-up;
			slew-rate = <SLEW_RATE_SLOW>;
			power-source = <IO_STANDARD_LVCMOS18>;
		};
	};

	pinctrl_sdhci1_default: sdhci1-default {
		mux {
			groups = "sdio1_2_grp";
			function = "sdio1";
		};

		conf {
			groups = "sdio1_2_grp";
			slew-rate = <SLEW_RATE_SLOW>;
			power-source = <IO_STANDARD_LVCMOS18>;
			bias-disable;
		};
	};

	pinctrl_spi0_default: spi0-default {
		mux {
			groups = "spi0_3_grp";
			function = "spi0";
		};

		conf {
			groups = "spi0_3_grp";
			bias-disable;
			slew-rate = <SLEW_RATE_SLOW>;
			power-source = <IO_STANDARD_LVCMOS18>;
		};

		mux-cs {
			groups = "spi0_ss_9_grp";
			function = "spi0_ss";
		};

		conf-cs {
			groups = "spi0_ss_9_grp";
			bias-disable;
		};

	};

	pinctrl_spi1_default: spi1-default {
		mux {
			groups = "spi1_0_grp";
			function = "spi1";
		};

		conf {
			groups = "spi1_0_grp";
			bias-disable;
			slew-rate = <SLEW_RATE_SLOW>;
			power-source = <IO_STANDARD_LVCMOS18>;
		};

		mux-cs {
			groups = "spi1_ss_0_grp";
			function = "spi1_ss";
		};

		conf-cs {
			groups = "spi1_ss_0_grp";
			bias-disable;
		};

	};

	pinctrl_uart0_default: uart0-default {
		mux {
			groups = "uart0_0_grp";
			function = "uart0";
		};

		conf {
			groups = "uart0_0_grp";
			slew-rate = <SLEW_RATE_SLOW>;
			power-source = <IO_STANDARD_LVCMOS18>;
		};

		conf-rx {
			pins = "MIO3";
			bias-high-impedance;
		};

		conf-tx {
			pins = "MIO2";
			bias-disable;
		};
	};

	pinctrl_uart1_default: uart1-default {
		mux {
			groups = "uart1_0_grp";
			function = "uart1";
		};

		conf {
			groups = "uart1_0_grp";
			slew-rate = <SLEW_RATE_SLOW>;
			power-source = <IO_STANDARD_LVCMOS18>;
		};

		conf-rx {
			pins = "MIO1";
			bias-high-impedance;
		};

		conf-tx {
			pins = "MIO0";
			bias-disable;
		};
	};

	pinctrl_usb0_default: usb0-default {
		mux {
			groups = "usb0_0_grp";
			function = "usb0";
		};

		conf {
			groups = "usb0_0_grp";
<<<<<<< HEAD
=======
			slew-rate = <SLEW_RATE_SLOW>;
>>>>>>> 21e04e47
			power-source = <IO_STANDARD_LVCMOS18>;
		};

		conf-rx {
			pins = "MIO52", "MIO53", "MIO55";
			bias-high-impedance;
<<<<<<< HEAD
			drive-strength = <12>;
			slew-rate = <SLEW_RATE_FAST>;
=======
>>>>>>> 21e04e47
		};

		conf-tx {
			pins = "MIO54", "MIO56", "MIO57", "MIO58", "MIO59",
			       "MIO60", "MIO61", "MIO62", "MIO63";
			bias-disable;
<<<<<<< HEAD
			drive-strength = <4>;
			slew-rate = <SLEW_RATE_SLOW>;
=======
>>>>>>> 21e04e47
		};
	};

	pinctrl_usb1_default: usb1-default {
		mux {
			groups = "usb1_0_grp";
			function = "usb1";
		};

		conf {
			groups = "usb1_0_grp";
<<<<<<< HEAD
=======
			slew-rate = <SLEW_RATE_SLOW>;
>>>>>>> 21e04e47
			power-source = <IO_STANDARD_LVCMOS18>;
		};

		conf-rx {
			pins = "MIO64", "MIO65", "MIO67";
			bias-high-impedance;
<<<<<<< HEAD
			drive-strength = <12>;
			slew-rate = <SLEW_RATE_FAST>;
=======
>>>>>>> 21e04e47
		};

		conf-tx {
			pins = "MIO66", "MIO68", "MIO69", "MIO70", "MIO71",
			       "MIO72", "MIO73", "MIO74", "MIO75";
			bias-disable;
<<<<<<< HEAD
			drive-strength = <4>;
			slew-rate = <SLEW_RATE_SLOW>;
=======
>>>>>>> 21e04e47
		};
	};
};

&psgtr {
	status = "okay";
	/* usb3, dp */
	clocks = <&si5335_0>, <&si5335_1>;
	clock-names = "ref0", "ref1";
};

&rtc {
	status = "okay";
};

/* SD0 only supports 3.3V, no level shifter */
&sdhci0 {
	status = "okay";
	no-1-8-v;
	disable-wp;
	pinctrl-names = "default";
	pinctrl-0 = <&pinctrl_sdhci0_default>;
	xlnx,mio-bank = <0>;
};

&sdhci1 {
	status = "okay";
	bus-width = <0x4>;
	pinctrl-names = "default";
	pinctrl-0 = <&pinctrl_sdhci1_default>;
	xlnx,mio-bank = <0>;
	non-removable;
	disable-wp;
	cap-power-off-card;
	mmc-pwrseq = <&sdio_pwrseq>;
	vqmmc-supply = <&wmmcsdio_fixed>;
	#address-cells = <1>;
	#size-cells = <0>;
	wlcore: wifi@2 {
		compatible = "ti,wl1831";
		reg = <2>;
		interrupt-parent = <&gpio>;
		interrupts = <76 IRQ_TYPE_EDGE_RISING>; /* MIO76 WLAN_IRQ 1V8 */
	};
};

&spi0 { /* Low Speed connector */
	status = "okay";
	label = "LS-SPI0";
	num-cs = <1>;
	pinctrl-names = "default";
	pinctrl-0 = <&pinctrl_spi0_default>;
};

&spi1 { /* High Speed connector */
	status = "okay";
	label = "HS-SPI1";
	num-cs = <1>;
	pinctrl-names = "default";
	pinctrl-0 = <&pinctrl_spi1_default>;
};

&uart0 {
	status = "okay";
	pinctrl-names = "default";
	pinctrl-0 = <&pinctrl_uart0_default>;
	bluetooth {
		compatible = "ti,wl1831-st";
		enable-gpios = <&gpio 8 GPIO_ACTIVE_HIGH>;
	};
};

&uart1 {
	status = "okay";
	pinctrl-names = "default";
	pinctrl-0 = <&pinctrl_uart1_default>;
};

/* ULPI SMSC USB3320 */
&usb0 {
	status = "okay";
	pinctrl-names = "default";
	pinctrl-0 = <&pinctrl_usb0_default>;
	phy-names = "usb3-phy";
	phys = <&psgtr 2 PHY_TYPE_USB3 0 0>;
};

&dwc3_0 {
	status = "okay";
	dr_mode = "peripheral";
	maximum-speed = "super-speed";
};

/* ULPI SMSC USB3320 */
&usb1 {
	status = "okay";
	pinctrl-names = "default";
	pinctrl-0 = <&pinctrl_usb1_default>;
	phy-names = "usb3-phy";
	phys = <&psgtr 3 PHY_TYPE_USB3 1 0>;
};

&dwc3_1 {
	status = "okay";
	dr_mode = "host";
	maximum-speed = "super-speed";
};

&watchdog0 {
	status = "okay";
};

&xilinx_ams {
	status = "okay";
};

&ams_ps {
	status = "okay";
};

&zynqmp_dpdma {
	status = "okay";
};

&zynqmp_dpsub {
	status = "okay";
	phy-names = "dp-phy0", "dp-phy1";
	phys = <&psgtr 1 PHY_TYPE_DP 0 1>,
	       <&psgtr 0 PHY_TYPE_DP 1 1>;
};

&zynqmp_dp_snd_pcm0 {
	status = "okay";
};

&zynqmp_dp_snd_pcm1 {
	status = "okay";
};

&zynqmp_dp_snd_card0 {
	status = "okay";
};

&zynqmp_dp_snd_codec0 {
	status = "okay";
};
<|MERGE_RESOLUTION|>--- conflicted
+++ resolved
@@ -441,32 +441,19 @@
 
 		conf {
 			groups = "usb0_0_grp";
-<<<<<<< HEAD
-=======
-			slew-rate = <SLEW_RATE_SLOW>;
->>>>>>> 21e04e47
+			slew-rate = <SLEW_RATE_SLOW>;
 			power-source = <IO_STANDARD_LVCMOS18>;
 		};
 
 		conf-rx {
 			pins = "MIO52", "MIO53", "MIO55";
 			bias-high-impedance;
-<<<<<<< HEAD
-			drive-strength = <12>;
-			slew-rate = <SLEW_RATE_FAST>;
-=======
->>>>>>> 21e04e47
 		};
 
 		conf-tx {
 			pins = "MIO54", "MIO56", "MIO57", "MIO58", "MIO59",
 			       "MIO60", "MIO61", "MIO62", "MIO63";
 			bias-disable;
-<<<<<<< HEAD
-			drive-strength = <4>;
-			slew-rate = <SLEW_RATE_SLOW>;
-=======
->>>>>>> 21e04e47
 		};
 	};
 
@@ -478,32 +465,19 @@
 
 		conf {
 			groups = "usb1_0_grp";
-<<<<<<< HEAD
-=======
-			slew-rate = <SLEW_RATE_SLOW>;
->>>>>>> 21e04e47
+			slew-rate = <SLEW_RATE_SLOW>;
 			power-source = <IO_STANDARD_LVCMOS18>;
 		};
 
 		conf-rx {
 			pins = "MIO64", "MIO65", "MIO67";
 			bias-high-impedance;
-<<<<<<< HEAD
-			drive-strength = <12>;
-			slew-rate = <SLEW_RATE_FAST>;
-=======
->>>>>>> 21e04e47
 		};
 
 		conf-tx {
 			pins = "MIO66", "MIO68", "MIO69", "MIO70", "MIO71",
 			       "MIO72", "MIO73", "MIO74", "MIO75";
 			bias-disable;
-<<<<<<< HEAD
-			drive-strength = <4>;
-			slew-rate = <SLEW_RATE_SLOW>;
-=======
->>>>>>> 21e04e47
 		};
 	};
 };
