--- conflicted
+++ resolved
@@ -2,11 +2,7 @@
 /*
  * dts file for Xilinx ZynqMP ZCU102 RevB
  *
-<<<<<<< HEAD
- * (C) Copyright 2016 - 2020, Xilinx, Inc.
-=======
  * (C) Copyright 2016 - 2021, Xilinx, Inc.
->>>>>>> 21e04e47
  *
  * Michal Simek <michal.simek@xilinx.com>
  */
