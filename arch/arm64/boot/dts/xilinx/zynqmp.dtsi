// SPDX-License-Identifier: GPL-2.0+
/*
 * dts file for Xilinx ZynqMP
 *
 * (C) Copyright 2014 - 2021, Xilinx, Inc.
 *
 * Michal Simek <michal.simek@xilinx.com>
 *
 * This program is free software; you can redistribute it and/or
 * modify it under the terms of the GNU General Public License as
 * published by the Free Software Foundation; either version 2 of
 * the License, or (at your option) any later version.
 */

#include <dt-bindings/dma/xlnx-zynqmp-dpdma.h>
#include <dt-bindings/gpio/gpio.h>
#include <dt-bindings/power/xlnx-zynqmp-power.h>
#include <dt-bindings/reset/xlnx-zynqmp-resets.h>

/ {
	compatible = "xlnx,zynqmp";
	#address-cells = <2>;
	#size-cells = <2>;

	cpus {
		#address-cells = <1>;
		#size-cells = <0>;

		cpu0: cpu@0 {
			compatible = "arm,cortex-a53";
			device_type = "cpu";
			enable-method = "psci";
			operating-points-v2 = <&cpu_opp_table>;
			reg = <0x0>;
			cpu-idle-states = <&CPU_SLEEP_0>;
		};

		cpu1: cpu@1 {
			compatible = "arm,cortex-a53";
			device_type = "cpu";
			enable-method = "psci";
			reg = <0x1>;
			operating-points-v2 = <&cpu_opp_table>;
			cpu-idle-states = <&CPU_SLEEP_0>;
		};

		cpu2: cpu@2 {
			compatible = "arm,cortex-a53";
			device_type = "cpu";
			enable-method = "psci";
			reg = <0x2>;
			operating-points-v2 = <&cpu_opp_table>;
			cpu-idle-states = <&CPU_SLEEP_0>;
		};

		cpu3: cpu@3 {
			compatible = "arm,cortex-a53";
			device_type = "cpu";
			enable-method = "psci";
			reg = <0x3>;
			operating-points-v2 = <&cpu_opp_table>;
			cpu-idle-states = <&CPU_SLEEP_0>;
		};

		idle-states {
			entry-method = "psci";

			CPU_SLEEP_0: cpu-sleep-0 {
				compatible = "arm,idle-state";
				arm,psci-suspend-param = <0x40000000>;
				local-timer-stop;
				entry-latency-us = <300>;
				exit-latency-us = <600>;
				min-residency-us = <10000>;
			};
		};
	};

	cpu_opp_table: opp-table-cpu {
		compatible = "operating-points-v2";
		opp-shared;
		opp00 {
			opp-hz = /bits/ 64 <1199999988>;
			opp-microvolt = <1000000>;
			clock-latency-ns = <500000>;
		};
		opp01 {
			opp-hz = /bits/ 64 <599999994>;
			opp-microvolt = <1000000>;
			clock-latency-ns = <500000>;
		};
		opp02 {
			opp-hz = /bits/ 64 <399999996>;
			opp-microvolt = <1000000>;
			clock-latency-ns = <500000>;
		};
		opp03 {
			opp-hz = /bits/ 64 <299999997>;
			opp-microvolt = <1000000>;
			clock-latency-ns = <500000>;
		};
	};

	zynqmp_ipi: zynqmp_ipi {
		u-boot,dm-pre-reloc;
		compatible = "xlnx,zynqmp-ipi-mailbox";
		interrupt-parent = <&gic>;
		interrupts = <0 35 4>;
		xlnx,ipi-id = <0>;
		#address-cells = <2>;
		#size-cells = <2>;
		ranges;

		ipi_mailbox_pmu1: mailbox@ff990400 {
			u-boot,dm-pre-reloc;
			reg = <0x0 0xff9905c0 0x0 0x20>,
			      <0x0 0xff9905e0 0x0 0x20>,
			      <0x0 0xff990e80 0x0 0x20>,
			      <0x0 0xff990ea0 0x0 0x20>;
			reg-names = "local_request_region",
				    "local_response_region",
				    "remote_request_region",
				    "remote_response_region";
			#mbox-cells = <1>;
			xlnx,ipi-id = <4>;
		};
	};

	dcc: dcc {
		compatible = "arm,dcc";
		status = "disabled";
		u-boot,dm-pre-reloc;
	};

	pmu {
		compatible = "arm,armv8-pmuv3";
		interrupt-parent = <&gic>;
		interrupts = <0 143 4>,
			     <0 144 4>,
			     <0 145 4>,
			     <0 146 4>;
	};

	psci {
		compatible = "arm,psci-0.2";
		method = "smc";
	};

	firmware {
		zynqmp_firmware: zynqmp-firmware {
			compatible = "xlnx,zynqmp-firmware";
			#power-domain-cells = <1>;
			method = "smc";
			u-boot,dm-pre-reloc;

			zynqmp_power: zynqmp-power {
				u-boot,dm-pre-reloc;
				compatible = "xlnx,zynqmp-power";
				interrupt-parent = <&gic>;
				interrupts = <0 35 4>;
				mboxes = <&ipi_mailbox_pmu1 0>, <&ipi_mailbox_pmu1 1>;
				mbox-names = "tx", "rx";
			};

			nvmem_firmware {
				compatible = "xlnx,zynqmp-nvmem-fw";
				#address-cells = <1>;
				#size-cells = <1>;

				soc_revision: soc_revision@0 {
					reg = <0x0 0x4>;
				};
				/* efuse access */
				efuse_dna: efuse_dna@c {
					reg = <0xc 0xc>;
				};
				efuse_usr0: efuse_usr0@20 {
					reg = <0x20 0x4>;
				};
				efuse_usr1: efuse_usr1@24 {
					reg = <0x24 0x4>;
				};
				efuse_usr2: efuse_usr2@28 {
					reg = <0x28 0x4>;
				};
				efuse_usr3: efuse_usr3@2c {
					reg = <0x2c 0x4>;
				};
				efuse_usr4: efuse_usr4@30 {
					reg = <0x30 0x4>;
				};
				efuse_usr5: efuse_usr5@34 {
					reg = <0x34 0x4>;
				};
				efuse_usr6: efuse_usr6@38 {
					reg = <0x38 0x4>;
				};
				efuse_usr7: efuse_usr7@3c {
					reg = <0x3c 0x4>;
				};
				efuse_miscusr: efuse_miscusr@40 {
					reg = <0x40 0x4>;
				};
				efuse_chash: efuse_chash@50 {
					reg = <0x50 0x4>;
				};
				efuse_pufmisc: efuse_pufmisc@54 {
					reg = <0x54 0x4>;
				};
				efuse_sec: efuse_sec@58 {
					reg = <0x58 0x4>;
				};
				efuse_spkid: efuse_spkid@5c {
					reg = <0x5c 0x4>;
				};
				efuse_ppk0hash: efuse_ppk0hash@a0 {
					reg = <0xa0 0x30>;
				};
				efuse_ppk1hash: efuse_ppk1hash@d0 {
					reg = <0xd0 0x30>;
				};
			};

			zynqmp_pcap: pcap {
				compatible = "xlnx,zynqmp-pcap-fpga";
				clock-names = "ref_clk";
			};

			xlnx_aes: zynqmp-aes {
				compatible = "xlnx,zynqmp-aes";
			};

			zynqmp_reset: reset-controller {
				compatible = "xlnx,zynqmp-reset";
				#reset-cells = <1>;
			};

			pinctrl0: pinctrl {
				compatible = "xlnx,zynqmp-pinctrl";
				status = "disabled";
			};
<<<<<<< HEAD

			xlnx_keccak_384: sha384 {
				compatible = "xlnx,zynqmp-keccak-384";
			};

			xlnx_rsa: zynqmp-rsa {
				compatible = "xlnx,zynqmp-rsa";
			};

			modepin_gpio: gpio {
				compatible = "xlnx,zynqmp-gpio-modepin";
				gpio-controller;
				#gpio-cells = <2>;
			};
=======
>>>>>>> 21e04e47
		};
	};

	timer {
		compatible = "arm,armv8-timer";
		interrupt-parent = <&gic>;
		interrupts = <1 13 0xf08>,
			     <1 14 0xf08>,
			     <1 11 0xf08>,
			     <1 10 0xf08>;
	};

	edac {
		compatible = "arm,cortex-a53-edac";
	};

	fpga_full: fpga-full {
		compatible = "fpga-region";
		fpga-mgr = <&zynqmp_pcap>;
		#address-cells = <2>;
		#size-cells = <2>;
		ranges;
	};

	amba: axi {
		compatible = "simple-bus";
		u-boot,dm-pre-reloc;
		#address-cells = <2>;
		#size-cells = <2>;
		ranges;

		can0: can@ff060000 {
			compatible = "xlnx,zynq-can-1.0";
			status = "disabled";
			clock-names = "can_clk", "pclk";
			reg = <0x0 0xff060000 0x0 0x1000>;
			interrupts = <0 23 4>;
			interrupt-parent = <&gic>;
			tx-fifo-depth = <0x40>;
			rx-fifo-depth = <0x40>;
			power-domains = <&zynqmp_firmware PD_CAN_0>;
		};

		can1: can@ff070000 {
			compatible = "xlnx,zynq-can-1.0";
			status = "disabled";
			clock-names = "can_clk", "pclk";
			reg = <0x0 0xff070000 0x0 0x1000>;
			interrupts = <0 24 4>;
			interrupt-parent = <&gic>;
			tx-fifo-depth = <0x40>;
			rx-fifo-depth = <0x40>;
			power-domains = <&zynqmp_firmware PD_CAN_1>;
		};

		cci: cci@fd6e0000 {
			compatible = "arm,cci-400";
			status = "disabled";
			reg = <0x0 0xfd6e0000 0x0 0x9000>;
			ranges = <0x0 0x0 0xfd6e0000 0x10000>;
			#address-cells = <1>;
			#size-cells = <1>;

			pmu@9000 {
				compatible = "arm,cci-400-pmu,r1";
				reg = <0x9000 0x5000>;
				interrupt-parent = <&gic>;
				interrupts = <0 123 4>,
					     <0 123 4>,
					     <0 123 4>,
					     <0 123 4>,
					     <0 123 4>;
			};
		};

		/* GDMA */
		fpd_dma_chan1: dma-controller@fd500000 {
			status = "disabled";
			compatible = "xlnx,zynqmp-dma-1.0";
			reg = <0x0 0xfd500000 0x0 0x1000>;
			interrupt-parent = <&gic>;
			interrupts = <0 124 4>;
			clock-names = "clk_main", "clk_apb";
			xlnx,bus-width = <128>;
			iommus = <&smmu 0x14e8>;
			power-domains = <&zynqmp_firmware PD_GDMA>;
			#dma-cells = <1>;
		};

		fpd_dma_chan2: dma-controller@fd510000 {
			status = "disabled";
			compatible = "xlnx,zynqmp-dma-1.0";
			reg = <0x0 0xfd510000 0x0 0x1000>;
			interrupt-parent = <&gic>;
			interrupts = <0 125 4>;
			clock-names = "clk_main", "clk_apb";
			xlnx,bus-width = <128>;
			iommus = <&smmu 0x14e9>;
			power-domains = <&zynqmp_firmware PD_GDMA>;
			#dma-cells = <1>;
		};

		fpd_dma_chan3: dma-controller@fd520000 {
			status = "disabled";
			compatible = "xlnx,zynqmp-dma-1.0";
			reg = <0x0 0xfd520000 0x0 0x1000>;
			interrupt-parent = <&gic>;
			interrupts = <0 126 4>;
			clock-names = "clk_main", "clk_apb";
			xlnx,bus-width = <128>;
			iommus = <&smmu 0x14ea>;
			power-domains = <&zynqmp_firmware PD_GDMA>;
			#dma-cells = <1>;
		};

		fpd_dma_chan4: dma-controller@fd530000 {
			status = "disabled";
			compatible = "xlnx,zynqmp-dma-1.0";
			reg = <0x0 0xfd530000 0x0 0x1000>;
			interrupt-parent = <&gic>;
			interrupts = <0 127 4>;
			clock-names = "clk_main", "clk_apb";
			xlnx,bus-width = <128>;
			iommus = <&smmu 0x14eb>;
			power-domains = <&zynqmp_firmware PD_GDMA>;
			#dma-cells = <1>;
		};

		fpd_dma_chan5: dma-controller@fd540000 {
			status = "disabled";
			compatible = "xlnx,zynqmp-dma-1.0";
			reg = <0x0 0xfd540000 0x0 0x1000>;
			interrupt-parent = <&gic>;
			interrupts = <0 128 4>;
			clock-names = "clk_main", "clk_apb";
			xlnx,bus-width = <128>;
			iommus = <&smmu 0x14ec>;
			power-domains = <&zynqmp_firmware PD_GDMA>;
			#dma-cells = <1>;
		};

		fpd_dma_chan6: dma-controller@fd550000 {
			status = "disabled";
			compatible = "xlnx,zynqmp-dma-1.0";
			reg = <0x0 0xfd550000 0x0 0x1000>;
			interrupt-parent = <&gic>;
			interrupts = <0 129 4>;
			clock-names = "clk_main", "clk_apb";
			xlnx,bus-width = <128>;
			iommus = <&smmu 0x14ed>;
			power-domains = <&zynqmp_firmware PD_GDMA>;
			#dma-cells = <1>;
		};

		fpd_dma_chan7: dma-controller@fd560000 {
			status = "disabled";
			compatible = "xlnx,zynqmp-dma-1.0";
			reg = <0x0 0xfd560000 0x0 0x1000>;
			interrupt-parent = <&gic>;
			interrupts = <0 130 4>;
			clock-names = "clk_main", "clk_apb";
			xlnx,bus-width = <128>;
			iommus = <&smmu 0x14ee>;
			power-domains = <&zynqmp_firmware PD_GDMA>;
			#dma-cells = <1>;
		};

		fpd_dma_chan8: dma-controller@fd570000 {
			status = "disabled";
			compatible = "xlnx,zynqmp-dma-1.0";
			reg = <0x0 0xfd570000 0x0 0x1000>;
			interrupt-parent = <&gic>;
			interrupts = <0 131 4>;
			clock-names = "clk_main", "clk_apb";
			xlnx,bus-width = <128>;
			iommus = <&smmu 0x14ef>;
			power-domains = <&zynqmp_firmware PD_GDMA>;
			#dma-cells = <1>;
		};

		gic: interrupt-controller@f9010000 {
			compatible = "arm,gic-400";
			#interrupt-cells = <3>;
			reg = <0x0 0xf9010000 0x0 0x10000>,
			      <0x0 0xf9020000 0x0 0x20000>,
			      <0x0 0xf9040000 0x0 0x20000>,
			      <0x0 0xf9060000 0x0 0x20000>;
			interrupt-controller;
			interrupt-parent = <&gic>;
			interrupts = <1 9 0xf04>;
		};

		gpu: gpu@fd4b0000 {
			status = "disabled";
			compatible = "arm,mali-400", "arm,mali-utgard";
			reg = <0x0 0xfd4b0000 0x0 0x10000>;
			interrupt-parent = <&gic>;
			interrupts = <0 132 4>, <0 132 4>, <0 132 4>, <0 132 4>, <0 132 4>, <0 132 4>;
			interrupt-names = "IRQGP", "IRQGPMMU", "IRQPP0", "IRQPPMMU0", "IRQPP1", "IRQPPMMU1";
			clock-names = "gpu", "gpu_pp0", "gpu_pp1";
			power-domains = <&zynqmp_firmware PD_GPU>;
		};

		/* LPDDMA default allows only secured access. inorder to enable
		 * These dma channels, Users should ensure that these dma
		 * Channels are allowed for non secure access.
		 */
		lpd_dma_chan1: dma-controller@ffa80000 {
			status = "disabled";
			compatible = "xlnx,zynqmp-dma-1.0";
			reg = <0x0 0xffa80000 0x0 0x1000>;
			interrupt-parent = <&gic>;
			interrupts = <0 77 4>;
			clock-names = "clk_main", "clk_apb";
			xlnx,bus-width = <64>;
			/* iommus = <&smmu 0x868>; */
			power-domains = <&zynqmp_firmware PD_ADMA>;
			#dma-cells = <1>;
		};

		lpd_dma_chan2: dma-controller@ffa90000 {
			status = "disabled";
			compatible = "xlnx,zynqmp-dma-1.0";
			reg = <0x0 0xffa90000 0x0 0x1000>;
			interrupt-parent = <&gic>;
			interrupts = <0 78 4>;
			clock-names = "clk_main", "clk_apb";
			xlnx,bus-width = <64>;
			/* iommus = <&smmu 0x869>; */
			power-domains = <&zynqmp_firmware PD_ADMA>;
			#dma-cells = <1>;
		};

		lpd_dma_chan3: dma-controller@ffaa0000 {
			status = "disabled";
			compatible = "xlnx,zynqmp-dma-1.0";
			reg = <0x0 0xffaa0000 0x0 0x1000>;
			interrupt-parent = <&gic>;
			interrupts = <0 79 4>;
			clock-names = "clk_main", "clk_apb";
			xlnx,bus-width = <64>;
			/* iommus = <&smmu 0x86a>; */
			power-domains = <&zynqmp_firmware PD_ADMA>;
			#dma-cells = <1>;
		};

		lpd_dma_chan4: dma-controller@ffab0000 {
			status = "disabled";
			compatible = "xlnx,zynqmp-dma-1.0";
			reg = <0x0 0xffab0000 0x0 0x1000>;
			interrupt-parent = <&gic>;
			interrupts = <0 80 4>;
			clock-names = "clk_main", "clk_apb";
			xlnx,bus-width = <64>;
			/* iommus = <&smmu 0x86b>; */
			power-domains = <&zynqmp_firmware PD_ADMA>;
			#dma-cells = <1>;
		};

		lpd_dma_chan5: dma-controller@ffac0000 {
			status = "disabled";
			compatible = "xlnx,zynqmp-dma-1.0";
			reg = <0x0 0xffac0000 0x0 0x1000>;
			interrupt-parent = <&gic>;
			interrupts = <0 81 4>;
			clock-names = "clk_main", "clk_apb";
			xlnx,bus-width = <64>;
			/* iommus = <&smmu 0x86c>; */
			power-domains = <&zynqmp_firmware PD_ADMA>;
			#dma-cells = <1>;
		};

		lpd_dma_chan6: dma-controller@ffad0000 {
			status = "disabled";
			compatible = "xlnx,zynqmp-dma-1.0";
			reg = <0x0 0xffad0000 0x0 0x1000>;
			interrupt-parent = <&gic>;
			interrupts = <0 82 4>;
			clock-names = "clk_main", "clk_apb";
			xlnx,bus-width = <64>;
			/* iommus = <&smmu 0x86d>; */
			power-domains = <&zynqmp_firmware PD_ADMA>;
			#dma-cells = <1>;
		};

		lpd_dma_chan7: dma-controller@ffae0000 {
			status = "disabled";
			compatible = "xlnx,zynqmp-dma-1.0";
			reg = <0x0 0xffae0000 0x0 0x1000>;
			interrupt-parent = <&gic>;
			interrupts = <0 83 4>;
			clock-names = "clk_main", "clk_apb";
			xlnx,bus-width = <64>;
			/* iommus = <&smmu 0x86e>; */
			power-domains = <&zynqmp_firmware PD_ADMA>;
			#dma-cells = <1>;
		};

		lpd_dma_chan8: dma-controller@ffaf0000 {
			status = "disabled";
			compatible = "xlnx,zynqmp-dma-1.0";
			reg = <0x0 0xffaf0000 0x0 0x1000>;
			interrupt-parent = <&gic>;
			interrupts = <0 84 4>;
			clock-names = "clk_main", "clk_apb";
			xlnx,bus-width = <64>;
			/* iommus = <&smmu 0x86f>; */
			power-domains = <&zynqmp_firmware PD_ADMA>;
			#dma-cells = <1>;
		};

		mc: memory-controller@fd070000 {
			compatible = "xlnx,zynqmp-ddrc-2.40a";
			reg = <0x0 0xfd070000 0x0 0x30000>;
			interrupt-parent = <&gic>;
			interrupts = <0 112 4>;
		};

		nand0: nand-controller@ff100000 {
			compatible = "xlnx,zynqmp-nand-controller", "arasan,nfc-v3p10";
			status = "disabled";
			reg = <0x0 0xff100000 0x0 0x1000>;
			clock-names = "controller", "bus";
			interrupt-parent = <&gic>;
			interrupts = <0 14 4>;
			#address-cells = <1>;
			#size-cells = <0>;
			iommus = <&smmu 0x872>;
			power-domains = <&zynqmp_firmware PD_NAND>;
		};

		gem0: ethernet@ff0b0000 {
			compatible = "xlnx,zynqmp-gem", "cdns,zynqmp-gem", "cdns,gem";
			status = "disabled";
			interrupt-parent = <&gic>;
			interrupts = <0 57 4>, <0 57 4>;
			reg = <0x0 0xff0b0000 0x0 0x1000>;
			clock-names = "pclk", "hclk", "tx_clk", "rx_clk", "tsu_clk";
			#address-cells = <1>;
			#size-cells = <0>;
			iommus = <&smmu 0x874>;
			power-domains = <&zynqmp_firmware PD_ETH_0>;
			resets = <&zynqmp_reset ZYNQMP_RESET_GEM0>;
		};

		gem1: ethernet@ff0c0000 {
			compatible = "xlnx,zynqmp-gem", "cdns,zynqmp-gem", "cdns,gem";
			status = "disabled";
			interrupt-parent = <&gic>;
			interrupts = <0 59 4>, <0 59 4>;
			reg = <0x0 0xff0c0000 0x0 0x1000>;
			clock-names = "pclk", "hclk", "tx_clk", "rx_clk", "tsu_clk";
			#address-cells = <1>;
			#size-cells = <0>;
			iommus = <&smmu 0x875>;
			power-domains = <&zynqmp_firmware PD_ETH_1>;
			resets = <&zynqmp_reset ZYNQMP_RESET_GEM1>;
		};

		gem2: ethernet@ff0d0000 {
			compatible = "xlnx,zynqmp-gem", "cdns,zynqmp-gem", "cdns,gem";
			status = "disabled";
			interrupt-parent = <&gic>;
			interrupts = <0 61 4>, <0 61 4>;
			reg = <0x0 0xff0d0000 0x0 0x1000>;
			clock-names = "pclk", "hclk", "tx_clk", "rx_clk", "tsu_clk";
			#address-cells = <1>;
			#size-cells = <0>;
			iommus = <&smmu 0x876>;
			power-domains = <&zynqmp_firmware PD_ETH_2>;
			resets = <&zynqmp_reset ZYNQMP_RESET_GEM2>;
		};

		gem3: ethernet@ff0e0000 {
			compatible = "xlnx,zynqmp-gem", "cdns,zynqmp-gem", "cdns,gem";
			status = "disabled";
			interrupt-parent = <&gic>;
			interrupts = <0 63 4>, <0 63 4>;
			reg = <0x0 0xff0e0000 0x0 0x1000>;
			clock-names = "pclk", "hclk", "tx_clk", "rx_clk", "tsu_clk";
			#address-cells = <1>;
			#size-cells = <0>;
			iommus = <&smmu 0x877>;
			power-domains = <&zynqmp_firmware PD_ETH_3>;
			resets = <&zynqmp_reset ZYNQMP_RESET_GEM3>;
		};

		gpio: gpio@ff0a0000 {
			compatible = "xlnx,zynqmp-gpio-1.0";
			status = "disabled";
			#gpio-cells = <0x2>;
			gpio-controller;
			interrupt-parent = <&gic>;
			interrupts = <0 16 4>;
			interrupt-controller;
			#interrupt-cells = <2>;
			reg = <0x0 0xff0a0000 0x0 0x1000>;
			power-domains = <&zynqmp_firmware PD_GPIO>;
		};

		i2c0: i2c@ff020000 {
			compatible = "cdns,i2c-r1p14";
			status = "disabled";
			interrupt-parent = <&gic>;
			interrupts = <0 17 4>;
			reg = <0x0 0xff020000 0x0 0x1000>;
			#address-cells = <1>;
			#size-cells = <0>;
			power-domains = <&zynqmp_firmware PD_I2C_0>;
		};

		i2c1: i2c@ff030000 {
			compatible = "cdns,i2c-r1p14";
			status = "disabled";
			interrupt-parent = <&gic>;
			interrupts = <0 18 4>;
			reg = <0x0 0xff030000 0x0 0x1000>;
			#address-cells = <1>;
			#size-cells = <0>;
			power-domains = <&zynqmp_firmware PD_I2C_1>;
		};

		ocm: memory-controller@ff960000 {
			compatible = "xlnx,zynqmp-ocmc-1.0";
			reg = <0x0 0xff960000 0x0 0x1000>;
			interrupt-parent = <&gic>;
			interrupts = <0 10 4>;
		};

		perf_monitor_ocm: perf-monitor@ffa00000 {
			compatible = "xlnx,axi-perf-monitor";
			reg = <0x0 0xffa00000 0x0 0x10000>;
			interrupts = <0 25 4>;
			interrupt-parent = <&gic>;
			xlnx,enable-profile = <0>;
			xlnx,enable-trace = <0>;
			xlnx,num-monitor-slots = <1>;
			xlnx,enable-event-count = <1>;
			xlnx,enable-event-log = <1>;
			xlnx,have-sampled-metric-cnt = <1>;
			xlnx,num-of-counters = <8>;
			xlnx,metric-count-width = <32>;
			xlnx,metrics-sample-count-width = <32>;
			xlnx,global-count-width = <32>;
			xlnx,metric-count-scale = <1>;
		};

		perf_monitor_ddr: perf-monitor@fd0b0000 {
			compatible = "xlnx,axi-perf-monitor";
			reg = <0x0 0xfd0b0000 0x0 0x10000>;
			interrupts = <0 123 4>;
			interrupt-parent = <&gic>;
			xlnx,enable-profile = <0>;
			xlnx,enable-trace = <0>;
			xlnx,num-monitor-slots = <6>;
			xlnx,enable-event-count = <1>;
			xlnx,enable-event-log = <0>;
			xlnx,have-sampled-metric-cnt = <1>;
			xlnx,num-of-counters = <10>;
			xlnx,metric-count-width = <32>;
			xlnx,metrics-sample-count-width = <32>;
			xlnx,global-count-width = <32>;
			xlnx,metric-count-scale = <1>;
		};

		perf_monitor_cci: perf-monitor@fd490000 {
			compatible = "xlnx,axi-perf-monitor";
			reg = <0x0 0xfd490000 0x0 0x10000>;
			interrupts = <0 123 4>;
			interrupt-parent = <&gic>;
			xlnx,enable-profile = <0>;
			xlnx,enable-trace = <0>;
			xlnx,num-monitor-slots = <1>;
			xlnx,enable-event-count = <1>;
			xlnx,enable-event-log = <0>;
			xlnx,have-sampled-metric-cnt = <1>;
			xlnx,num-of-counters = <8>;
			xlnx,metric-count-width = <32>;
			xlnx,metrics-sample-count-width = <32>;
			xlnx,global-count-width = <32>;
			xlnx,metric-count-scale = <1>;
		};

		perf_monitor_lpd: perf-monitor@ffa10000 {
			compatible = "xlnx,axi-perf-monitor";
			reg = <0x0 0xffa10000 0x0 0x10000>;
			interrupts = <0 25 4>;
			interrupt-parent = <&gic>;
			xlnx,enable-profile = <0>;
			xlnx,enable-trace = <0>;
			xlnx,num-monitor-slots = <1>;
			xlnx,enable-event-count = <1>;
			xlnx,enable-event-log = <1>;
			xlnx,have-sampled-metric-cnt = <1>;
			xlnx,num-of-counters = <8>;
			xlnx,metric-count-width = <32>;
			xlnx,metrics-sample-count-width = <32>;
			xlnx,global-count-width = <32>;
			xlnx,metric-count-scale = <1>;
		};

		pcie: pcie@fd0e0000 {
			compatible = "xlnx,nwl-pcie-2.11";
			status = "disabled";
			#address-cells = <3>;
			#size-cells = <2>;
			#interrupt-cells = <1>;
			msi-controller;
			device_type = "pci";
			interrupt-parent = <&gic>;
			interrupts = <0 118 4>,
				     <0 117 4>,
				     <0 116 4>,
				     <0 115 4>,	/* MSI_1 [63...32] */
				     <0 114 4>;	/* MSI_0 [31...0] */
			interrupt-names = "misc", "dummy", "intx",
					  "msi1", "msi0";
			msi-parent = <&pcie>;
			reg = <0x0 0xfd0e0000 0x0 0x1000>,
			      <0x0 0xfd480000 0x0 0x1000>,
			      <0x80 0x00000000 0x0 0x1000000>;
			reg-names = "breg", "pcireg", "cfg";
			ranges = <0x02000000 0x00000000 0xe0000000 0x00000000 0xe0000000 0x00000000 0x10000000>,/* non-prefetchable memory */
				 <0x43000000 0x00000006 0x00000000 0x00000006 0x00000000 0x00000002 0x00000000>;/* prefetchable memory */
			bus-range = <0x00 0xff>;
			interrupt-map-mask = <0x0 0x0 0x0 0x7>;
			interrupt-map = <0x0 0x0 0x0 0x1 &pcie_intc 0x1>,
					<0x0 0x0 0x0 0x2 &pcie_intc 0x2>,
					<0x0 0x0 0x0 0x3 &pcie_intc 0x3>,
					<0x0 0x0 0x0 0x4 &pcie_intc 0x4>;
<<<<<<< HEAD
=======
			#stream-id-cells = <1>;
>>>>>>> 21e04e47
			iommus = <&smmu 0x4d0>;
			power-domains = <&zynqmp_firmware PD_PCIE>;
			pcie_intc: legacy-interrupt-controller {
				interrupt-controller;
				#address-cells = <0>;
				#interrupt-cells = <1>;
			};
		};

		qspi: spi@ff0f0000 {
			u-boot,dm-pre-reloc;
			compatible = "xlnx,zynqmp-qspi-1.0";
			status = "disabled";
			clock-names = "ref_clk", "pclk";
			interrupts = <0 15 4>;
			interrupt-parent = <&gic>;
			num-cs = <1>;
			reg = <0x0 0xff0f0000 0x0 0x1000>,
			      <0x0 0xc0000000 0x0 0x8000000>;
			#address-cells = <1>;
			#size-cells = <0>;
			iommus = <&smmu 0x873>;
			power-domains = <&zynqmp_firmware PD_QSPI>;
		};

		psgtr: phy@fd400000 {
			compatible = "xlnx,zynqmp-psgtr-v1.1";
			status = "disabled";
			reg = <0x0 0xfd400000 0x0 0x40000>,
			      <0x0 0xfd3d0000 0x0 0x1000>;
			reg-names = "serdes", "siou";
			#phy-cells = <4>;
		};

		rtc: rtc@ffa60000 {
			compatible = "xlnx,zynqmp-rtc";
			status = "disabled";
			reg = <0x0 0xffa60000 0x0 0x100>;
			interrupt-parent = <&gic>;
			interrupts = <0 26 4>, <0 27 4>;
			interrupt-names = "alarm", "sec";
			calibration = <0x7FFF>;
		};

		sata: ahci@fd0c0000 {
			compatible = "ceva,ahci-1v84";
			status = "disabled";
			reg = <0x0 0xfd0c0000 0x0 0x2000>;
			interrupt-parent = <&gic>;
			interrupts = <0 133 4>;
			power-domains = <&zynqmp_firmware PD_SATA>;
			resets = <&zynqmp_reset ZYNQMP_RESET_SATA>;
<<<<<<< HEAD
			/* iommus = <&smmu 0x4c0>, <&smmu 0x4c1>, */
			/*	 <&smmu 0x4c2>, <&smmu 0x4c3>; */
			/* dma-coherent; */
=======
			#stream-id-cells = <4>;
			iommus = <&smmu 0x4c0>, <&smmu 0x4c1>,
				 <&smmu 0x4c2>, <&smmu 0x4c3>;
>>>>>>> 21e04e47
		};

		sdhci0: mmc@ff160000 {
			u-boot,dm-pre-reloc;
			compatible = "xlnx,zynqmp-8.9a", "arasan,sdhci-8.9a";
			status = "disabled";
			interrupt-parent = <&gic>;
			interrupts = <0 48 4>;
			reg = <0x0 0xff160000 0x0 0x1000>;
			clock-names = "clk_xin", "clk_ahb";
			xlnx,device_id = <0>;
			iommus = <&smmu 0x870>;
			#clock-cells = <1>;
			clock-output-names = "clk_out_sd0", "clk_in_sd0";
			power-domains = <&zynqmp_firmware PD_SD_0>;
			resets = <&zynqmp_reset ZYNQMP_RESET_SDIO0>;
		};

		sdhci1: mmc@ff170000 {
			u-boot,dm-pre-reloc;
			compatible = "xlnx,zynqmp-8.9a", "arasan,sdhci-8.9a";
			status = "disabled";
			interrupt-parent = <&gic>;
			interrupts = <0 49 4>;
			reg = <0x0 0xff170000 0x0 0x1000>;
			clock-names = "clk_xin", "clk_ahb";
			xlnx,device_id = <1>;
			iommus = <&smmu 0x871>;
			#clock-cells = <1>;
			clock-output-names = "clk_out_sd1", "clk_in_sd1";
			power-domains = <&zynqmp_firmware PD_SD_1>;
			resets = <&zynqmp_reset ZYNQMP_RESET_SDIO1>;
		};

		smmu: iommu@fd800000 {
			compatible = "arm,mmu-500";
			reg = <0x0 0xfd800000 0x0 0x20000>;
			#iommu-cells = <1>;
			status = "disabled";
			#global-interrupts = <1>;
			interrupt-parent = <&gic>;
			interrupts = <0 155 4>,
				<0 155 4>, <0 155 4>, <0 155 4>, <0 155 4>,
				<0 155 4>, <0 155 4>, <0 155 4>, <0 155 4>,
				<0 155 4>, <0 155 4>, <0 155 4>, <0 155 4>,
				<0 155 4>, <0 155 4>, <0 155 4>, <0 155 4>;
		};

		spi0: spi@ff040000 {
			compatible = "cdns,spi-r1p6";
			status = "disabled";
			interrupt-parent = <&gic>;
			interrupts = <0 19 4>;
			reg = <0x0 0xff040000 0x0 0x1000>;
			clock-names = "ref_clk", "pclk";
			#address-cells = <1>;
			#size-cells = <0>;
			power-domains = <&zynqmp_firmware PD_SPI_0>;
		};

		spi1: spi@ff050000 {
			compatible = "cdns,spi-r1p6";
			status = "disabled";
			interrupt-parent = <&gic>;
			interrupts = <0 20 4>;
			reg = <0x0 0xff050000 0x0 0x1000>;
			clock-names = "ref_clk", "pclk";
			#address-cells = <1>;
			#size-cells = <0>;
			power-domains = <&zynqmp_firmware PD_SPI_1>;
		};

		ttc0: timer@ff110000 {
			compatible = "cdns,ttc";
			status = "disabled";
			interrupt-parent = <&gic>;
			interrupts = <0 36 4>, <0 37 4>, <0 38 4>;
			reg = <0x0 0xff110000 0x0 0x1000>;
			timer-width = <32>;
			power-domains = <&zynqmp_firmware PD_TTC_0>;
		};

		ttc1: timer@ff120000 {
			compatible = "cdns,ttc";
			status = "disabled";
			interrupt-parent = <&gic>;
			interrupts = <0 39 4>, <0 40 4>, <0 41 4>;
			reg = <0x0 0xff120000 0x0 0x1000>;
			timer-width = <32>;
			power-domains = <&zynqmp_firmware PD_TTC_1>;
		};

		ttc2: timer@ff130000 {
			compatible = "cdns,ttc";
			status = "disabled";
			interrupt-parent = <&gic>;
			interrupts = <0 42 4>, <0 43 4>, <0 44 4>;
			reg = <0x0 0xff130000 0x0 0x1000>;
			timer-width = <32>;
			power-domains = <&zynqmp_firmware PD_TTC_2>;
		};

		ttc3: timer@ff140000 {
			compatible = "cdns,ttc";
			status = "disabled";
			interrupt-parent = <&gic>;
			interrupts = <0 45 4>, <0 46 4>, <0 47 4>;
			reg = <0x0 0xff140000 0x0 0x1000>;
			timer-width = <32>;
			power-domains = <&zynqmp_firmware PD_TTC_3>;
		};

		uart0: serial@ff000000 {
<<<<<<< HEAD
			u-boot,dm-pre-reloc;
=======
>>>>>>> 21e04e47
			compatible = "xlnx,zynqmp-uart", "cdns,uart-r1p12";
			status = "disabled";
			interrupt-parent = <&gic>;
			interrupts = <0 21 4>;
			reg = <0x0 0xff000000 0x0 0x1000>;
			clock-names = "uart_clk", "pclk";
			power-domains = <&zynqmp_firmware PD_UART_0>;
		};

		uart1: serial@ff010000 {
<<<<<<< HEAD
			u-boot,dm-pre-reloc;
=======
>>>>>>> 21e04e47
			compatible = "xlnx,zynqmp-uart", "cdns,uart-r1p12";
			status = "disabled";
			interrupt-parent = <&gic>;
			interrupts = <0 22 4>;
			reg = <0x0 0xff010000 0x0 0x1000>;
			clock-names = "uart_clk", "pclk";
			power-domains = <&zynqmp_firmware PD_UART_1>;
		};

<<<<<<< HEAD
		usb0: usb0@ff9d0000 {
=======
		usb0: usb@ff9d0000 {
>>>>>>> 21e04e47
			#address-cells = <2>;
			#size-cells = <2>;
			status = "disabled";
			compatible = "xlnx,zynqmp-dwc3";
			reg = <0x0 0xff9d0000 0x0 0x100>;
			clock-names = "bus_clk", "ref_clk";
			power-domains = <&zynqmp_firmware PD_USB_0>;
			resets = <&zynqmp_reset ZYNQMP_RESET_USB0_CORERESET>,
				 <&zynqmp_reset ZYNQMP_RESET_USB0_HIBERRESET>,
				 <&zynqmp_reset ZYNQMP_RESET_USB0_APB>;
			reset-names = "usb_crst", "usb_hibrst", "usb_apbrst";
<<<<<<< HEAD
			reset-gpios = <&modepin_gpio 1 GPIO_ACTIVE_LOW>;
=======
>>>>>>> 21e04e47
			ranges;

			dwc3_0: usb@fe200000 {
				compatible = "snps,dwc3";
<<<<<<< HEAD
				status = "disabled";
				reg = <0x0 0xfe200000 0x0 0x40000>;
				interrupt-parent = <&gic>;
				interrupt-names = "dwc_usb3", "otg", "hiber";
				interrupts = <0 65 4>, <0 69 4>, <0 75 4>;
				iommus = <&smmu 0x860>;
				snps,quirk-frame-length-adjustment = <0x20>;
				snps,refclk_fladj;
				clock-names = "ref";
				snps,enable_guctl1_resume_quirk;
				snps,enable_guctl1_ipd_quirk;
				snps,xhci-reset-on-resume;
				snps,xhci-stream-quirk;
=======
				reg = <0x0 0xfe200000 0x0 0x40000>;
				interrupt-parent = <&gic>;
				interrupt-names = "dwc_usb3", "otg";
				interrupts = <0 65 4>, <0 69 4>;
				#stream-id-cells = <1>;
				iommus = <&smmu 0x860>;
				snps,quirk-frame-length-adjustment = <0x20>;
>>>>>>> 21e04e47
				/* dma-coherent; */
			};
		};

<<<<<<< HEAD
		usb1: usb1@ff9e0000 {
=======
		usb1: usb@ff9e0000 {
>>>>>>> 21e04e47
			#address-cells = <2>;
			#size-cells = <2>;
			status = "disabled";
			compatible = "xlnx,zynqmp-dwc3";
			reg = <0x0 0xff9e0000 0x0 0x100>;
			clock-names = "bus_clk", "ref_clk";
			power-domains = <&zynqmp_firmware PD_USB_1>;
			resets = <&zynqmp_reset ZYNQMP_RESET_USB1_CORERESET>,
				 <&zynqmp_reset ZYNQMP_RESET_USB1_HIBERRESET>,
				 <&zynqmp_reset ZYNQMP_RESET_USB1_APB>;
			reset-names = "usb_crst", "usb_hibrst", "usb_apbrst";
			ranges;

			dwc3_1: usb@fe300000 {
				compatible = "snps,dwc3";
<<<<<<< HEAD
				status = "disabled";
				reg = <0x0 0xfe300000 0x0 0x40000>;
				interrupt-parent = <&gic>;
				interrupt-names = "dwc_usb3", "otg", "hiber";
				interrupts = <0 70 4>, <0 74 4>, <0 76 4>;
				iommus = <&smmu 0x861>;
				snps,quirk-frame-length-adjustment = <0x20>;
				snps,refclk_fladj;
				clock-names = "ref";
				snps,enable_guctl1_resume_quirk;
				snps,enable_guctl1_ipd_quirk;
				snps,xhci-reset-on-resume;
				snps,xhci-stream-quirk;
=======
				reg = <0x0 0xfe300000 0x0 0x40000>;
				interrupt-parent = <&gic>;
				interrupt-names = "dwc_usb3", "otg";
				interrupts = <0 70 4>, <0 74 4>;
				#stream-id-cells = <1>;
				iommus = <&smmu 0x861>;
				snps,quirk-frame-length-adjustment = <0x20>;
>>>>>>> 21e04e47
				/* dma-coherent; */
			};
		};

		watchdog0: watchdog@fd4d0000 {
			compatible = "cdns,wdt-r1p2";
			status = "disabled";
			interrupt-parent = <&gic>;
			interrupts = <0 113 1>;
			reg = <0x0 0xfd4d0000 0x0 0x1000>;
			timeout-sec = <60>;
			reset-on-timeout;
		};

		lpd_watchdog: watchdog@ff150000 {
			compatible = "cdns,wdt-r1p2";
			status = "disabled";
			interrupt-parent = <&gic>;
			interrupts = <0 52 1>;
			reg = <0x0 0xff150000 0x0 0x1000>;
			timeout-sec = <10>;
		};

		xilinx_ams: ams@ffa50000 {
			compatible = "xlnx,zynqmp-ams";
			status = "disabled";
			interrupt-parent = <&gic>;
			interrupts = <0 56 4>;
			interrupt-names = "ams-irq";
			reg = <0x0 0xffa50000 0x0 0x800>;
			reg-names = "ams-base";
			#address-cells = <2>;
			#size-cells = <2>;
			#io-channel-cells = <1>;
			ranges;

			ams_ps: ams_ps@ffa50800 {
				compatible = "xlnx,zynqmp-ams-ps";
				status = "disabled";
				reg = <0x0 0xffa50800 0x0 0x400>;
			};

			ams_pl: ams_pl@ffa50c00 {
				compatible = "xlnx,zynqmp-ams-pl";
				status = "disabled";
				reg = <0x0 0xffa50c00 0x0 0x400>;
			};
		};

		zynqmp_dpdma: dma-controller@fd4c0000 {
			compatible = "xlnx,zynqmp-dpdma";
			status = "disabled";
			reg = <0x0 0xfd4c0000 0x0 0x1000>;
			interrupts = <0 122 4>;
			interrupt-parent = <&gic>;
			clock-names = "axi_clk";
			power-domains = <&zynqmp_firmware PD_DP>;
			dma-channels = <6>;
			iommus = <&smmu 0xce4>;
			#dma-cells = <1>;
		};

		zynqmp_dpaud_setting: dp_aud@fd4ac000 {
			compatible = "xlnx,zynqmp-dpaud-setting", "syscon";
			reg = <0x0 0xfd4ac000 0x0 0x1000>;
		};

		zynqmp_dpsub: display@fd4a0000 {
			u-boot,dm-pre-reloc;
			compatible = "xlnx,zynqmp-dpsub-1.7";
			status = "disabled";
			reg = <0x0 0xfd4a0000 0x0 0x1000>,
			      <0x0 0xfd4aa000 0x0 0x1000>,
			      <0x0 0xfd4ab000 0x0 0x1000>;
			reg-names = "dp", "blend", "av_buf";
			xlnx,dpaud-reg = <&zynqmp_dpaud_setting>;
			interrupts = <0 119 4>;
			interrupt-parent = <&gic>;
			iommus = <&smmu 0xce3>;

			clock-names = "dp_apb_clk", "dp_aud_clk",
				      "dp_vtc_pixel_clk_in";

			power-domains = <&zynqmp_firmware PD_DP>;
			resets = <&zynqmp_reset ZYNQMP_RESET_DP>;
			dma-names = "vid0", "vid1", "vid2", "gfx0";
			dmas = <&zynqmp_dpdma ZYNQMP_DPDMA_VIDEO0>,
			       <&zynqmp_dpdma ZYNQMP_DPDMA_VIDEO1>,
			       <&zynqmp_dpdma ZYNQMP_DPDMA_VIDEO2>,
			       <&zynqmp_dpdma ZYNQMP_DPDMA_GRAPHICS>;

			/* dummy node to indicate there's no child i2c device */
			i2c-bus {
			};

			zynqmp_dp_snd_codec0: zynqmp_dp_snd_codec0 {
				compatible = "xlnx,dp-snd-codec";
				clock-names = "aud_clk";
			};

			zynqmp_dp_snd_pcm0: zynqmp_dp_snd_pcm0 {
				compatible = "xlnx,dp-snd-pcm0";
				dmas = <&zynqmp_dpdma 4>;
				dma-names = "tx";
			};

			zynqmp_dp_snd_pcm1: zynqmp_dp_snd_pcm1 {
				compatible = "xlnx,dp-snd-pcm1";
				dmas = <&zynqmp_dpdma 5>;
				dma-names = "tx";
			};

			zynqmp_dp_snd_card0: zynqmp_dp_snd_card {
				compatible = "xlnx,dp-snd-card";
				xlnx,dp-snd-pcm = <&zynqmp_dp_snd_pcm0>,
						  <&zynqmp_dp_snd_pcm1>;
				xlnx,dp-snd-codec = <&zynqmp_dp_snd_codec0>;
			};
		};
	};
};<|MERGE_RESOLUTION|>--- conflicted
+++ resolved
@@ -239,23 +239,6 @@
 				compatible = "xlnx,zynqmp-pinctrl";
 				status = "disabled";
 			};
-<<<<<<< HEAD
-
-			xlnx_keccak_384: sha384 {
-				compatible = "xlnx,zynqmp-keccak-384";
-			};
-
-			xlnx_rsa: zynqmp-rsa {
-				compatible = "xlnx,zynqmp-rsa";
-			};
-
-			modepin_gpio: gpio {
-				compatible = "xlnx,zynqmp-gpio-modepin";
-				gpio-controller;
-				#gpio-cells = <2>;
-			};
-=======
->>>>>>> 21e04e47
 		};
 	};
 
@@ -786,10 +769,7 @@
 					<0x0 0x0 0x0 0x2 &pcie_intc 0x2>,
 					<0x0 0x0 0x0 0x3 &pcie_intc 0x3>,
 					<0x0 0x0 0x0 0x4 &pcie_intc 0x4>;
-<<<<<<< HEAD
-=======
 			#stream-id-cells = <1>;
->>>>>>> 21e04e47
 			iommus = <&smmu 0x4d0>;
 			power-domains = <&zynqmp_firmware PD_PCIE>;
 			pcie_intc: legacy-interrupt-controller {
@@ -842,15 +822,9 @@
 			interrupts = <0 133 4>;
 			power-domains = <&zynqmp_firmware PD_SATA>;
 			resets = <&zynqmp_reset ZYNQMP_RESET_SATA>;
-<<<<<<< HEAD
-			/* iommus = <&smmu 0x4c0>, <&smmu 0x4c1>, */
-			/*	 <&smmu 0x4c2>, <&smmu 0x4c3>; */
-			/* dma-coherent; */
-=======
 			#stream-id-cells = <4>;
 			iommus = <&smmu 0x4c0>, <&smmu 0x4c1>,
 				 <&smmu 0x4c2>, <&smmu 0x4c3>;
->>>>>>> 21e04e47
 		};
 
 		sdhci0: mmc@ff160000 {
@@ -964,10 +938,6 @@
 		};
 
 		uart0: serial@ff000000 {
-<<<<<<< HEAD
-			u-boot,dm-pre-reloc;
-=======
->>>>>>> 21e04e47
 			compatible = "xlnx,zynqmp-uart", "cdns,uart-r1p12";
 			status = "disabled";
 			interrupt-parent = <&gic>;
@@ -978,10 +948,6 @@
 		};
 
 		uart1: serial@ff010000 {
-<<<<<<< HEAD
-			u-boot,dm-pre-reloc;
-=======
->>>>>>> 21e04e47
 			compatible = "xlnx,zynqmp-uart", "cdns,uart-r1p12";
 			status = "disabled";
 			interrupt-parent = <&gic>;
@@ -991,11 +957,7 @@
 			power-domains = <&zynqmp_firmware PD_UART_1>;
 		};
 
-<<<<<<< HEAD
-		usb0: usb0@ff9d0000 {
-=======
 		usb0: usb@ff9d0000 {
->>>>>>> 21e04e47
 			#address-cells = <2>;
 			#size-cells = <2>;
 			status = "disabled";
@@ -1007,29 +969,10 @@
 				 <&zynqmp_reset ZYNQMP_RESET_USB0_HIBERRESET>,
 				 <&zynqmp_reset ZYNQMP_RESET_USB0_APB>;
 			reset-names = "usb_crst", "usb_hibrst", "usb_apbrst";
-<<<<<<< HEAD
-			reset-gpios = <&modepin_gpio 1 GPIO_ACTIVE_LOW>;
-=======
->>>>>>> 21e04e47
 			ranges;
 
 			dwc3_0: usb@fe200000 {
 				compatible = "snps,dwc3";
-<<<<<<< HEAD
-				status = "disabled";
-				reg = <0x0 0xfe200000 0x0 0x40000>;
-				interrupt-parent = <&gic>;
-				interrupt-names = "dwc_usb3", "otg", "hiber";
-				interrupts = <0 65 4>, <0 69 4>, <0 75 4>;
-				iommus = <&smmu 0x860>;
-				snps,quirk-frame-length-adjustment = <0x20>;
-				snps,refclk_fladj;
-				clock-names = "ref";
-				snps,enable_guctl1_resume_quirk;
-				snps,enable_guctl1_ipd_quirk;
-				snps,xhci-reset-on-resume;
-				snps,xhci-stream-quirk;
-=======
 				reg = <0x0 0xfe200000 0x0 0x40000>;
 				interrupt-parent = <&gic>;
 				interrupt-names = "dwc_usb3", "otg";
@@ -1037,16 +980,11 @@
 				#stream-id-cells = <1>;
 				iommus = <&smmu 0x860>;
 				snps,quirk-frame-length-adjustment = <0x20>;
->>>>>>> 21e04e47
 				/* dma-coherent; */
 			};
 		};
 
-<<<<<<< HEAD
-		usb1: usb1@ff9e0000 {
-=======
 		usb1: usb@ff9e0000 {
->>>>>>> 21e04e47
 			#address-cells = <2>;
 			#size-cells = <2>;
 			status = "disabled";
@@ -1062,21 +1000,6 @@
 
 			dwc3_1: usb@fe300000 {
 				compatible = "snps,dwc3";
-<<<<<<< HEAD
-				status = "disabled";
-				reg = <0x0 0xfe300000 0x0 0x40000>;
-				interrupt-parent = <&gic>;
-				interrupt-names = "dwc_usb3", "otg", "hiber";
-				interrupts = <0 70 4>, <0 74 4>, <0 76 4>;
-				iommus = <&smmu 0x861>;
-				snps,quirk-frame-length-adjustment = <0x20>;
-				snps,refclk_fladj;
-				clock-names = "ref";
-				snps,enable_guctl1_resume_quirk;
-				snps,enable_guctl1_ipd_quirk;
-				snps,xhci-reset-on-resume;
-				snps,xhci-stream-quirk;
-=======
 				reg = <0x0 0xfe300000 0x0 0x40000>;
 				interrupt-parent = <&gic>;
 				interrupt-names = "dwc_usb3", "otg";
@@ -1084,7 +1007,6 @@
 				#stream-id-cells = <1>;
 				iommus = <&smmu 0x861>;
 				snps,quirk-frame-length-adjustment = <0x20>;
->>>>>>> 21e04e47
 				/* dma-coherent; */
 			};
 		};
