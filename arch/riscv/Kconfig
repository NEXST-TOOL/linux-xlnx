--- conflicted
+++ resolved
@@ -685,7 +685,6 @@
 
 source "kernel/power/Kconfig"
 
-<<<<<<< HEAD
 endmenu # "Power management options"
 
 menu "CPU Power Management"
@@ -695,8 +694,5 @@
 endmenu # "CPU Power Management"
 
 source "arch/riscv/kvm/Kconfig"
-=======
-endmenu
-
-source "drivers/firmware/Kconfig"
->>>>>>> a5b017d5
+
+source "drivers/firmware/Kconfig"