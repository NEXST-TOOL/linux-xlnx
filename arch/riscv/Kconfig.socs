menu "SoC selection"

config SOC_MICROCHIP_POLARFIRE
	bool "Microchip PolarFire SoCs"
	select MCHP_CLK_MPFS
	select SIFIVE_PLIC
	help
	  This enables support for Microchip PolarFire SoC platforms.

config SOC_SIFIVE
	bool "SiFive SoCs"
	select SERIAL_SIFIVE if TTY
	select SERIAL_SIFIVE_CONSOLE if TTY
	select CLK_SIFIVE
	select CLK_SIFIVE_PRCI
	select SIFIVE_PLIC
	select ERRATA_SIFIVE if !XIP_KERNEL
	help
	  This enables support for SiFive SoC platform hardware.

config SOC_STARFIVE
	bool "StarFive SoCs"
	select PINCTRL
	select RESET_CONTROLLER
	select SIFIVE_PLIC
	help
	  This enables support for StarFive SoC platform hardware.

config SOC_VIRT
	bool "QEMU Virt Machine"
	select CLINT_TIMER if RISCV_M_MODE
	select POWER_RESET
	select POWER_RESET_SYSCON
	select POWER_RESET_SYSCON_POWEROFF
	select GOLDFISH
	select RTC_DRV_GOLDFISH if RTC_CLASS
	select SIFIVE_PLIC
	select PM_GENERIC_DOMAINS if PM
	select PM_GENERIC_DOMAINS_OF if PM && OF
	select RISCV_SBI_CPUIDLE if CPU_IDLE && RISCV_SBI
	help
	  This enables support for QEMU Virt Machine.

config SOC_CANAAN
	bool "Canaan Kendryte K210 SoC"
	depends on !MMU
	select CLINT_TIMER if RISCV_M_MODE
	select SERIAL_SIFIVE if TTY
	select SERIAL_SIFIVE_CONSOLE if TTY
	select SIFIVE_PLIC
	select ARCH_HAS_RESET_CONTROLLER
	select PINCTRL
	select COMMON_CLK
	select COMMON_CLK_K210
	help
	  This enables support for Canaan Kendryte K210 SoC platform hardware.

if SOC_CANAAN

config SOC_CANAAN_K210_DTB_BUILTIN
	bool "Builtin device tree for the Canaan Kendryte K210"
	depends on SOC_CANAAN
	default y
	select OF
	select BUILTIN_DTB
	help
	  Build a device tree for the Kendryte K210 into the Linux image.
	  This option should be selected if no bootloader is being used.
	  If unsure, say Y.

config SOC_CANAAN_K210_DTB_SOURCE
	string "Source file for the Canaan Kendryte K210 builtin DTB"
	depends on SOC_CANAAN
	depends on SOC_CANAAN_K210_DTB_BUILTIN
	default "k210_generic"
	help
	  Base name (without suffix, relative to arch/riscv/boot/dts/canaan)
	  for the DTS file that will be used to produce the DTB linked into the
	  kernel.

endif # SOC_CANAAN

<<<<<<< HEAD
endmenu # "SoC selection"
=======
config ICT_SERVE
       bool "ICT SERVE series platforms"
       select SIFIVE_PLIC
       select SERIAL_XILINX_PS_UART
       select SERIAL_XILINX_PS_UART_CONSOLE
       select SERIAL_UARTLITE
       select SERIAL_UARTLITE_CONSOLE
       select MACB
       select XILINX_AXI_EMAC
       select DP83867_PHY
       select MFD_SYSCON
       select ZYNQMP_FIRMWARE
       help
         This enables support for ICT SERVE prototyping platforms.
         SERVE.r (PYNQ z2): Xilinx Zynq
         SERVE.s (ultraz): Xilinx Zynq MPSoC XCZU2EG
         SERVE.i (nf/Fidus): Xilinx Zynq MPSoC XCZU19EG
         SERVE.h (Xilinx VCU128): Xilinx Virtex UtralScale+ XCVU37P with HBM.

endmenu
>>>>>>> a5b017d5
<|MERGE_RESOLUTION|>--- conflicted
+++ resolved
@@ -80,9 +80,6 @@
 
 endif # SOC_CANAAN
 
-<<<<<<< HEAD
-endmenu # "SoC selection"
-=======
 config ICT_SERVE
        bool "ICT SERVE series platforms"
        select SIFIVE_PLIC
@@ -102,5 +99,4 @@
          SERVE.i (nf/Fidus): Xilinx Zynq MPSoC XCZU19EG
          SERVE.h (Xilinx VCU128): Xilinx Virtex UtralScale+ XCVU37P with HBM.
 
-endmenu
->>>>>>> a5b017d5
+endmenu # "SoC selection"