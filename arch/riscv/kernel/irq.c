--- conflicted
+++ resolved
@@ -10,8 +10,6 @@
 #include <linux/seq_file.h>
 #include <asm/smp.h>
 
-<<<<<<< HEAD
-=======
 /*
  * Possible interrupt causes:
  */
@@ -21,7 +19,6 @@
 
 extern int zynq_early_slcr_init(void);
 
->>>>>>> 2cdb157b
 int arch_show_interrupts(struct seq_file *p, int prec)
 {
 	show_ipi_stats(p, prec);
