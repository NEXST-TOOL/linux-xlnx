--- conflicted
+++ resolved
@@ -765,16 +765,6 @@
 	  Say yes here to support Xilinx Zynq GPIO controller.
 
 config GPIO_ZYNQMP_MODEPIN
-<<<<<<< HEAD
-	tristate "ZynqMP ps-mode pin gpio configuration driver"
-	depends on ZYNQMP_FIRMWARE
-	default ZYNQMP_FIRMWARE
-	help
-	  Say yes here to support the ZynqMP ps-mode pin gpio configuration
-	  driver.
-
-	  This ps-mode pin gpio driver is based on GPIO framework, PS_MODE
-=======
 	tristate "ZynqMP ps-mode pin GPIO configuration driver"
 	depends on ZYNQMP_FIRMWARE
 	default ZYNQMP_FIRMWARE
@@ -783,7 +773,6 @@
 	  driver.
 
 	  This ps-mode pin GPIO driver is based on GPIO framework. PS_MODE
->>>>>>> 21e04e47
 	  is 4-bits boot mode pins. It sets and gets the status of
 	  the ps-mode pin. Every pin can be configured as input/output.
 
