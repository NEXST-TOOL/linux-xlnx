--- conflicted
+++ resolved
@@ -46,10 +46,6 @@
 #include "gem/i915_gem_ioctls.h"
 #include "gem/i915_gem_pm.h"
 #include "gem/i915_gemfs.h"
-<<<<<<< HEAD
-#include "gt/intel_engine_pm.h"
-=======
->>>>>>> bb831786
 #include "gt/intel_gt_pm.h"
 #include "gt/intel_mocs.h"
 #include "gt/intel_reset.h"
@@ -952,7 +948,6 @@
 {
 	struct i915_gt_timelines *gt = &i915->gt.timelines;
 	struct i915_timeline *tl;
-<<<<<<< HEAD
 
 	mutex_lock(&gt->mutex);
 	list_for_each_entry(tl, &gt->active_list, link) {
@@ -987,42 +982,6 @@
 	}
 	mutex_unlock(&gt->mutex);
 
-=======
-
-	mutex_lock(&gt->mutex);
-	list_for_each_entry(tl, &gt->active_list, link) {
-		struct i915_request *rq;
-
-		rq = i915_active_request_get_unlocked(&tl->last_request);
-		if (!rq)
-			continue;
-
-		mutex_unlock(&gt->mutex);
-
-		/*
-		 * "Race-to-idle".
-		 *
-		 * Switching to the kernel context is often used a synchronous
-		 * step prior to idling, e.g. in suspend for flushing all
-		 * current operations to memory before sleeping. These we
-		 * want to complete as quickly as possible to avoid prolonged
-		 * stalls, so allow the gpu to boost to maximum clocks.
-		 */
-		if (flags & I915_WAIT_FOR_IDLE_BOOST)
-			gen6_rps_boost(rq);
-
-		timeout = i915_request_wait(rq, flags, timeout);
-		i915_request_put(rq);
-		if (timeout < 0)
-			return timeout;
-
-		/* restart after reacquiring the lock */
-		mutex_lock(&gt->mutex);
-		tl = list_entry(&gt->active_list, typeof(*tl), link);
-	}
-	mutex_unlock(&gt->mutex);
-
->>>>>>> bb831786
 	return timeout;
 }
 
@@ -1184,7 +1143,6 @@
 
 		if (i915_gem_object_is_shrinkable(obj)) {
 			unsigned long flags;
-<<<<<<< HEAD
 
 			spin_lock_irqsave(&i915->mm.obj_lock, flags);
 
@@ -1194,17 +1152,6 @@
 				list = &i915->mm.shrink_list;
 			list_move_tail(&obj->mm.link, list);
 
-=======
-
-			spin_lock_irqsave(&i915->mm.obj_lock, flags);
-
-			if (obj->mm.madv != I915_MADV_WILLNEED)
-				list = &i915->mm.purge_list;
-			else
-				list = &i915->mm.shrink_list;
-			list_move_tail(&obj->mm.link, list);
-
->>>>>>> bb831786
 			spin_unlock_irqrestore(&i915->mm.obj_lock, flags);
 		}
 	}
@@ -1359,14 +1306,6 @@
 
 	intel_mocs_init_l3cc_table(dev_priv);
 
-<<<<<<< HEAD
-	/* Only when the HW is re-initialised, can we replay the requests */
-	ret = intel_engines_resume(dev_priv);
-	if (ret)
-		goto cleanup_uc;
-
-=======
->>>>>>> bb831786
 	intel_uncore_forcewake_put(&dev_priv->uncore, FORCEWAKE_ALL);
 
 	intel_engines_set_scheduler_caps(dev_priv);
@@ -1650,11 +1589,7 @@
 
 	ret = intel_engines_verify_workarounds(dev_priv);
 	if (ret)
-<<<<<<< HEAD
-		goto err_init_hw;
-=======
 		goto err_gt;
->>>>>>> bb831786
 
 	ret = __intel_engines_record_defaults(dev_priv);
 	if (ret)
