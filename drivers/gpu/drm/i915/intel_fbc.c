/*
 * Copyright © 2014 Intel Corporation
 *
 * Permission is hereby granted, free of charge, to any person obtaining a
 * copy of this software and associated documentation files (the "Software"),
 * to deal in the Software without restriction, including without limitation
 * the rights to use, copy, modify, merge, publish, distribute, sublicense,
 * and/or sell copies of the Software, and to permit persons to whom the
 * Software is furnished to do so, subject to the following conditions:
 *
 * The above copyright notice and this permission notice (including the next
 * paragraph) shall be included in all copies or substantial portions of the
 * Software.
 *
 * THE SOFTWARE IS PROVIDED "AS IS", WITHOUT WARRANTY OF ANY KIND, EXPRESS OR
 * IMPLIED, INCLUDING BUT NOT LIMITED TO THE WARRANTIES OF MERCHANTABILITY,
 * FITNESS FOR A PARTICULAR PURPOSE AND NONINFRINGEMENT.  IN NO EVENT SHALL
 * THE AUTHORS OR COPYRIGHT HOLDERS BE LIABLE FOR ANY CLAIM, DAMAGES OR OTHER
 * LIABILITY, WHETHER IN AN ACTION OF CONTRACT, TORT OR OTHERWISE, ARISING
 * FROM, OUT OF OR IN CONNECTION WITH THE SOFTWARE OR THE USE OR OTHER
 * DEALINGS IN THE SOFTWARE.
 */

/**
 * DOC: Frame Buffer Compression (FBC)
 *
 * FBC tries to save memory bandwidth (and so power consumption) by
 * compressing the amount of memory used by the display. It is total
 * transparent to user space and completely handled in the kernel.
 *
 * The benefits of FBC are mostly visible with solid backgrounds and
 * variation-less patterns. It comes from keeping the memory footprint small
 * and having fewer memory pages opened and accessed for refreshing the display.
 *
 * i915 is responsible to reserve stolen memory for FBC and configure its
 * offset on proper registers. The hardware takes care of all
 * compress/decompress. However there are many known cases where we have to
 * forcibly disable it to allow proper screen updates.
 */

#include "intel_drv.h"
#include "i915_drv.h"

static inline bool fbc_supported(struct drm_i915_private *dev_priv)
{
	return HAS_FBC(dev_priv);
}

static inline bool fbc_on_pipe_a_only(struct drm_i915_private *dev_priv)
{
	return IS_HASWELL(dev_priv) || INTEL_INFO(dev_priv)->gen >= 8;
}

static inline bool fbc_on_plane_a_only(struct drm_i915_private *dev_priv)
{
	return INTEL_INFO(dev_priv)->gen < 4;
}

static inline bool no_fbc_on_multiple_pipes(struct drm_i915_private *dev_priv)
{
	return INTEL_INFO(dev_priv)->gen <= 3;
}

/*
 * In some platforms where the CRTC's x:0/y:0 coordinates doesn't match the
 * frontbuffer's x:0/y:0 coordinates we lie to the hardware about the plane's
 * origin so the x and y offsets can actually fit the registers. As a
 * consequence, the fence doesn't really start exactly at the display plane
 * address we program because it starts at the real start of the buffer, so we
 * have to take this into consideration here.
 */
static unsigned int get_crtc_fence_y_offset(struct intel_crtc *crtc)
{
	return crtc->base.y - crtc->adjusted_y;
}

/*
 * For SKL+, the plane source size used by the hardware is based on the value we
 * write to the PLANE_SIZE register. For BDW-, the hardware looks at the value
 * we wrote to PIPESRC.
 */
static void intel_fbc_get_plane_source_size(struct intel_fbc_state_cache *cache,
					    int *width, int *height)
{
	int w, h;

	if (intel_rotation_90_or_270(cache->plane.rotation)) {
		w = cache->plane.src_h;
		h = cache->plane.src_w;
	} else {
		w = cache->plane.src_w;
		h = cache->plane.src_h;
	}

	if (width)
		*width = w;
	if (height)
		*height = h;
}

static int intel_fbc_calculate_cfb_size(struct drm_i915_private *dev_priv,
					struct intel_fbc_state_cache *cache)
{
	int lines;

	intel_fbc_get_plane_source_size(cache, NULL, &lines);
	if (INTEL_INFO(dev_priv)->gen >= 7)
		lines = min(lines, 2048);

	/* Hardware needs the full buffer stride, not just the active area. */
	return lines * cache->fb.stride;
}

static void i8xx_fbc_deactivate(struct drm_i915_private *dev_priv)
{
	u32 fbc_ctl;

	/* Disable compression */
	fbc_ctl = I915_READ(FBC_CONTROL);
	if ((fbc_ctl & FBC_CTL_EN) == 0)
		return;

	fbc_ctl &= ~FBC_CTL_EN;
	I915_WRITE(FBC_CONTROL, fbc_ctl);

	/* Wait for compressing bit to clear */
	if (wait_for((I915_READ(FBC_STATUS) & FBC_STAT_COMPRESSING) == 0, 10)) {
		DRM_DEBUG_KMS("FBC idle timed out\n");
		return;
	}
}

static void i8xx_fbc_activate(struct drm_i915_private *dev_priv)
{
	struct intel_fbc_reg_params *params = &dev_priv->fbc.params;
	int cfb_pitch;
	int i;
	u32 fbc_ctl;

	/* Note: fbc.threshold == 1 for i8xx */
	cfb_pitch = params->cfb_size / FBC_LL_SIZE;
	if (params->fb.stride < cfb_pitch)
		cfb_pitch = params->fb.stride;

	/* FBC_CTL wants 32B or 64B units */
	if (IS_GEN2(dev_priv))
		cfb_pitch = (cfb_pitch / 32) - 1;
	else
		cfb_pitch = (cfb_pitch / 64) - 1;

	/* Clear old tags */
	for (i = 0; i < (FBC_LL_SIZE / 32) + 1; i++)
		I915_WRITE(FBC_TAG(i), 0);

	if (IS_GEN4(dev_priv)) {
		u32 fbc_ctl2;

		/* Set it up... */
		fbc_ctl2 = FBC_CTL_FENCE_DBL | FBC_CTL_IDLE_IMM | FBC_CTL_CPU_FENCE;
		fbc_ctl2 |= FBC_CTL_PLANE(params->crtc.plane);
		I915_WRITE(FBC_CONTROL2, fbc_ctl2);
		I915_WRITE(FBC_FENCE_OFF, params->crtc.fence_y_offset);
	}

	/* enable it... */
	fbc_ctl = I915_READ(FBC_CONTROL);
	fbc_ctl &= 0x3fff << FBC_CTL_INTERVAL_SHIFT;
	fbc_ctl |= FBC_CTL_EN | FBC_CTL_PERIODIC;
	if (IS_I945GM(dev_priv))
		fbc_ctl |= FBC_CTL_C3_IDLE; /* 945 needs special SR handling */
	fbc_ctl |= (cfb_pitch & 0xff) << FBC_CTL_STRIDE_SHIFT;
	fbc_ctl |= params->fb.fence_reg;
	I915_WRITE(FBC_CONTROL, fbc_ctl);
}

static bool i8xx_fbc_is_active(struct drm_i915_private *dev_priv)
{
	return I915_READ(FBC_CONTROL) & FBC_CTL_EN;
}

static void g4x_fbc_activate(struct drm_i915_private *dev_priv)
{
	struct intel_fbc_reg_params *params = &dev_priv->fbc.params;
	u32 dpfc_ctl;

	dpfc_ctl = DPFC_CTL_PLANE(params->crtc.plane) | DPFC_SR_EN;
	if (drm_format_plane_cpp(params->fb.pixel_format, 0) == 2)
		dpfc_ctl |= DPFC_CTL_LIMIT_2X;
	else
		dpfc_ctl |= DPFC_CTL_LIMIT_1X;
	dpfc_ctl |= DPFC_CTL_FENCE_EN | params->fb.fence_reg;

	I915_WRITE(DPFC_FENCE_YOFF, params->crtc.fence_y_offset);

	/* enable it... */
	I915_WRITE(DPFC_CONTROL, dpfc_ctl | DPFC_CTL_EN);
}

static void g4x_fbc_deactivate(struct drm_i915_private *dev_priv)
{
	u32 dpfc_ctl;

	/* Disable compression */
	dpfc_ctl = I915_READ(DPFC_CONTROL);
	if (dpfc_ctl & DPFC_CTL_EN) {
		dpfc_ctl &= ~DPFC_CTL_EN;
		I915_WRITE(DPFC_CONTROL, dpfc_ctl);
	}
}

static bool g4x_fbc_is_active(struct drm_i915_private *dev_priv)
{
	return I915_READ(DPFC_CONTROL) & DPFC_CTL_EN;
}

/* This function forces a CFB recompression through the nuke operation. */
static void intel_fbc_recompress(struct drm_i915_private *dev_priv)
{
	I915_WRITE(MSG_FBC_REND_STATE, FBC_REND_NUKE);
	POSTING_READ(MSG_FBC_REND_STATE);
}

static void ilk_fbc_activate(struct drm_i915_private *dev_priv)
{
	struct intel_fbc_reg_params *params = &dev_priv->fbc.params;
	u32 dpfc_ctl;
	int threshold = dev_priv->fbc.threshold;

	dpfc_ctl = DPFC_CTL_PLANE(params->crtc.plane);
	if (drm_format_plane_cpp(params->fb.pixel_format, 0) == 2)
		threshold++;

	switch (threshold) {
	case 4:
	case 3:
		dpfc_ctl |= DPFC_CTL_LIMIT_4X;
		break;
	case 2:
		dpfc_ctl |= DPFC_CTL_LIMIT_2X;
		break;
	case 1:
		dpfc_ctl |= DPFC_CTL_LIMIT_1X;
		break;
	}
	dpfc_ctl |= DPFC_CTL_FENCE_EN;
	if (IS_GEN5(dev_priv))
		dpfc_ctl |= params->fb.fence_reg;

	I915_WRITE(ILK_DPFC_FENCE_YOFF, params->crtc.fence_y_offset);
	I915_WRITE(ILK_FBC_RT_BASE, params->fb.ggtt_offset | ILK_FBC_RT_VALID);
	/* enable it... */
	I915_WRITE(ILK_DPFC_CONTROL, dpfc_ctl | DPFC_CTL_EN);

	if (IS_GEN6(dev_priv)) {
		I915_WRITE(SNB_DPFC_CTL_SA,
			   SNB_CPU_FENCE_ENABLE | params->fb.fence_reg);
		I915_WRITE(DPFC_CPU_FENCE_OFFSET, params->crtc.fence_y_offset);
	}

	intel_fbc_recompress(dev_priv);
}

static void ilk_fbc_deactivate(struct drm_i915_private *dev_priv)
{
	u32 dpfc_ctl;

	/* Disable compression */
	dpfc_ctl = I915_READ(ILK_DPFC_CONTROL);
	if (dpfc_ctl & DPFC_CTL_EN) {
		dpfc_ctl &= ~DPFC_CTL_EN;
		I915_WRITE(ILK_DPFC_CONTROL, dpfc_ctl);
	}
}

static bool ilk_fbc_is_active(struct drm_i915_private *dev_priv)
{
	return I915_READ(ILK_DPFC_CONTROL) & DPFC_CTL_EN;
}

static void gen7_fbc_activate(struct drm_i915_private *dev_priv)
{
	struct intel_fbc_reg_params *params = &dev_priv->fbc.params;
	u32 dpfc_ctl;
	int threshold = dev_priv->fbc.threshold;

	dpfc_ctl = 0;
	if (IS_IVYBRIDGE(dev_priv))
		dpfc_ctl |= IVB_DPFC_CTL_PLANE(params->crtc.plane);

	if (drm_format_plane_cpp(params->fb.pixel_format, 0) == 2)
		threshold++;

	switch (threshold) {
	case 4:
	case 3:
		dpfc_ctl |= DPFC_CTL_LIMIT_4X;
		break;
	case 2:
		dpfc_ctl |= DPFC_CTL_LIMIT_2X;
		break;
	case 1:
		dpfc_ctl |= DPFC_CTL_LIMIT_1X;
		break;
	}

	dpfc_ctl |= IVB_DPFC_CTL_FENCE_EN;

	if (dev_priv->fbc.false_color)
		dpfc_ctl |= FBC_CTL_FALSE_COLOR;

	if (IS_IVYBRIDGE(dev_priv)) {
		/* WaFbcAsynchFlipDisableFbcQueue:ivb */
		I915_WRITE(ILK_DISPLAY_CHICKEN1,
			   I915_READ(ILK_DISPLAY_CHICKEN1) |
			   ILK_FBCQ_DIS);
	} else if (IS_HASWELL(dev_priv) || IS_BROADWELL(dev_priv)) {
		/* WaFbcAsynchFlipDisableFbcQueue:hsw,bdw */
		I915_WRITE(CHICKEN_PIPESL_1(params->crtc.pipe),
			   I915_READ(CHICKEN_PIPESL_1(params->crtc.pipe)) |
			   HSW_FBCQ_DIS);
	}

	I915_WRITE(ILK_DPFC_CONTROL, dpfc_ctl | DPFC_CTL_EN);

	I915_WRITE(SNB_DPFC_CTL_SA,
		   SNB_CPU_FENCE_ENABLE | params->fb.fence_reg);
	I915_WRITE(DPFC_CPU_FENCE_OFFSET, params->crtc.fence_y_offset);

	intel_fbc_recompress(dev_priv);
}

static bool intel_fbc_hw_is_active(struct drm_i915_private *dev_priv)
{
	if (INTEL_INFO(dev_priv)->gen >= 5)
		return ilk_fbc_is_active(dev_priv);
	else if (IS_GM45(dev_priv))
		return g4x_fbc_is_active(dev_priv);
	else
		return i8xx_fbc_is_active(dev_priv);
}

static void intel_fbc_hw_activate(struct drm_i915_private *dev_priv)
{
	struct intel_fbc *fbc = &dev_priv->fbc;

	fbc->active = true;

	if (INTEL_INFO(dev_priv)->gen >= 7)
		gen7_fbc_activate(dev_priv);
	else if (INTEL_INFO(dev_priv)->gen >= 5)
		ilk_fbc_activate(dev_priv);
	else if (IS_GM45(dev_priv))
		g4x_fbc_activate(dev_priv);
	else
		i8xx_fbc_activate(dev_priv);
}

static void intel_fbc_hw_deactivate(struct drm_i915_private *dev_priv)
{
	struct intel_fbc *fbc = &dev_priv->fbc;

	fbc->active = false;

	if (INTEL_INFO(dev_priv)->gen >= 5)
		ilk_fbc_deactivate(dev_priv);
	else if (IS_GM45(dev_priv))
		g4x_fbc_deactivate(dev_priv);
	else
		i8xx_fbc_deactivate(dev_priv);
}

/**
 * intel_fbc_is_active - Is FBC active?
 * @dev_priv: i915 device instance
 *
 * This function is used to verify the current state of FBC.
 * FIXME: This should be tracked in the plane config eventually
 *        instead of queried at runtime for most callers.
 */
bool intel_fbc_is_active(struct drm_i915_private *dev_priv)
{
	return dev_priv->fbc.active;
}

static void intel_fbc_work_fn(struct work_struct *__work)
{
	struct drm_i915_private *dev_priv =
		container_of(__work, struct drm_i915_private, fbc.work.work);
	struct intel_fbc *fbc = &dev_priv->fbc;
	struct intel_fbc_work *work = &fbc->work;
	struct intel_crtc *crtc = fbc->crtc;
	struct drm_vblank_crtc *vblank = &dev_priv->dev->vblank[crtc->pipe];

	if (drm_crtc_vblank_get(&crtc->base)) {
		DRM_ERROR("vblank not available for FBC on pipe %c\n",
			  pipe_name(crtc->pipe));

		mutex_lock(&fbc->lock);
		work->scheduled = false;
		mutex_unlock(&fbc->lock);
		return;
	}

retry:
	/* Delay the actual enabling to let pageflipping cease and the
	 * display to settle before starting the compression. Note that
	 * this delay also serves a second purpose: it allows for a
	 * vblank to pass after disabling the FBC before we attempt
	 * to modify the control registers.
	 *
	 * WaFbcWaitForVBlankBeforeEnable:ilk,snb
	 *
	 * It is also worth mentioning that since work->scheduled_vblank can be
	 * updated multiple times by the other threads, hitting the timeout is
	 * not an error condition. We'll just end up hitting the "goto retry"
	 * case below.
	 */
	wait_event_timeout(vblank->queue,
		drm_crtc_vblank_count(&crtc->base) != work->scheduled_vblank,
		msecs_to_jiffies(50));

	mutex_lock(&fbc->lock);

	/* Were we cancelled? */
	if (!work->scheduled)
		goto out;

	/* Were we delayed again while this function was sleeping? */
	if (drm_crtc_vblank_count(&crtc->base) == work->scheduled_vblank) {
		mutex_unlock(&fbc->lock);
		goto retry;
	}

	intel_fbc_hw_activate(dev_priv);

	work->scheduled = false;

out:
	mutex_unlock(&fbc->lock);
	drm_crtc_vblank_put(&crtc->base);
}

static void intel_fbc_schedule_activation(struct intel_crtc *crtc)
{
	struct drm_i915_private *dev_priv = crtc->base.dev->dev_private;
	struct intel_fbc *fbc = &dev_priv->fbc;
	struct intel_fbc_work *work = &fbc->work;

	WARN_ON(!mutex_is_locked(&fbc->lock));

	if (drm_crtc_vblank_get(&crtc->base)) {
		DRM_ERROR("vblank not available for FBC on pipe %c\n",
			  pipe_name(crtc->pipe));
		return;
	}

	/* It is useless to call intel_fbc_cancel_work() or cancel_work() in
	 * this function since we're not releasing fbc.lock, so it won't have an
	 * opportunity to grab it to discover that it was cancelled. So we just
	 * update the expected jiffy count. */
	work->scheduled = true;
	work->scheduled_vblank = drm_crtc_vblank_count(&crtc->base);
	drm_crtc_vblank_put(&crtc->base);

	schedule_work(&work->work);
}

static void intel_fbc_deactivate(struct drm_i915_private *dev_priv)
{
	struct intel_fbc *fbc = &dev_priv->fbc;

	WARN_ON(!mutex_is_locked(&fbc->lock));

	/* Calling cancel_work() here won't help due to the fact that the work
	 * function grabs fbc->lock. Just set scheduled to false so the work
	 * function can know it was cancelled. */
	fbc->work.scheduled = false;

	if (fbc->active)
		intel_fbc_hw_deactivate(dev_priv);
}

static bool multiple_pipes_ok(struct intel_crtc *crtc)
{
	struct drm_i915_private *dev_priv = crtc->base.dev->dev_private;
	struct drm_plane *primary = crtc->base.primary;
	struct intel_fbc *fbc = &dev_priv->fbc;
	enum pipe pipe = crtc->pipe;

	/* Don't even bother tracking anything we don't need. */
	if (!no_fbc_on_multiple_pipes(dev_priv))
		return true;

	WARN_ON(!drm_modeset_is_locked(&primary->mutex));

	if (to_intel_plane_state(primary->state)->visible)
		fbc->visible_pipes_mask |= (1 << pipe);
	else
		fbc->visible_pipes_mask &= ~(1 << pipe);

	return (fbc->visible_pipes_mask & ~(1 << pipe)) != 0;
}

static int find_compression_threshold(struct drm_i915_private *dev_priv,
				      struct drm_mm_node *node,
				      int size,
				      int fb_cpp)
{
	struct i915_ggtt *ggtt = &dev_priv->ggtt;
	int compression_threshold = 1;
	int ret;
	u64 end;

	/* The FBC hardware for BDW/SKL doesn't have access to the stolen
	 * reserved range size, so it always assumes the maximum (8mb) is used.
	 * If we enable FBC using a CFB on that memory range we'll get FIFO
	 * underruns, even if that range is not reserved by the BIOS. */
	if (IS_BROADWELL(dev_priv) ||
	    IS_SKYLAKE(dev_priv) || IS_KABYLAKE(dev_priv))
<<<<<<< HEAD
		end = dev_priv->ggtt.stolen_size - 8 * 1024 * 1024;
	else
		end = dev_priv->ggtt.stolen_usable_size;
=======
		end = ggtt->stolen_size - 8 * 1024 * 1024;
	else
		end = ggtt->stolen_usable_size;
>>>>>>> ba3150ac

	/* HACK: This code depends on what we will do in *_enable_fbc. If that
	 * code changes, this code needs to change as well.
	 *
	 * The enable_fbc code will attempt to use one of our 2 compression
	 * thresholds, therefore, in that case, we only have 1 resort.
	 */

	/* Try to over-allocate to reduce reallocations and fragmentation. */
	ret = i915_gem_stolen_insert_node_in_range(dev_priv, node, size <<= 1,
						   4096, 0, end);
	if (ret == 0)
		return compression_threshold;

again:
	/* HW's ability to limit the CFB is 1:4 */
	if (compression_threshold > 4 ||
	    (fb_cpp == 2 && compression_threshold == 2))
		return 0;

	ret = i915_gem_stolen_insert_node_in_range(dev_priv, node, size >>= 1,
						   4096, 0, end);
	if (ret && INTEL_INFO(dev_priv)->gen <= 4) {
		return 0;
	} else if (ret) {
		compression_threshold <<= 1;
		goto again;
	} else {
		return compression_threshold;
	}
}

static int intel_fbc_alloc_cfb(struct intel_crtc *crtc)
{
	struct drm_i915_private *dev_priv = crtc->base.dev->dev_private;
	struct intel_fbc *fbc = &dev_priv->fbc;
	struct drm_mm_node *uninitialized_var(compressed_llb);
	int size, fb_cpp, ret;

	WARN_ON(drm_mm_node_allocated(&fbc->compressed_fb));

	size = intel_fbc_calculate_cfb_size(dev_priv, &fbc->state_cache);
	fb_cpp = drm_format_plane_cpp(fbc->state_cache.fb.pixel_format, 0);

	ret = find_compression_threshold(dev_priv, &fbc->compressed_fb,
					 size, fb_cpp);
	if (!ret)
		goto err_llb;
	else if (ret > 1) {
		DRM_INFO("Reducing the compressed framebuffer size. This may lead to less power savings than a non-reduced-size. Try to increase stolen memory size if available in BIOS.\n");

	}

	fbc->threshold = ret;

	if (INTEL_INFO(dev_priv)->gen >= 5)
		I915_WRITE(ILK_DPFC_CB_BASE, fbc->compressed_fb.start);
	else if (IS_GM45(dev_priv)) {
		I915_WRITE(DPFC_CB_BASE, fbc->compressed_fb.start);
	} else {
		compressed_llb = kzalloc(sizeof(*compressed_llb), GFP_KERNEL);
		if (!compressed_llb)
			goto err_fb;

		ret = i915_gem_stolen_insert_node(dev_priv, compressed_llb,
						  4096, 4096);
		if (ret)
			goto err_fb;

		fbc->compressed_llb = compressed_llb;

		I915_WRITE(FBC_CFB_BASE,
			   dev_priv->mm.stolen_base + fbc->compressed_fb.start);
		I915_WRITE(FBC_LL_BASE,
			   dev_priv->mm.stolen_base + compressed_llb->start);
	}

	DRM_DEBUG_KMS("reserved %llu bytes of contiguous stolen space for FBC, threshold: %d\n",
		      fbc->compressed_fb.size, fbc->threshold);

	return 0;

err_fb:
	kfree(compressed_llb);
	i915_gem_stolen_remove_node(dev_priv, &fbc->compressed_fb);
err_llb:
	pr_info_once("drm: not enough stolen space for compressed buffer (need %d more bytes), disabling. Hint: you may be able to increase stolen memory size in the BIOS to avoid this.\n", size);
	return -ENOSPC;
}

static void __intel_fbc_cleanup_cfb(struct drm_i915_private *dev_priv)
{
	struct intel_fbc *fbc = &dev_priv->fbc;

	if (drm_mm_node_allocated(&fbc->compressed_fb))
		i915_gem_stolen_remove_node(dev_priv, &fbc->compressed_fb);

	if (fbc->compressed_llb) {
		i915_gem_stolen_remove_node(dev_priv, fbc->compressed_llb);
		kfree(fbc->compressed_llb);
	}
}

void intel_fbc_cleanup_cfb(struct drm_i915_private *dev_priv)
{
	struct intel_fbc *fbc = &dev_priv->fbc;

	if (!fbc_supported(dev_priv))
		return;

	mutex_lock(&fbc->lock);
	__intel_fbc_cleanup_cfb(dev_priv);
	mutex_unlock(&fbc->lock);
}

static bool stride_is_valid(struct drm_i915_private *dev_priv,
			    unsigned int stride)
{
	/* These should have been caught earlier. */
	WARN_ON(stride < 512);
	WARN_ON((stride & (64 - 1)) != 0);

	/* Below are the additional FBC restrictions. */

	if (IS_GEN2(dev_priv) || IS_GEN3(dev_priv))
		return stride == 4096 || stride == 8192;

	if (IS_GEN4(dev_priv) && !IS_G4X(dev_priv) && stride < 2048)
		return false;

	if (stride > 16384)
		return false;

	return true;
}

static bool pixel_format_is_valid(struct drm_i915_private *dev_priv,
				  uint32_t pixel_format)
{
	switch (pixel_format) {
	case DRM_FORMAT_XRGB8888:
	case DRM_FORMAT_XBGR8888:
		return true;
	case DRM_FORMAT_XRGB1555:
	case DRM_FORMAT_RGB565:
		/* 16bpp not supported on gen2 */
		if (IS_GEN2(dev_priv))
			return false;
		/* WaFbcOnly1to1Ratio:ctg */
		if (IS_G4X(dev_priv))
			return false;
		return true;
	default:
		return false;
	}
}

/*
 * For some reason, the hardware tracking starts looking at whatever we
 * programmed as the display plane base address register. It does not look at
 * the X and Y offset registers. That's why we look at the crtc->adjusted{x,y}
 * variables instead of just looking at the pipe/plane size.
 */
static bool intel_fbc_hw_tracking_covers_screen(struct intel_crtc *crtc)
{
	struct drm_i915_private *dev_priv = crtc->base.dev->dev_private;
	struct intel_fbc *fbc = &dev_priv->fbc;
	unsigned int effective_w, effective_h, max_w, max_h;

	if (INTEL_INFO(dev_priv)->gen >= 8 || IS_HASWELL(dev_priv)) {
		max_w = 4096;
		max_h = 4096;
	} else if (IS_G4X(dev_priv) || INTEL_INFO(dev_priv)->gen >= 5) {
		max_w = 4096;
		max_h = 2048;
	} else {
		max_w = 2048;
		max_h = 1536;
	}

	intel_fbc_get_plane_source_size(&fbc->state_cache, &effective_w,
					&effective_h);
	effective_w += crtc->adjusted_x;
	effective_h += crtc->adjusted_y;

	return effective_w <= max_w && effective_h <= max_h;
}

static void intel_fbc_update_state_cache(struct intel_crtc *crtc)
{
	struct drm_i915_private *dev_priv = crtc->base.dev->dev_private;
	struct intel_fbc *fbc = &dev_priv->fbc;
	struct intel_fbc_state_cache *cache = &fbc->state_cache;
	struct intel_crtc_state *crtc_state =
		to_intel_crtc_state(crtc->base.state);
	struct intel_plane_state *plane_state =
		to_intel_plane_state(crtc->base.primary->state);
	struct drm_framebuffer *fb = plane_state->base.fb;
	struct drm_i915_gem_object *obj;

	WARN_ON(!drm_modeset_is_locked(&crtc->base.mutex));
	WARN_ON(!drm_modeset_is_locked(&crtc->base.primary->mutex));

	cache->crtc.mode_flags = crtc_state->base.adjusted_mode.flags;
	if (IS_HASWELL(dev_priv) || IS_BROADWELL(dev_priv))
		cache->crtc.hsw_bdw_pixel_rate =
			ilk_pipe_pixel_rate(crtc_state);

	cache->plane.rotation = plane_state->base.rotation;
	cache->plane.src_w = drm_rect_width(&plane_state->src) >> 16;
	cache->plane.src_h = drm_rect_height(&plane_state->src) >> 16;
	cache->plane.visible = plane_state->visible;

	if (!cache->plane.visible)
		return;

	obj = intel_fb_obj(fb);

	/* FIXME: We lack the proper locking here, so only run this on the
	 * platforms that need. */
	if (INTEL_INFO(dev_priv)->gen >= 5 && INTEL_INFO(dev_priv)->gen < 7)
		cache->fb.ilk_ggtt_offset = i915_gem_obj_ggtt_offset(obj);
	cache->fb.pixel_format = fb->pixel_format;
	cache->fb.stride = fb->pitches[0];
	cache->fb.fence_reg = obj->fence_reg;
	cache->fb.tiling_mode = obj->tiling_mode;
}

static bool intel_fbc_can_activate(struct intel_crtc *crtc)
{
	struct drm_i915_private *dev_priv = crtc->base.dev->dev_private;
	struct intel_fbc *fbc = &dev_priv->fbc;
	struct intel_fbc_state_cache *cache = &fbc->state_cache;

	if (!cache->plane.visible) {
		fbc->no_fbc_reason = "primary plane not visible";
		return false;
	}

	if ((cache->crtc.mode_flags & DRM_MODE_FLAG_INTERLACE) ||
	    (cache->crtc.mode_flags & DRM_MODE_FLAG_DBLSCAN)) {
		fbc->no_fbc_reason = "incompatible mode";
		return false;
	}

	if (!intel_fbc_hw_tracking_covers_screen(crtc)) {
		fbc->no_fbc_reason = "mode too large for compression";
		return false;
	}

	/* The use of a CPU fence is mandatory in order to detect writes
	 * by the CPU to the scanout and trigger updates to the FBC.
	 */
	if (cache->fb.tiling_mode != I915_TILING_X ||
	    cache->fb.fence_reg == I915_FENCE_REG_NONE) {
		fbc->no_fbc_reason = "framebuffer not tiled or fenced";
		return false;
	}
	if (INTEL_INFO(dev_priv)->gen <= 4 && !IS_G4X(dev_priv) &&
	    cache->plane.rotation != BIT(DRM_ROTATE_0)) {
		fbc->no_fbc_reason = "rotation unsupported";
		return false;
	}

	if (!stride_is_valid(dev_priv, cache->fb.stride)) {
		fbc->no_fbc_reason = "framebuffer stride not supported";
		return false;
	}

	if (!pixel_format_is_valid(dev_priv, cache->fb.pixel_format)) {
		fbc->no_fbc_reason = "pixel format is invalid";
		return false;
	}

	/* WaFbcExceedCdClockThreshold:hsw,bdw */
	if ((IS_HASWELL(dev_priv) || IS_BROADWELL(dev_priv)) &&
	    cache->crtc.hsw_bdw_pixel_rate >= dev_priv->cdclk_freq * 95 / 100) {
		fbc->no_fbc_reason = "pixel rate is too big";
		return false;
	}

	/* It is possible for the required CFB size change without a
	 * crtc->disable + crtc->enable since it is possible to change the
	 * stride without triggering a full modeset. Since we try to
	 * over-allocate the CFB, there's a chance we may keep FBC enabled even
	 * if this happens, but if we exceed the current CFB size we'll have to
	 * disable FBC. Notice that it would be possible to disable FBC, wait
	 * for a frame, free the stolen node, then try to reenable FBC in case
	 * we didn't get any invalidate/deactivate calls, but this would require
	 * a lot of tracking just for a specific case. If we conclude it's an
	 * important case, we can implement it later. */
	if (intel_fbc_calculate_cfb_size(dev_priv, &fbc->state_cache) >
	    fbc->compressed_fb.size * fbc->threshold) {
		fbc->no_fbc_reason = "CFB requirements changed";
		return false;
	}

	return true;
}

static bool intel_fbc_can_choose(struct intel_crtc *crtc)
{
	struct drm_i915_private *dev_priv = crtc->base.dev->dev_private;
	struct intel_fbc *fbc = &dev_priv->fbc;
	bool enable_by_default = IS_HASWELL(dev_priv) ||
				 IS_BROADWELL(dev_priv);

	if (intel_vgpu_active(dev_priv->dev)) {
		fbc->no_fbc_reason = "VGPU is active";
		return false;
	}

	if (i915.enable_fbc < 0 && !enable_by_default) {
		fbc->no_fbc_reason = "disabled per chip default";
		return false;
	}

	if (!i915.enable_fbc) {
		fbc->no_fbc_reason = "disabled per module param";
		return false;
	}

	if (fbc_on_pipe_a_only(dev_priv) && crtc->pipe != PIPE_A) {
		fbc->no_fbc_reason = "no enabled pipes can have FBC";
		return false;
	}

	if (fbc_on_plane_a_only(dev_priv) && crtc->plane != PLANE_A) {
		fbc->no_fbc_reason = "no enabled planes can have FBC";
		return false;
	}

	return true;
}

static void intel_fbc_get_reg_params(struct intel_crtc *crtc,
				     struct intel_fbc_reg_params *params)
{
	struct drm_i915_private *dev_priv = crtc->base.dev->dev_private;
	struct intel_fbc *fbc = &dev_priv->fbc;
	struct intel_fbc_state_cache *cache = &fbc->state_cache;

	/* Since all our fields are integer types, use memset here so the
	 * comparison function can rely on memcmp because the padding will be
	 * zero. */
	memset(params, 0, sizeof(*params));

	params->crtc.pipe = crtc->pipe;
	params->crtc.plane = crtc->plane;
	params->crtc.fence_y_offset = get_crtc_fence_y_offset(crtc);

	params->fb.pixel_format = cache->fb.pixel_format;
	params->fb.stride = cache->fb.stride;
	params->fb.fence_reg = cache->fb.fence_reg;

	params->cfb_size = intel_fbc_calculate_cfb_size(dev_priv, cache);

	params->fb.ggtt_offset = cache->fb.ilk_ggtt_offset;
}

static bool intel_fbc_reg_params_equal(struct intel_fbc_reg_params *params1,
				       struct intel_fbc_reg_params *params2)
{
	/* We can use this since intel_fbc_get_reg_params() does a memset. */
	return memcmp(params1, params2, sizeof(*params1)) == 0;
}

void intel_fbc_pre_update(struct intel_crtc *crtc)
{
	struct drm_i915_private *dev_priv = crtc->base.dev->dev_private;
	struct intel_fbc *fbc = &dev_priv->fbc;

	if (!fbc_supported(dev_priv))
		return;

	mutex_lock(&fbc->lock);

	if (!multiple_pipes_ok(crtc)) {
		fbc->no_fbc_reason = "more than one pipe active";
		goto deactivate;
	}

	if (!fbc->enabled || fbc->crtc != crtc)
		goto unlock;

	intel_fbc_update_state_cache(crtc);

deactivate:
	intel_fbc_deactivate(dev_priv);
unlock:
	mutex_unlock(&fbc->lock);
}

static void __intel_fbc_post_update(struct intel_crtc *crtc)
{
	struct drm_i915_private *dev_priv = crtc->base.dev->dev_private;
	struct intel_fbc *fbc = &dev_priv->fbc;
	struct intel_fbc_reg_params old_params;

	WARN_ON(!mutex_is_locked(&fbc->lock));

	if (!fbc->enabled || fbc->crtc != crtc)
		return;

	if (!intel_fbc_can_activate(crtc)) {
		WARN_ON(fbc->active);
		return;
	}

	old_params = fbc->params;
	intel_fbc_get_reg_params(crtc, &fbc->params);

	/* If the scanout has not changed, don't modify the FBC settings.
	 * Note that we make the fundamental assumption that the fb->obj
	 * cannot be unpinned (and have its GTT offset and fence revoked)
	 * without first being decoupled from the scanout and FBC disabled.
	 */
	if (fbc->active &&
	    intel_fbc_reg_params_equal(&old_params, &fbc->params))
		return;

	intel_fbc_deactivate(dev_priv);
	intel_fbc_schedule_activation(crtc);
	fbc->no_fbc_reason = "FBC enabled (active or scheduled)";
}

void intel_fbc_post_update(struct intel_crtc *crtc)
{
	struct drm_i915_private *dev_priv = crtc->base.dev->dev_private;
	struct intel_fbc *fbc = &dev_priv->fbc;

	if (!fbc_supported(dev_priv))
		return;

	mutex_lock(&fbc->lock);
	__intel_fbc_post_update(crtc);
	mutex_unlock(&fbc->lock);
}

static unsigned int intel_fbc_get_frontbuffer_bit(struct intel_fbc *fbc)
{
	if (fbc->enabled)
		return to_intel_plane(fbc->crtc->base.primary)->frontbuffer_bit;
	else
		return fbc->possible_framebuffer_bits;
}

void intel_fbc_invalidate(struct drm_i915_private *dev_priv,
			  unsigned int frontbuffer_bits,
			  enum fb_op_origin origin)
{
	struct intel_fbc *fbc = &dev_priv->fbc;

	if (!fbc_supported(dev_priv))
		return;

	if (origin == ORIGIN_GTT || origin == ORIGIN_FLIP)
		return;

	mutex_lock(&fbc->lock);

	fbc->busy_bits |= intel_fbc_get_frontbuffer_bit(fbc) & frontbuffer_bits;

	if (fbc->enabled && fbc->busy_bits)
		intel_fbc_deactivate(dev_priv);

	mutex_unlock(&fbc->lock);
}

void intel_fbc_flush(struct drm_i915_private *dev_priv,
		     unsigned int frontbuffer_bits, enum fb_op_origin origin)
{
	struct intel_fbc *fbc = &dev_priv->fbc;

	if (!fbc_supported(dev_priv))
		return;

	if (origin == ORIGIN_GTT || origin == ORIGIN_FLIP)
		return;

	mutex_lock(&fbc->lock);

	fbc->busy_bits &= ~frontbuffer_bits;

	if (!fbc->busy_bits && fbc->enabled &&
	    (frontbuffer_bits & intel_fbc_get_frontbuffer_bit(fbc))) {
		if (fbc->active)
			intel_fbc_recompress(dev_priv);
		else
			__intel_fbc_post_update(fbc->crtc);
	}

	mutex_unlock(&fbc->lock);
}

/**
 * intel_fbc_choose_crtc - select a CRTC to enable FBC on
 * @dev_priv: i915 device instance
 * @state: the atomic state structure
 *
 * This function looks at the proposed state for CRTCs and planes, then chooses
 * which pipe is going to have FBC by setting intel_crtc_state->enable_fbc to
 * true.
 *
 * Later, intel_fbc_enable is going to look for state->enable_fbc and then maybe
 * enable FBC for the chosen CRTC. If it does, it will set dev_priv->fbc.crtc.
 */
void intel_fbc_choose_crtc(struct drm_i915_private *dev_priv,
			   struct drm_atomic_state *state)
{
	struct intel_fbc *fbc = &dev_priv->fbc;
	struct drm_crtc *crtc;
	struct drm_crtc_state *crtc_state;
	struct drm_plane *plane;
	struct drm_plane_state *plane_state;
	bool fbc_crtc_present = false;
	int i, j;

	mutex_lock(&fbc->lock);

	for_each_crtc_in_state(state, crtc, crtc_state, i) {
		if (fbc->crtc == to_intel_crtc(crtc)) {
			fbc_crtc_present = true;
			break;
		}
	}
	/* This atomic commit doesn't involve the CRTC currently tied to FBC. */
	if (!fbc_crtc_present && fbc->crtc != NULL)
		goto out;

	/* Simply choose the first CRTC that is compatible and has a visible
	 * plane. We could go for fancier schemes such as checking the plane
	 * size, but this would just affect the few platforms that don't tie FBC
	 * to pipe or plane A. */
	for_each_plane_in_state(state, plane, plane_state, i) {
		struct intel_plane_state *intel_plane_state =
			to_intel_plane_state(plane_state);

		if (!intel_plane_state->visible)
			continue;

		for_each_crtc_in_state(state, crtc, crtc_state, j) {
			struct intel_crtc_state *intel_crtc_state =
				to_intel_crtc_state(crtc_state);

			if (plane_state->crtc != crtc)
				continue;

			if (!intel_fbc_can_choose(to_intel_crtc(crtc)))
				break;

			intel_crtc_state->enable_fbc = true;
			goto out;
		}
	}

out:
	mutex_unlock(&fbc->lock);
}

/**
 * intel_fbc_enable: tries to enable FBC on the CRTC
 * @crtc: the CRTC
 *
 * This function checks if the given CRTC was chosen for FBC, then enables it if
 * possible. Notice that it doesn't activate FBC. It is valid to call
 * intel_fbc_enable multiple times for the same pipe without an
 * intel_fbc_disable in the middle, as long as it is deactivated.
 */
void intel_fbc_enable(struct intel_crtc *crtc)
{
	struct drm_i915_private *dev_priv = crtc->base.dev->dev_private;
	struct intel_fbc *fbc = &dev_priv->fbc;

	if (!fbc_supported(dev_priv))
		return;

	mutex_lock(&fbc->lock);

	if (fbc->enabled) {
		WARN_ON(fbc->crtc == NULL);
		if (fbc->crtc == crtc) {
			WARN_ON(!crtc->config->enable_fbc);
			WARN_ON(fbc->active);
		}
		goto out;
	}

	if (!crtc->config->enable_fbc)
		goto out;

	WARN_ON(fbc->active);
	WARN_ON(fbc->crtc != NULL);

	intel_fbc_update_state_cache(crtc);
	if (intel_fbc_alloc_cfb(crtc)) {
		fbc->no_fbc_reason = "not enough stolen memory";
		goto out;
	}

	DRM_DEBUG_KMS("Enabling FBC on pipe %c\n", pipe_name(crtc->pipe));
	fbc->no_fbc_reason = "FBC enabled but not active yet\n";

	fbc->enabled = true;
	fbc->crtc = crtc;
out:
	mutex_unlock(&fbc->lock);
}

/**
 * __intel_fbc_disable - disable FBC
 * @dev_priv: i915 device instance
 *
 * This is the low level function that actually disables FBC. Callers should
 * grab the FBC lock.
 */
static void __intel_fbc_disable(struct drm_i915_private *dev_priv)
{
	struct intel_fbc *fbc = &dev_priv->fbc;
	struct intel_crtc *crtc = fbc->crtc;

	WARN_ON(!mutex_is_locked(&fbc->lock));
	WARN_ON(!fbc->enabled);
	WARN_ON(fbc->active);
	WARN_ON(crtc->active);

	DRM_DEBUG_KMS("Disabling FBC on pipe %c\n", pipe_name(crtc->pipe));

	__intel_fbc_cleanup_cfb(dev_priv);

	fbc->enabled = false;
	fbc->crtc = NULL;
}

/**
 * intel_fbc_disable - disable FBC if it's associated with crtc
 * @crtc: the CRTC
 *
 * This function disables FBC if it's associated with the provided CRTC.
 */
void intel_fbc_disable(struct intel_crtc *crtc)
{
	struct drm_i915_private *dev_priv = crtc->base.dev->dev_private;
	struct intel_fbc *fbc = &dev_priv->fbc;

	if (!fbc_supported(dev_priv))
		return;

	mutex_lock(&fbc->lock);
	if (fbc->crtc == crtc) {
		WARN_ON(!fbc->enabled);
		WARN_ON(fbc->active);
		__intel_fbc_disable(dev_priv);
	}
	mutex_unlock(&fbc->lock);

	cancel_work_sync(&fbc->work.work);
}

/**
 * intel_fbc_global_disable - globally disable FBC
 * @dev_priv: i915 device instance
 *
 * This function disables FBC regardless of which CRTC is associated with it.
 */
void intel_fbc_global_disable(struct drm_i915_private *dev_priv)
{
	struct intel_fbc *fbc = &dev_priv->fbc;

	if (!fbc_supported(dev_priv))
		return;

	mutex_lock(&fbc->lock);
	if (fbc->enabled)
		__intel_fbc_disable(dev_priv);
	mutex_unlock(&fbc->lock);

	cancel_work_sync(&fbc->work.work);
}

/**
 * intel_fbc_init_pipe_state - initialize FBC's CRTC visibility tracking
 * @dev_priv: i915 device instance
 *
 * The FBC code needs to track CRTC visibility since the older platforms can't
 * have FBC enabled while multiple pipes are used. This function does the
 * initial setup at driver load to make sure FBC is matching the real hardware.
 */
void intel_fbc_init_pipe_state(struct drm_i915_private *dev_priv)
{
	struct intel_crtc *crtc;

	/* Don't even bother tracking anything if we don't need. */
	if (!no_fbc_on_multiple_pipes(dev_priv))
		return;

	for_each_intel_crtc(dev_priv->dev, crtc)
		if (intel_crtc_active(&crtc->base) &&
		    to_intel_plane_state(crtc->base.primary->state)->visible)
			dev_priv->fbc.visible_pipes_mask |= (1 << crtc->pipe);
}

/**
 * intel_fbc_init - Initialize FBC
 * @dev_priv: the i915 device
 *
 * This function might be called during PM init process.
 */
void intel_fbc_init(struct drm_i915_private *dev_priv)
{
	struct intel_fbc *fbc = &dev_priv->fbc;
	enum pipe pipe;

	INIT_WORK(&fbc->work.work, intel_fbc_work_fn);
	mutex_init(&fbc->lock);
	fbc->enabled = false;
	fbc->active = false;
	fbc->work.scheduled = false;

	if (!HAS_FBC(dev_priv)) {
		fbc->no_fbc_reason = "unsupported by this chipset";
		return;
	}

	for_each_pipe(dev_priv, pipe) {
		fbc->possible_framebuffer_bits |=
				INTEL_FRONTBUFFER_PRIMARY(pipe);

		if (fbc_on_pipe_a_only(dev_priv))
			break;
	}

	/* This value was pulled out of someone's hat */
	if (INTEL_INFO(dev_priv)->gen <= 4 && !IS_GM45(dev_priv))
		I915_WRITE(FBC_CONTROL, 500 << FBC_CTL_INTERVAL_SHIFT);

	/* We still don't have any sort of hardware state readout for FBC, so
	 * deactivate it in case the BIOS activated it to make sure software
	 * matches the hardware state. */
	if (intel_fbc_hw_is_active(dev_priv))
		intel_fbc_hw_deactivate(dev_priv);
}<|MERGE_RESOLUTION|>--- conflicted
+++ resolved
@@ -517,15 +517,9 @@
 	 * underruns, even if that range is not reserved by the BIOS. */
 	if (IS_BROADWELL(dev_priv) ||
 	    IS_SKYLAKE(dev_priv) || IS_KABYLAKE(dev_priv))
-<<<<<<< HEAD
-		end = dev_priv->ggtt.stolen_size - 8 * 1024 * 1024;
-	else
-		end = dev_priv->ggtt.stolen_usable_size;
-=======
 		end = ggtt->stolen_size - 8 * 1024 * 1024;
 	else
 		end = ggtt->stolen_usable_size;
->>>>>>> ba3150ac
 
 	/* HACK: This code depends on what we will do in *_enable_fbc. If that
 	 * code changes, this code needs to change as well.
