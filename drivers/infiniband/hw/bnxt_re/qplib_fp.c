--- conflicted
+++ resolved
@@ -2400,14 +2400,6 @@
 		rq->hwq.cons++;
 		*pcqe = cqe;
 
-<<<<<<< HEAD
-	if (hwcqe->status != CQ_RES_RC_STATUS_OK) {
-		qp->state = CMDQ_MODIFY_QP_NEW_STATE_ERR;
-		 /* Add qp to flush list of the CQ */
-		bnxt_qplib_lock_buddy_cq(qp, cq);
-		__bnxt_qplib_add_flush_qp(qp);
-		bnxt_qplib_unlock_buddy_cq(qp, cq);
-=======
 		if (hwcqe->status != CQ_RES_RC_STATUS_OK) {
 			qp->state = CMDQ_MODIFY_QP_NEW_STATE_ERR;
 			/* Add qp to flush list of the CQ */
@@ -2415,7 +2407,6 @@
 			__bnxt_qplib_add_flush_qp(qp);
 			bnxt_qplib_unlock_buddy_cq(qp, cq);
 		}
->>>>>>> 661e50bc
 	}
 
 done:
@@ -2495,14 +2486,6 @@
 		rq->hwq.cons++;
 		*pcqe = cqe;
 
-<<<<<<< HEAD
-	if (hwcqe->status != CQ_RES_RC_STATUS_OK) {
-		qp->state = CMDQ_MODIFY_QP_NEW_STATE_ERR;
-		/* Add qp to flush list of the CQ */
-		bnxt_qplib_lock_buddy_cq(qp, cq);
-		__bnxt_qplib_add_flush_qp(qp);
-		bnxt_qplib_unlock_buddy_cq(qp, cq);
-=======
 		if (hwcqe->status != CQ_RES_RC_STATUS_OK) {
 			qp->state = CMDQ_MODIFY_QP_NEW_STATE_ERR;
 			/* Add qp to flush list of the CQ */
@@ -2510,7 +2493,6 @@
 			__bnxt_qplib_add_flush_qp(qp);
 			bnxt_qplib_unlock_buddy_cq(qp, cq);
 		}
->>>>>>> 661e50bc
 	}
 done:
 	return rc;
@@ -2617,14 +2599,6 @@
 		rq->hwq.cons++;
 		*pcqe = cqe;
 
-<<<<<<< HEAD
-	if (hwcqe->status != CQ_RES_RC_STATUS_OK) {
-		qp->state = CMDQ_MODIFY_QP_NEW_STATE_ERR;
-		/* Add qp to flush list of the CQ */
-		bnxt_qplib_lock_buddy_cq(qp, cq);
-		__bnxt_qplib_add_flush_qp(qp);
-		bnxt_qplib_unlock_buddy_cq(qp, cq);
-=======
 		if (hwcqe->status != CQ_RES_RC_STATUS_OK) {
 			qp->state = CMDQ_MODIFY_QP_NEW_STATE_ERR;
 			/* Add qp to flush list of the CQ */
@@ -2632,7 +2606,6 @@
 			__bnxt_qplib_add_flush_qp(qp);
 			bnxt_qplib_unlock_buddy_cq(qp, cq);
 		}
->>>>>>> 661e50bc
 	}
 
 done:
