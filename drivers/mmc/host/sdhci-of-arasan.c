/*
 * Arasan Secure Digital Host Controller Interface.
 * Copyright (C) 2011 - 2012 Michal Simek <monstr@monstr.eu>
 * Copyright (c) 2012 Wind River Systems, Inc.
 * Copyright (C) 2013 Pengutronix e.K.
 * Copyright (C) 2013 Xilinx Inc.
 *
 * Based on sdhci-of-esdhc.c
 *
 * Copyright (c) 2007 Freescale Semiconductor, Inc.
 * Copyright (c) 2009 MontaVista Software, Inc.
 *
 * Authors: Xiaobo Xie <X.Xie@freescale.com>
 *	    Anton Vorontsov <avorontsov@ru.mvista.com>
 *
 * This program is free software; you can redistribute it and/or modify
 * it under the terms of the GNU General Public License as published by
 * the Free Software Foundation; either version 2 of the License, or (at
 * your option) any later version.
 */

#include <linux/module.h>
#include "sdhci-pltfm.h"

#define SDHCI_ARASAN_CLK_CTRL_OFFSET	0x2c

#define CLK_CTRL_TIMEOUT_SHIFT		16
#define CLK_CTRL_TIMEOUT_MASK		(0xf << CLK_CTRL_TIMEOUT_SHIFT)
#define CLK_CTRL_TIMEOUT_MIN_EXP	13

/**
 * struct sdhci_arasan_data
 * @clk_ahb:	Pointer to the AHB clock
 */
struct sdhci_arasan_data {
	struct clk	*clk_ahb;
};

static unsigned int sdhci_arasan_get_timeout_clock(struct sdhci_host *host)
{
	u32 div;
	unsigned long freq;
	struct sdhci_pltfm_host *pltfm_host = sdhci_priv(host);

	div = readl(host->ioaddr + SDHCI_ARASAN_CLK_CTRL_OFFSET);
	div = (div & CLK_CTRL_TIMEOUT_MASK) >> CLK_CTRL_TIMEOUT_SHIFT;

	freq = clk_get_rate(pltfm_host->clk);
	freq /= 1 << (CLK_CTRL_TIMEOUT_MIN_EXP + div);

	return freq;
}

static struct sdhci_ops sdhci_arasan_ops = {
	.set_clock = sdhci_set_clock,
	.get_max_clock = sdhci_pltfm_clk_get_max_clock,
	.get_timeout_clock = sdhci_arasan_get_timeout_clock,
	.set_bus_width = sdhci_set_bus_width,
	.reset = sdhci_reset,
	.set_uhs_signaling = sdhci_set_uhs_signaling,
};

static struct sdhci_pltfm_data sdhci_arasan_pdata = {
	.ops = &sdhci_arasan_ops,
};

#ifdef CONFIG_PM_SLEEP
/**
 * sdhci_arasan_suspend - Suspend method for the driver
 * @dev:	Address of the device structure
 * Returns 0 on success and error value on error
 *
 * Put the device in a low power state.
 */
static int sdhci_arasan_suspend(struct device *dev)
{
	struct platform_device *pdev = to_platform_device(dev);
	struct sdhci_host *host = platform_get_drvdata(pdev);
	struct sdhci_pltfm_host *pltfm_host = sdhci_priv(host);
	struct sdhci_arasan_data *sdhci_arasan = pltfm_host->priv;
	int ret;

	ret = sdhci_suspend_host(host);
	if (ret)
		return ret;

	clk_disable(pltfm_host->clk);
	clk_disable(sdhci_arasan->clk_ahb);

	return 0;
}

/**
 * sdhci_arasan_resume - Resume method for the driver
 * @dev:	Address of the device structure
 * Returns 0 on success and error value on error
 *
 * Resume operation after suspend
 */
static int sdhci_arasan_resume(struct device *dev)
{
	struct platform_device *pdev = to_platform_device(dev);
	struct sdhci_host *host = platform_get_drvdata(pdev);
	struct sdhci_pltfm_host *pltfm_host = sdhci_priv(host);
	struct sdhci_arasan_data *sdhci_arasan = pltfm_host->priv;
	int ret;

	ret = clk_enable(sdhci_arasan->clk_ahb);
	if (ret) {
		dev_err(dev, "Cannot enable AHB clock.\n");
		return ret;
	}

	ret = clk_enable(pltfm_host->clk);
	if (ret) {
		dev_err(dev, "Cannot enable SD clock.\n");
		clk_disable(sdhci_arasan->clk_ahb);
		return ret;
	}

	return sdhci_resume_host(host);
}
#endif /* ! CONFIG_PM_SLEEP */

static SIMPLE_DEV_PM_OPS(sdhci_arasan_dev_pm_ops, sdhci_arasan_suspend,
			 sdhci_arasan_resume);

static int sdhci_arasan_probe(struct platform_device *pdev)
{
	int ret;
	struct clk *clk_xin;
	struct sdhci_host *host;
	struct sdhci_pltfm_host *pltfm_host;
	struct sdhci_arasan_data *sdhci_arasan;

	sdhci_arasan = devm_kzalloc(&pdev->dev, sizeof(*sdhci_arasan),
			GFP_KERNEL);
	if (!sdhci_arasan)
		return -ENOMEM;

	sdhci_arasan->clk_ahb = devm_clk_get(&pdev->dev, "clk_ahb");
	if (IS_ERR(sdhci_arasan->clk_ahb)) {
		dev_err(&pdev->dev, "clk_ahb clock not found.\n");
		return PTR_ERR(sdhci_arasan->clk_ahb);
	}

	clk_xin = devm_clk_get(&pdev->dev, "clk_xin");
	if (IS_ERR(clk_xin)) {
		dev_err(&pdev->dev, "clk_xin clock not found.\n");
		return PTR_ERR(clk_xin);
	}

	ret = clk_prepare_enable(sdhci_arasan->clk_ahb);
	if (ret) {
		dev_err(&pdev->dev, "Unable to enable AHB clock.\n");
		return ret;
	}

	ret = clk_prepare_enable(clk_xin);
	if (ret) {
		dev_err(&pdev->dev, "Unable to enable SD clock.\n");
		goto clk_dis_ahb;
	}

	host = sdhci_pltfm_init(pdev, &sdhci_arasan_pdata, 0);
	if (IS_ERR(host)) {
		ret = PTR_ERR(host);
<<<<<<< HEAD
		dev_err(&pdev->dev, "platform init failed (%d)\n", ret);
=======
>>>>>>> bfa76d49
		goto clk_disable_all;
	}

	sdhci_get_of_property(pdev);
	pltfm_host = sdhci_priv(host);
	pltfm_host->priv = sdhci_arasan;
	pltfm_host->clk = clk_xin;

	ret = sdhci_add_host(host);
<<<<<<< HEAD
	if (ret) {
		dev_err(&pdev->dev, "platform register failed (%d)\n", ret);
=======
	if (ret)
>>>>>>> bfa76d49
		goto err_pltfm_free;

	return 0;

err_pltfm_free:
	sdhci_pltfm_free(pdev);
clk_disable_all:
	clk_disable_unprepare(clk_xin);
clk_dis_ahb:
	clk_disable_unprepare(sdhci_arasan->clk_ahb);

	return ret;
}

static int sdhci_arasan_remove(struct platform_device *pdev)
{
	struct sdhci_host *host = platform_get_drvdata(pdev);
	struct sdhci_pltfm_host *pltfm_host = sdhci_priv(host);
	struct sdhci_arasan_data *sdhci_arasan = pltfm_host->priv;

	clk_disable_unprepare(pltfm_host->clk);
	clk_disable_unprepare(sdhci_arasan->clk_ahb);

	return sdhci_pltfm_unregister(pdev);
}

static const struct of_device_id sdhci_arasan_of_match[] = {
	{ .compatible = "arasan,sdhci-8.9a" },
	{ }
};
MODULE_DEVICE_TABLE(of, sdhci_arasan_of_match);

static struct platform_driver sdhci_arasan_driver = {
	.driver = {
		.name = "sdhci-arasan",
		.of_match_table = sdhci_arasan_of_match,
		.pm = &sdhci_arasan_dev_pm_ops,
	},
	.probe = sdhci_arasan_probe,
	.remove = sdhci_arasan_remove,
};

module_platform_driver(sdhci_arasan_driver);

MODULE_DESCRIPTION("Driver for the Arasan SDHCI Controller");
MODULE_AUTHOR("Soeren Brinkmann <soren.brinkmann@xilinx.com>");
MODULE_LICENSE("GPL");<|MERGE_RESOLUTION|>--- conflicted
+++ resolved
@@ -165,10 +165,6 @@
 	host = sdhci_pltfm_init(pdev, &sdhci_arasan_pdata, 0);
 	if (IS_ERR(host)) {
 		ret = PTR_ERR(host);
-<<<<<<< HEAD
-		dev_err(&pdev->dev, "platform init failed (%d)\n", ret);
-=======
->>>>>>> bfa76d49
 		goto clk_disable_all;
 	}
 
@@ -178,12 +174,7 @@
 	pltfm_host->clk = clk_xin;
 
 	ret = sdhci_add_host(host);
-<<<<<<< HEAD
-	if (ret) {
-		dev_err(&pdev->dev, "platform register failed (%d)\n", ret);
-=======
 	if (ret)
->>>>>>> bfa76d49
 		goto err_pltfm_free;
 
 	return 0;
