--- conflicted
+++ resolved
@@ -801,6 +801,11 @@
 		gem_writel(bp, HS_MAC_CONFIG, GEM_BFINS(HS_MAC_SPEED, HS_SPEED_10000M,
 							gem_readl(bp, HS_MAC_CONFIG)));
 
+	if ((bp->phy_interface == PHY_INTERFACE_MODE_SGMII) &&
+	    (bp->caps & MACB_CAPS_PCS))
+		gem_writel(bp, PCSCNTRL,
+			   gem_readl(bp, PCSCNTRL) & ~GEM_BIT(PCSAUTONEG));
+
 	spin_unlock_irqrestore(&bp->lock, flags);
 
 	/* Enable Rx and Tx */
@@ -2766,38 +2771,6 @@
 			   GEM_BF(WTRMRK, bp->rx_watermark)) |
 			   GEM_BIT(ENCUTTHRU));
 	}
-
-<<<<<<< HEAD
-=======
-	/* Initialize TX and RX buffers */
-	for (q = 0, queue = bp->queues; q < bp->num_queues; ++q, ++queue) {
-		queue_writel(queue, RBQP, lower_32_bits(queue->rx_ring_dma));
-#ifdef CONFIG_ARCH_DMA_ADDR_T_64BIT
-		if (bp->hw_dma_cap & HW_DMA_CAP_64B)
-			queue_writel(queue, RBQPH, upper_32_bits(queue->rx_ring_dma));
-#endif
-		queue_writel(queue, TBQP, lower_32_bits(queue->tx_ring_dma));
-#ifdef CONFIG_ARCH_DMA_ADDR_T_64BIT
-		if (bp->hw_dma_cap & HW_DMA_CAP_64B)
-			queue_writel(queue, TBQPH, upper_32_bits(queue->tx_ring_dma));
-#endif
-
-		/* Enable interrupts */
-		queue_writel(queue, IER,
-			     bp->rx_intr_mask |
-			     MACB_TX_INT_FLAGS |
-			     MACB_BIT(HRESP));
-	}
-
-	if ((bp->phy_interface == PHY_INTERFACE_MODE_SGMII) &&
-	    (bp->caps & MACB_CAPS_PCS))
-		gem_writel(bp, PCSCNTRL,
-			   gem_readl(bp, PCSCNTRL) & ~GEM_BIT(PCSAUTONEG));
-
-	/* Enable TX and RX */
-	macb_writel(bp, NCR, macb_readl(bp, NCR) | MACB_BIT(RE) | MACB_BIT(TE) |
-		    MACB_BIT(PTPUNI));
->>>>>>> 2cdb157b
 }
 
 /* The hash address register is 64 bits long and takes up two
@@ -4185,14 +4158,11 @@
 		val |= GEM_BIT(SGMIIEN) | GEM_BIT(PCSSEL);
 	macb_writel(bp, NCFGR, val);
 
-<<<<<<< HEAD
-=======
 	if ((bp->phy_interface == PHY_INTERFACE_MODE_SGMII) &&
 	    (bp->caps & MACB_CAPS_PCS))
 		gem_writel(bp, PCSCNTRL,
 			   gem_readl(bp, PCSCNTRL) & ~GEM_BIT(PCSAUTONEG));
 
->>>>>>> 2cdb157b
 	return 0;
 }
 
