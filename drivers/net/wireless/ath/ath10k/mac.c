/*
 * Copyright (c) 2005-2011 Atheros Communications Inc.
 * Copyright (c) 2011-2013 Qualcomm Atheros, Inc.
 *
 * Permission to use, copy, modify, and/or distribute this software for any
 * purpose with or without fee is hereby granted, provided that the above
 * copyright notice and this permission notice appear in all copies.
 *
 * THE SOFTWARE IS PROVIDED "AS IS" AND THE AUTHOR DISCLAIMS ALL WARRANTIES
 * WITH REGARD TO THIS SOFTWARE INCLUDING ALL IMPLIED WARRANTIES OF
 * MERCHANTABILITY AND FITNESS. IN NO EVENT SHALL THE AUTHOR BE LIABLE FOR
 * ANY SPECIAL, DIRECT, INDIRECT, OR CONSEQUENTIAL DAMAGES OR ANY DAMAGES
 * WHATSOEVER RESULTING FROM LOSS OF USE, DATA OR PROFITS, WHETHER IN AN
 * ACTION OF CONTRACT, NEGLIGENCE OR OTHER TORTIOUS ACTION, ARISING OUT OF
 * OR IN CONNECTION WITH THE USE OR PERFORMANCE OF THIS SOFTWARE.
 */

#include "mac.h"

#include <net/mac80211.h>
#include <linux/etherdevice.h>

#include "hif.h"
#include "core.h"
#include "debug.h"
#include "wmi.h"
#include "htt.h"
#include "txrx.h"

/**********/
/* Crypto */
/**********/

static int ath10k_send_key(struct ath10k_vif *arvif,
			   struct ieee80211_key_conf *key,
			   enum set_key_cmd cmd,
			   const u8 *macaddr)
{
	struct wmi_vdev_install_key_arg arg = {
		.vdev_id = arvif->vdev_id,
		.key_idx = key->keyidx,
		.key_len = key->keylen,
		.key_data = key->key,
		.macaddr = macaddr,
	};

	lockdep_assert_held(&arvif->ar->conf_mutex);

	if (key->flags & IEEE80211_KEY_FLAG_PAIRWISE)
		arg.key_flags = WMI_KEY_PAIRWISE;
	else
		arg.key_flags = WMI_KEY_GROUP;

	switch (key->cipher) {
	case WLAN_CIPHER_SUITE_CCMP:
		arg.key_cipher = WMI_CIPHER_AES_CCM;
		key->flags |= IEEE80211_KEY_FLAG_SW_MGMT_TX;
		break;
	case WLAN_CIPHER_SUITE_TKIP:
		arg.key_cipher = WMI_CIPHER_TKIP;
		arg.key_txmic_len = 8;
		arg.key_rxmic_len = 8;
		break;
	case WLAN_CIPHER_SUITE_WEP40:
	case WLAN_CIPHER_SUITE_WEP104:
		arg.key_cipher = WMI_CIPHER_WEP;
		/* AP/IBSS mode requires self-key to be groupwise
		 * Otherwise pairwise key must be set */
		if (memcmp(macaddr, arvif->vif->addr, ETH_ALEN))
			arg.key_flags = WMI_KEY_PAIRWISE;
		break;
	default:
		ath10k_warn("cipher %d is not supported\n", key->cipher);
		return -EOPNOTSUPP;
	}

	if (cmd == DISABLE_KEY) {
		arg.key_cipher = WMI_CIPHER_NONE;
		arg.key_data = NULL;
	}

	return ath10k_wmi_vdev_install_key(arvif->ar, &arg);
}

static int ath10k_install_key(struct ath10k_vif *arvif,
			      struct ieee80211_key_conf *key,
			      enum set_key_cmd cmd,
			      const u8 *macaddr)
{
	struct ath10k *ar = arvif->ar;
	int ret;

	lockdep_assert_held(&ar->conf_mutex);

<<<<<<< HEAD
	INIT_COMPLETION(ar->install_key_done);
=======
	reinit_completion(&ar->install_key_done);
>>>>>>> d8ec26d7

	ret = ath10k_send_key(arvif, key, cmd, macaddr);
	if (ret)
		return ret;

	ret = wait_for_completion_timeout(&ar->install_key_done, 3*HZ);
	if (ret == 0)
		return -ETIMEDOUT;

	return 0;
}

static int ath10k_install_peer_wep_keys(struct ath10k_vif *arvif,
					const u8 *addr)
{
	struct ath10k *ar = arvif->ar;
	struct ath10k_peer *peer;
	int ret;
	int i;

	lockdep_assert_held(&ar->conf_mutex);

	spin_lock_bh(&ar->data_lock);
	peer = ath10k_peer_find(ar, arvif->vdev_id, addr);
	spin_unlock_bh(&ar->data_lock);

	if (!peer)
		return -ENOENT;

	for (i = 0; i < ARRAY_SIZE(arvif->wep_keys); i++) {
		if (arvif->wep_keys[i] == NULL)
			continue;

		ret = ath10k_install_key(arvif, arvif->wep_keys[i], SET_KEY,
					 addr);
		if (ret)
			return ret;

		peer->keys[i] = arvif->wep_keys[i];
	}

	return 0;
}

static int ath10k_clear_peer_keys(struct ath10k_vif *arvif,
				  const u8 *addr)
{
	struct ath10k *ar = arvif->ar;
	struct ath10k_peer *peer;
	int first_errno = 0;
	int ret;
	int i;

	lockdep_assert_held(&ar->conf_mutex);

	spin_lock_bh(&ar->data_lock);
	peer = ath10k_peer_find(ar, arvif->vdev_id, addr);
	spin_unlock_bh(&ar->data_lock);

	if (!peer)
		return -ENOENT;

	for (i = 0; i < ARRAY_SIZE(peer->keys); i++) {
		if (peer->keys[i] == NULL)
			continue;

		ret = ath10k_install_key(arvif, peer->keys[i],
					 DISABLE_KEY, addr);
		if (ret && first_errno == 0)
			first_errno = ret;

		if (ret)
			ath10k_warn("could not remove peer wep key %d (%d)\n",
				    i, ret);

		peer->keys[i] = NULL;
	}

	return first_errno;
}

static int ath10k_clear_vdev_key(struct ath10k_vif *arvif,
				 struct ieee80211_key_conf *key)
{
	struct ath10k *ar = arvif->ar;
	struct ath10k_peer *peer;
	u8 addr[ETH_ALEN];
	int first_errno = 0;
	int ret;
	int i;

	lockdep_assert_held(&ar->conf_mutex);

	for (;;) {
		/* since ath10k_install_key we can't hold data_lock all the
		 * time, so we try to remove the keys incrementally */
		spin_lock_bh(&ar->data_lock);
		i = 0;
		list_for_each_entry(peer, &ar->peers, list) {
			for (i = 0; i < ARRAY_SIZE(peer->keys); i++) {
				if (peer->keys[i] == key) {
					memcpy(addr, peer->addr, ETH_ALEN);
					peer->keys[i] = NULL;
					break;
				}
			}

			if (i < ARRAY_SIZE(peer->keys))
				break;
		}
		spin_unlock_bh(&ar->data_lock);

		if (i == ARRAY_SIZE(peer->keys))
			break;

		ret = ath10k_install_key(arvif, key, DISABLE_KEY, addr);
		if (ret && first_errno == 0)
			first_errno = ret;

		if (ret)
			ath10k_warn("could not remove key for %pM\n", addr);
	}

	return first_errno;
}


/*********************/
/* General utilities */
/*********************/

static inline enum wmi_phy_mode
chan_to_phymode(const struct cfg80211_chan_def *chandef)
{
	enum wmi_phy_mode phymode = MODE_UNKNOWN;

	switch (chandef->chan->band) {
	case IEEE80211_BAND_2GHZ:
		switch (chandef->width) {
		case NL80211_CHAN_WIDTH_20_NOHT:
			phymode = MODE_11G;
			break;
		case NL80211_CHAN_WIDTH_20:
			phymode = MODE_11NG_HT20;
			break;
		case NL80211_CHAN_WIDTH_40:
			phymode = MODE_11NG_HT40;
			break;
		case NL80211_CHAN_WIDTH_5:
		case NL80211_CHAN_WIDTH_10:
		case NL80211_CHAN_WIDTH_80:
		case NL80211_CHAN_WIDTH_80P80:
		case NL80211_CHAN_WIDTH_160:
			phymode = MODE_UNKNOWN;
			break;
		}
		break;
	case IEEE80211_BAND_5GHZ:
		switch (chandef->width) {
		case NL80211_CHAN_WIDTH_20_NOHT:
			phymode = MODE_11A;
			break;
		case NL80211_CHAN_WIDTH_20:
			phymode = MODE_11NA_HT20;
			break;
		case NL80211_CHAN_WIDTH_40:
			phymode = MODE_11NA_HT40;
			break;
		case NL80211_CHAN_WIDTH_80:
			phymode = MODE_11AC_VHT80;
			break;
		case NL80211_CHAN_WIDTH_5:
		case NL80211_CHAN_WIDTH_10:
		case NL80211_CHAN_WIDTH_80P80:
		case NL80211_CHAN_WIDTH_160:
			phymode = MODE_UNKNOWN;
			break;
		}
		break;
	default:
		break;
	}

	WARN_ON(phymode == MODE_UNKNOWN);
	return phymode;
}

static u8 ath10k_parse_mpdudensity(u8 mpdudensity)
{
/*
 * 802.11n D2.0 defined values for "Minimum MPDU Start Spacing":
 *   0 for no restriction
 *   1 for 1/4 us
 *   2 for 1/2 us
 *   3 for 1 us
 *   4 for 2 us
 *   5 for 4 us
 *   6 for 8 us
 *   7 for 16 us
 */
	switch (mpdudensity) {
	case 0:
		return 0;
	case 1:
	case 2:
	case 3:
	/* Our lower layer calculations limit our precision to
	   1 microsecond */
		return 1;
	case 4:
		return 2;
	case 5:
		return 4;
	case 6:
		return 8;
	case 7:
		return 16;
	default:
		return 0;
	}
}

static int ath10k_peer_create(struct ath10k *ar, u32 vdev_id, const u8 *addr)
{
	int ret;

	lockdep_assert_held(&ar->conf_mutex);

	ret = ath10k_wmi_peer_create(ar, vdev_id, addr);
	if (ret)
		return ret;

	ret = ath10k_wait_for_peer_created(ar, vdev_id, addr);
	if (ret)
		return ret;

	return 0;
}

static int  ath10k_mac_set_rts(struct ath10k_vif *arvif, u32 value)
{
<<<<<<< HEAD
=======
	struct ath10k *ar = arvif->ar;
	u32 vdev_param;

>>>>>>> d8ec26d7
	if (value != 0xFFFFFFFF)
		value = min_t(u32, arvif->ar->hw->wiphy->rts_threshold,
			      ATH10K_RTS_MAX);

<<<<<<< HEAD
	return ath10k_wmi_vdev_set_param(arvif->ar, arvif->vdev_id,
					 WMI_VDEV_PARAM_RTS_THRESHOLD,
					 value);
=======
	vdev_param = ar->wmi.vdev_param->rts_threshold;
	return ath10k_wmi_vdev_set_param(ar, arvif->vdev_id, vdev_param, value);
>>>>>>> d8ec26d7
}

static int ath10k_mac_set_frag(struct ath10k_vif *arvif, u32 value)
{
<<<<<<< HEAD
=======
	struct ath10k *ar = arvif->ar;
	u32 vdev_param;

>>>>>>> d8ec26d7
	if (value != 0xFFFFFFFF)
		value = clamp_t(u32, arvif->ar->hw->wiphy->frag_threshold,
				ATH10K_FRAGMT_THRESHOLD_MIN,
				ATH10K_FRAGMT_THRESHOLD_MAX);

<<<<<<< HEAD
	return ath10k_wmi_vdev_set_param(arvif->ar, arvif->vdev_id,
					 WMI_VDEV_PARAM_FRAGMENTATION_THRESHOLD,
					 value);
=======
	vdev_param = ar->wmi.vdev_param->fragmentation_threshold;
	return ath10k_wmi_vdev_set_param(ar, arvif->vdev_id, vdev_param, value);
>>>>>>> d8ec26d7
}

static int ath10k_peer_delete(struct ath10k *ar, u32 vdev_id, const u8 *addr)
{
	int ret;

	lockdep_assert_held(&ar->conf_mutex);

	ret = ath10k_wmi_peer_delete(ar, vdev_id, addr);
	if (ret)
		return ret;

	ret = ath10k_wait_for_peer_deleted(ar, vdev_id, addr);
	if (ret)
		return ret;

	return 0;
}

static void ath10k_peer_cleanup(struct ath10k *ar, u32 vdev_id)
{
	struct ath10k_peer *peer, *tmp;

	lockdep_assert_held(&ar->conf_mutex);

	spin_lock_bh(&ar->data_lock);
	list_for_each_entry_safe(peer, tmp, &ar->peers, list) {
		if (peer->vdev_id != vdev_id)
			continue;

		ath10k_warn("removing stale peer %pM from vdev_id %d\n",
			    peer->addr, vdev_id);

		list_del(&peer->list);
		kfree(peer);
	}
	spin_unlock_bh(&ar->data_lock);
}

static void ath10k_peer_cleanup_all(struct ath10k *ar)
{
	struct ath10k_peer *peer, *tmp;

	lockdep_assert_held(&ar->conf_mutex);

	spin_lock_bh(&ar->data_lock);
	list_for_each_entry_safe(peer, tmp, &ar->peers, list) {
		list_del(&peer->list);
		kfree(peer);
	}
	spin_unlock_bh(&ar->data_lock);
}

/************************/
/* Interface management */
/************************/

static inline int ath10k_vdev_setup_sync(struct ath10k *ar)
{
	int ret;

	lockdep_assert_held(&ar->conf_mutex);

	ret = wait_for_completion_timeout(&ar->vdev_setup_done,
					  ATH10K_VDEV_SETUP_TIMEOUT_HZ);
	if (ret == 0)
		return -ETIMEDOUT;

	return 0;
}

static int ath10k_vdev_start(struct ath10k_vif *arvif)
{
	struct ath10k *ar = arvif->ar;
	struct ieee80211_conf *conf = &ar->hw->conf;
	struct ieee80211_channel *channel = conf->chandef.chan;
	struct wmi_vdev_start_request_arg arg = {};
	int ret = 0;

	lockdep_assert_held(&ar->conf_mutex);

	reinit_completion(&ar->vdev_setup_done);

	arg.vdev_id = arvif->vdev_id;
	arg.dtim_period = arvif->dtim_period;
	arg.bcn_intval = arvif->beacon_interval;

	arg.channel.freq = channel->center_freq;

	arg.channel.band_center_freq1 = conf->chandef.center_freq1;

	arg.channel.mode = chan_to_phymode(&conf->chandef);

	arg.channel.min_power = channel->max_power * 3;
	arg.channel.max_power = channel->max_power * 4;
	arg.channel.max_reg_power = channel->max_reg_power * 4;
	arg.channel.max_antenna_gain = channel->max_antenna_gain;

	if (arvif->vdev_type == WMI_VDEV_TYPE_AP) {
		arg.ssid = arvif->u.ap.ssid;
		arg.ssid_len = arvif->u.ap.ssid_len;
		arg.hidden_ssid = arvif->u.ap.hidden_ssid;
	} else if (arvif->vdev_type == WMI_VDEV_TYPE_IBSS) {
		arg.ssid = arvif->vif->bss_conf.ssid;
		arg.ssid_len = arvif->vif->bss_conf.ssid_len;
	}

	ath10k_dbg(ATH10K_DBG_MAC,
		   "mac vdev %d start center_freq %d phymode %s\n",
		   arg.vdev_id, arg.channel.freq,
		   ath10k_wmi_phymode_str(arg.channel.mode));

	ret = ath10k_wmi_vdev_start(ar, &arg);
	if (ret) {
		ath10k_warn("WMI vdev start failed: ret %d\n", ret);
		return ret;
	}

	ret = ath10k_vdev_setup_sync(ar);
	if (ret) {
		ath10k_warn("vdev setup failed %d\n", ret);
		return ret;
	}

	return ret;
}

static int ath10k_vdev_stop(struct ath10k_vif *arvif)
{
	struct ath10k *ar = arvif->ar;
	int ret;

	lockdep_assert_held(&ar->conf_mutex);

	reinit_completion(&ar->vdev_setup_done);

	ret = ath10k_wmi_vdev_stop(ar, arvif->vdev_id);
	if (ret) {
		ath10k_warn("WMI vdev stop failed: ret %d\n", ret);
		return ret;
	}

	ret = ath10k_vdev_setup_sync(ar);
	if (ret) {
		ath10k_warn("vdev setup failed %d\n", ret);
		return ret;
	}

	return ret;
}

static int ath10k_monitor_start(struct ath10k *ar, int vdev_id)
{
	struct ieee80211_channel *channel = ar->hw->conf.chandef.chan;
	struct wmi_vdev_start_request_arg arg = {};
	int ret = 0;

	lockdep_assert_held(&ar->conf_mutex);

	arg.vdev_id = vdev_id;
	arg.channel.freq = channel->center_freq;
	arg.channel.band_center_freq1 = ar->hw->conf.chandef.center_freq1;

	/* TODO setup this dynamically, what in case we
	   don't have any vifs? */
	arg.channel.mode = chan_to_phymode(&ar->hw->conf.chandef);

	arg.channel.min_power = channel->max_power * 3;
	arg.channel.max_power = channel->max_power * 4;
	arg.channel.max_reg_power = channel->max_reg_power * 4;
	arg.channel.max_antenna_gain = channel->max_antenna_gain;

	ret = ath10k_wmi_vdev_start(ar, &arg);
	if (ret) {
		ath10k_warn("Monitor vdev start failed: ret %d\n", ret);
		return ret;
	}

	ret = ath10k_vdev_setup_sync(ar);
	if (ret) {
		ath10k_warn("Monitor vdev setup failed %d\n", ret);
		return ret;
	}

	ret = ath10k_wmi_vdev_up(ar, vdev_id, 0, ar->mac_addr);
	if (ret) {
		ath10k_warn("Monitor vdev up failed: %d\n", ret);
		goto vdev_stop;
	}

	ar->monitor_vdev_id = vdev_id;
	ar->monitor_enabled = true;

	return 0;

vdev_stop:
	ret = ath10k_wmi_vdev_stop(ar, ar->monitor_vdev_id);
	if (ret)
		ath10k_warn("Monitor vdev stop failed: %d\n", ret);

	return ret;
}

static int ath10k_monitor_stop(struct ath10k *ar)
{
	int ret = 0;

	lockdep_assert_held(&ar->conf_mutex);

	ret = ath10k_wmi_vdev_down(ar, ar->monitor_vdev_id);
	if (ret)
		ath10k_warn("Monitor vdev down failed: %d\n", ret);

	ret = ath10k_wmi_vdev_stop(ar, ar->monitor_vdev_id);
	if (ret)
		ath10k_warn("Monitor vdev stop failed: %d\n", ret);

	ret = ath10k_vdev_setup_sync(ar);
	if (ret)
		ath10k_warn("Monitor_down sync failed: %d\n", ret);

	ar->monitor_enabled = false;
	return ret;
}

static int ath10k_monitor_create(struct ath10k *ar)
{
	int bit, ret = 0;

	lockdep_assert_held(&ar->conf_mutex);

	if (ar->monitor_present) {
		ath10k_warn("Monitor mode already enabled\n");
		return 0;
	}

	bit = ffs(ar->free_vdev_map);
	if (bit == 0) {
		ath10k_warn("No free VDEV slots\n");
		return -ENOMEM;
	}

	ar->monitor_vdev_id = bit - 1;
	ar->free_vdev_map &= ~(1 << ar->monitor_vdev_id);

	ret = ath10k_wmi_vdev_create(ar, ar->monitor_vdev_id,
				     WMI_VDEV_TYPE_MONITOR,
				     0, ar->mac_addr);
	if (ret) {
		ath10k_warn("WMI vdev monitor create failed: ret %d\n", ret);
		goto vdev_fail;
	}

	ath10k_dbg(ATH10K_DBG_MAC, "mac monitor vdev %d created\n",
		   ar->monitor_vdev_id);

	ar->monitor_present = true;
	return 0;

vdev_fail:
	/*
	 * Restore the ID to the global map.
	 */
	ar->free_vdev_map |= 1 << (ar->monitor_vdev_id);
	return ret;
}

static int ath10k_monitor_destroy(struct ath10k *ar)
{
	int ret = 0;

	lockdep_assert_held(&ar->conf_mutex);

	if (!ar->monitor_present)
		return 0;

	ret = ath10k_wmi_vdev_delete(ar, ar->monitor_vdev_id);
	if (ret) {
		ath10k_warn("WMI vdev monitor delete failed: %d\n", ret);
		return ret;
	}

	ar->free_vdev_map |= 1 << (ar->monitor_vdev_id);
	ar->monitor_present = false;

	ath10k_dbg(ATH10K_DBG_MAC, "mac monitor vdev %d deleted\n",
		   ar->monitor_vdev_id);
	return ret;
}

static void ath10k_control_beaconing(struct ath10k_vif *arvif,
				struct ieee80211_bss_conf *info)
{
	int ret = 0;

	lockdep_assert_held(&arvif->ar->conf_mutex);

	if (!info->enable_beacon) {
		ath10k_vdev_stop(arvif);
		return;
	}

	arvif->tx_seq_no = 0x1000;

	ret = ath10k_vdev_start(arvif);
	if (ret)
		return;

	ret = ath10k_wmi_vdev_up(arvif->ar, arvif->vdev_id, 0, info->bssid);
	if (ret) {
		ath10k_warn("Failed to bring up VDEV: %d\n",
			    arvif->vdev_id);
		return;
	}
	ath10k_dbg(ATH10K_DBG_MAC, "mac vdev %d up\n", arvif->vdev_id);
}

static void ath10k_control_ibss(struct ath10k_vif *arvif,
				struct ieee80211_bss_conf *info,
				const u8 self_peer[ETH_ALEN])
{
	u32 vdev_param;
	int ret = 0;

	lockdep_assert_held(&arvif->ar->conf_mutex);

	if (!info->ibss_joined) {
		ret = ath10k_peer_delete(arvif->ar, arvif->vdev_id, self_peer);
		if (ret)
			ath10k_warn("Failed to delete IBSS self peer:%pM for VDEV:%d ret:%d\n",
				    self_peer, arvif->vdev_id, ret);

		if (is_zero_ether_addr(arvif->u.ibss.bssid))
			return;

		ret = ath10k_peer_delete(arvif->ar, arvif->vdev_id,
					 arvif->u.ibss.bssid);
		if (ret) {
			ath10k_warn("Failed to delete IBSS BSSID peer:%pM for VDEV:%d ret:%d\n",
				    arvif->u.ibss.bssid, arvif->vdev_id, ret);
			return;
		}

		memset(arvif->u.ibss.bssid, 0, ETH_ALEN);

		return;
	}

	ret = ath10k_peer_create(arvif->ar, arvif->vdev_id, self_peer);
	if (ret) {
		ath10k_warn("Failed to create IBSS self peer:%pM for VDEV:%d ret:%d\n",
			    self_peer, arvif->vdev_id, ret);
		return;
	}

	vdev_param = arvif->ar->wmi.vdev_param->atim_window;
	ret = ath10k_wmi_vdev_set_param(arvif->ar, arvif->vdev_id, vdev_param,
					ATH10K_DEFAULT_ATIM);
	if (ret)
		ath10k_warn("Failed to set IBSS ATIM for VDEV:%d ret:%d\n",
			    arvif->vdev_id, ret);
}

/*
 * Review this when mac80211 gains per-interface powersave support.
 */
static int ath10k_mac_vif_setup_ps(struct ath10k_vif *arvif)
{
	struct ath10k *ar = arvif->ar;
	struct ieee80211_conf *conf = &ar->hw->conf;
	enum wmi_sta_powersave_param param;
	enum wmi_sta_ps_mode psmode;
	int ret;

	lockdep_assert_held(&arvif->ar->conf_mutex);

<<<<<<< HEAD
	if (vif->type != NL80211_IFTYPE_STATION)
		return;
=======
	if (arvif->vif->type != NL80211_IFTYPE_STATION)
		return 0;
>>>>>>> d8ec26d7

	if (conf->flags & IEEE80211_CONF_PS) {
		psmode = WMI_STA_PS_MODE_ENABLED;
		param = WMI_STA_PS_PARAM_INACTIVITY_TIME;

		ret = ath10k_wmi_set_sta_ps_param(ar, arvif->vdev_id, param,
						  conf->dynamic_ps_timeout);
		if (ret) {
			ath10k_warn("Failed to set inactivity time for VDEV: %d\n",
				    arvif->vdev_id);
			return ret;
		}
	} else {
		psmode = WMI_STA_PS_MODE_DISABLED;
	}

	ath10k_dbg(ATH10K_DBG_MAC, "mac vdev %d psmode %s\n",
		   arvif->vdev_id, psmode ? "enable" : "disable");

	ret = ath10k_wmi_set_psmode(ar, arvif->vdev_id, psmode);
	if (ret) {
		ath10k_warn("Failed to set PS Mode: %d for VDEV: %d\n",
			    psmode, arvif->vdev_id);
		return ret;
	}

	return 0;
}

/**********************/
/* Station management */
/**********************/

static void ath10k_peer_assoc_h_basic(struct ath10k *ar,
				      struct ath10k_vif *arvif,
				      struct ieee80211_sta *sta,
				      struct ieee80211_bss_conf *bss_conf,
				      struct wmi_peer_assoc_complete_arg *arg)
{
	lockdep_assert_held(&ar->conf_mutex);

	memcpy(arg->addr, sta->addr, ETH_ALEN);
	arg->vdev_id = arvif->vdev_id;
	arg->peer_aid = sta->aid;
	arg->peer_flags |= WMI_PEER_AUTH;

	if (arvif->vdev_type == WMI_VDEV_TYPE_STA)
		/*
		 * Seems FW have problems with Power Save in STA
		 * mode when we setup this parameter to high (eg. 5).
		 * Often we see that FW don't send NULL (with clean P flags)
		 * frame even there is info about buffered frames in beacons.
		 * Sometimes we have to wait more than 10 seconds before FW
		 * will wakeup. Often sending one ping from AP to our device
		 * just fail (more than 50%).
		 *
		 * Seems setting this FW parameter to 1 couse FW
		 * will check every beacon and will wakup immediately
		 * after detection buffered data.
		 */
		arg->peer_listen_intval = 1;
	else
		arg->peer_listen_intval = ar->hw->conf.listen_interval;

	arg->peer_num_spatial_streams = 1;

	/*
	 * The assoc capabilities are available only in managed mode.
	 */
	if (arvif->vdev_type == WMI_VDEV_TYPE_STA && bss_conf)
		arg->peer_caps = bss_conf->assoc_capability;
}

static void ath10k_peer_assoc_h_crypto(struct ath10k *ar,
				       struct ath10k_vif *arvif,
				       struct wmi_peer_assoc_complete_arg *arg)
{
	struct ieee80211_vif *vif = arvif->vif;
	struct ieee80211_bss_conf *info = &vif->bss_conf;
	struct cfg80211_bss *bss;
	const u8 *rsnie = NULL;
	const u8 *wpaie = NULL;

	lockdep_assert_held(&ar->conf_mutex);

	bss = cfg80211_get_bss(ar->hw->wiphy, ar->hw->conf.chandef.chan,
			       info->bssid, NULL, 0, 0, 0);
	if (bss) {
		const struct cfg80211_bss_ies *ies;

		rcu_read_lock();
		rsnie = ieee80211_bss_get_ie(bss, WLAN_EID_RSN);

		ies = rcu_dereference(bss->ies);

		wpaie = cfg80211_find_vendor_ie(WLAN_OUI_MICROSOFT,
				WLAN_OUI_TYPE_MICROSOFT_WPA,
				ies->data,
				ies->len);
		rcu_read_unlock();
		cfg80211_put_bss(ar->hw->wiphy, bss);
	}

	/* FIXME: base on RSN IE/WPA IE is a correct idea? */
	if (rsnie || wpaie) {
		ath10k_dbg(ATH10K_DBG_WMI, "%s: rsn ie found\n", __func__);
		arg->peer_flags |= WMI_PEER_NEED_PTK_4_WAY;
	}

	if (wpaie) {
		ath10k_dbg(ATH10K_DBG_WMI, "%s: wpa ie found\n", __func__);
		arg->peer_flags |= WMI_PEER_NEED_GTK_2_WAY;
	}
}

static void ath10k_peer_assoc_h_rates(struct ath10k *ar,
				      struct ieee80211_sta *sta,
				      struct wmi_peer_assoc_complete_arg *arg)
{
	struct wmi_rate_set_arg *rateset = &arg->peer_legacy_rates;
	const struct ieee80211_supported_band *sband;
	const struct ieee80211_rate *rates;
	u32 ratemask;
	int i;

	lockdep_assert_held(&ar->conf_mutex);

	sband = ar->hw->wiphy->bands[ar->hw->conf.chandef.chan->band];
	ratemask = sta->supp_rates[ar->hw->conf.chandef.chan->band];
	rates = sband->bitrates;

	rateset->num_rates = 0;

	for (i = 0; i < 32; i++, ratemask >>= 1, rates++) {
		if (!(ratemask & 1))
			continue;

		rateset->rates[rateset->num_rates] = rates->hw_value;
		rateset->num_rates++;
	}
}

static void ath10k_peer_assoc_h_ht(struct ath10k *ar,
				   struct ieee80211_sta *sta,
				   struct wmi_peer_assoc_complete_arg *arg)
{
	const struct ieee80211_sta_ht_cap *ht_cap = &sta->ht_cap;
	int smps;
	int i, n;

	lockdep_assert_held(&ar->conf_mutex);

	if (!ht_cap->ht_supported)
		return;

	arg->peer_flags |= WMI_PEER_HT;
	arg->peer_max_mpdu = (1 << (IEEE80211_HT_MAX_AMPDU_FACTOR +
				    ht_cap->ampdu_factor)) - 1;

	arg->peer_mpdu_density =
		ath10k_parse_mpdudensity(ht_cap->ampdu_density);

	arg->peer_ht_caps = ht_cap->cap;
	arg->peer_rate_caps |= WMI_RC_HT_FLAG;

	if (ht_cap->cap & IEEE80211_HT_CAP_LDPC_CODING)
		arg->peer_flags |= WMI_PEER_LDPC;

	if (sta->bandwidth >= IEEE80211_STA_RX_BW_40) {
		arg->peer_flags |= WMI_PEER_40MHZ;
		arg->peer_rate_caps |= WMI_RC_CW40_FLAG;
	}

	if (ht_cap->cap & IEEE80211_HT_CAP_SGI_20)
		arg->peer_rate_caps |= WMI_RC_SGI_FLAG;

	if (ht_cap->cap & IEEE80211_HT_CAP_SGI_40)
		arg->peer_rate_caps |= WMI_RC_SGI_FLAG;

	if (ht_cap->cap & IEEE80211_HT_CAP_TX_STBC) {
		arg->peer_rate_caps |= WMI_RC_TX_STBC_FLAG;
		arg->peer_flags |= WMI_PEER_STBC;
	}

	if (ht_cap->cap & IEEE80211_HT_CAP_RX_STBC) {
		u32 stbc;
		stbc = ht_cap->cap & IEEE80211_HT_CAP_RX_STBC;
		stbc = stbc >> IEEE80211_HT_CAP_RX_STBC_SHIFT;
		stbc = stbc << WMI_RC_RX_STBC_FLAG_S;
		arg->peer_rate_caps |= stbc;
		arg->peer_flags |= WMI_PEER_STBC;
	}

	smps = ht_cap->cap & IEEE80211_HT_CAP_SM_PS;
	smps >>= IEEE80211_HT_CAP_SM_PS_SHIFT;

	if (smps == WLAN_HT_CAP_SM_PS_STATIC) {
		arg->peer_flags |= WMI_PEER_SPATIAL_MUX;
		arg->peer_flags |= WMI_PEER_STATIC_MIMOPS;
	} else if (smps == WLAN_HT_CAP_SM_PS_DYNAMIC) {
		arg->peer_flags |= WMI_PEER_SPATIAL_MUX;
		arg->peer_flags |= WMI_PEER_DYN_MIMOPS;
	}

	if (ht_cap->mcs.rx_mask[1] && ht_cap->mcs.rx_mask[2])
		arg->peer_rate_caps |= WMI_RC_TS_FLAG;
	else if (ht_cap->mcs.rx_mask[1])
		arg->peer_rate_caps |= WMI_RC_DS_FLAG;

	for (i = 0, n = 0; i < IEEE80211_HT_MCS_MASK_LEN*8; i++)
		if (ht_cap->mcs.rx_mask[i/8] & (1 << i%8))
			arg->peer_ht_rates.rates[n++] = i;

	arg->peer_ht_rates.num_rates = n;
	arg->peer_num_spatial_streams = max((n+7) / 8, 1);

	ath10k_dbg(ATH10K_DBG_MAC, "mac ht peer %pM mcs cnt %d nss %d\n",
		   arg->addr,
		   arg->peer_ht_rates.num_rates,
		   arg->peer_num_spatial_streams);
}

static void ath10k_peer_assoc_h_qos_ap(struct ath10k *ar,
				       struct ath10k_vif *arvif,
				       struct ieee80211_sta *sta,
				       struct ieee80211_bss_conf *bss_conf,
				       struct wmi_peer_assoc_complete_arg *arg)
{
	u32 uapsd = 0;
	u32 max_sp = 0;

	lockdep_assert_held(&ar->conf_mutex);

	if (sta->wme)
		arg->peer_flags |= WMI_PEER_QOS;

	if (sta->wme && sta->uapsd_queues) {
		ath10k_dbg(ATH10K_DBG_MAC, "mac uapsd_queues 0x%x max_sp %d\n",
			   sta->uapsd_queues, sta->max_sp);

		arg->peer_flags |= WMI_PEER_APSD;
		arg->peer_rate_caps |= WMI_RC_UAPSD_FLAG;

		if (sta->uapsd_queues & IEEE80211_WMM_IE_STA_QOSINFO_AC_VO)
			uapsd |= WMI_AP_PS_UAPSD_AC3_DELIVERY_EN |
				 WMI_AP_PS_UAPSD_AC3_TRIGGER_EN;
		if (sta->uapsd_queues & IEEE80211_WMM_IE_STA_QOSINFO_AC_VI)
			uapsd |= WMI_AP_PS_UAPSD_AC2_DELIVERY_EN |
				 WMI_AP_PS_UAPSD_AC2_TRIGGER_EN;
		if (sta->uapsd_queues & IEEE80211_WMM_IE_STA_QOSINFO_AC_BK)
			uapsd |= WMI_AP_PS_UAPSD_AC1_DELIVERY_EN |
				 WMI_AP_PS_UAPSD_AC1_TRIGGER_EN;
		if (sta->uapsd_queues & IEEE80211_WMM_IE_STA_QOSINFO_AC_BE)
			uapsd |= WMI_AP_PS_UAPSD_AC0_DELIVERY_EN |
				 WMI_AP_PS_UAPSD_AC0_TRIGGER_EN;


		if (sta->max_sp < MAX_WMI_AP_PS_PEER_PARAM_MAX_SP)
			max_sp = sta->max_sp;

		ath10k_wmi_set_ap_ps_param(ar, arvif->vdev_id,
					   sta->addr,
					   WMI_AP_PS_PEER_PARAM_UAPSD,
					   uapsd);

		ath10k_wmi_set_ap_ps_param(ar, arvif->vdev_id,
					   sta->addr,
					   WMI_AP_PS_PEER_PARAM_MAX_SP,
					   max_sp);

		/* TODO setup this based on STA listen interval and
		   beacon interval. Currently we don't know
		   sta->listen_interval - mac80211 patch required.
		   Currently use 10 seconds */
		ath10k_wmi_set_ap_ps_param(ar, arvif->vdev_id,
					   sta->addr,
					   WMI_AP_PS_PEER_PARAM_AGEOUT_TIME,
					   10);
	}
}

static void ath10k_peer_assoc_h_qos_sta(struct ath10k *ar,
					struct ath10k_vif *arvif,
					struct ieee80211_sta *sta,
					struct ieee80211_bss_conf *bss_conf,
					struct wmi_peer_assoc_complete_arg *arg)
{
	if (bss_conf->qos)
		arg->peer_flags |= WMI_PEER_QOS;
}

static void ath10k_peer_assoc_h_vht(struct ath10k *ar,
				    struct ieee80211_sta *sta,
				    struct wmi_peer_assoc_complete_arg *arg)
{
	const struct ieee80211_sta_vht_cap *vht_cap = &sta->vht_cap;
	u8 ampdu_factor;

	if (!vht_cap->vht_supported)
		return;

	arg->peer_flags |= WMI_PEER_VHT;
	arg->peer_vht_caps = vht_cap->cap;


	ampdu_factor = (vht_cap->cap &
			IEEE80211_VHT_CAP_MAX_A_MPDU_LENGTH_EXPONENT_MASK) >>
		       IEEE80211_VHT_CAP_MAX_A_MPDU_LENGTH_EXPONENT_SHIFT;

	/* Workaround: Some Netgear/Linksys 11ac APs set Rx A-MPDU factor to
	 * zero in VHT IE. Using it would result in degraded throughput.
	 * arg->peer_max_mpdu at this point contains HT max_mpdu so keep
	 * it if VHT max_mpdu is smaller. */
	arg->peer_max_mpdu = max(arg->peer_max_mpdu,
				 (1U << (IEEE80211_HT_MAX_AMPDU_FACTOR +
					ampdu_factor)) - 1);

	if (sta->bandwidth == IEEE80211_STA_RX_BW_80)
		arg->peer_flags |= WMI_PEER_80MHZ;

	arg->peer_vht_rates.rx_max_rate =
		__le16_to_cpu(vht_cap->vht_mcs.rx_highest);
	arg->peer_vht_rates.rx_mcs_set =
		__le16_to_cpu(vht_cap->vht_mcs.rx_mcs_map);
	arg->peer_vht_rates.tx_max_rate =
		__le16_to_cpu(vht_cap->vht_mcs.tx_highest);
	arg->peer_vht_rates.tx_mcs_set =
		__le16_to_cpu(vht_cap->vht_mcs.tx_mcs_map);

	ath10k_dbg(ATH10K_DBG_MAC, "mac vht peer %pM max_mpdu %d flags 0x%x\n",
		   sta->addr, arg->peer_max_mpdu, arg->peer_flags);
}

static void ath10k_peer_assoc_h_qos(struct ath10k *ar,
				    struct ath10k_vif *arvif,
				    struct ieee80211_sta *sta,
				    struct ieee80211_bss_conf *bss_conf,
				    struct wmi_peer_assoc_complete_arg *arg)
{
	switch (arvif->vdev_type) {
	case WMI_VDEV_TYPE_AP:
		ath10k_peer_assoc_h_qos_ap(ar, arvif, sta, bss_conf, arg);
		break;
	case WMI_VDEV_TYPE_STA:
		ath10k_peer_assoc_h_qos_sta(ar, arvif, sta, bss_conf, arg);
		break;
	default:
		break;
	}
}

static void ath10k_peer_assoc_h_phymode(struct ath10k *ar,
					struct ath10k_vif *arvif,
					struct ieee80211_sta *sta,
					struct wmi_peer_assoc_complete_arg *arg)
{
	enum wmi_phy_mode phymode = MODE_UNKNOWN;

	switch (ar->hw->conf.chandef.chan->band) {
	case IEEE80211_BAND_2GHZ:
		if (sta->ht_cap.ht_supported) {
			if (sta->bandwidth == IEEE80211_STA_RX_BW_40)
				phymode = MODE_11NG_HT40;
			else
				phymode = MODE_11NG_HT20;
		} else {
			phymode = MODE_11G;
		}

		break;
	case IEEE80211_BAND_5GHZ:
		/*
		 * Check VHT first.
		 */
		if (sta->vht_cap.vht_supported) {
			if (sta->bandwidth == IEEE80211_STA_RX_BW_80)
				phymode = MODE_11AC_VHT80;
			else if (sta->bandwidth == IEEE80211_STA_RX_BW_40)
				phymode = MODE_11AC_VHT40;
			else if (sta->bandwidth == IEEE80211_STA_RX_BW_20)
				phymode = MODE_11AC_VHT20;
		} else if (sta->ht_cap.ht_supported) {
			if (sta->bandwidth == IEEE80211_STA_RX_BW_40)
				phymode = MODE_11NA_HT40;
			else
				phymode = MODE_11NA_HT20;
		} else {
			phymode = MODE_11A;
		}

		break;
	default:
		break;
	}

	ath10k_dbg(ATH10K_DBG_MAC, "mac peer %pM phymode %s\n",
		   sta->addr, ath10k_wmi_phymode_str(phymode));

	arg->peer_phymode = phymode;
	WARN_ON(phymode == MODE_UNKNOWN);
}

static int ath10k_peer_assoc_prepare(struct ath10k *ar,
				     struct ath10k_vif *arvif,
				     struct ieee80211_sta *sta,
				     struct ieee80211_bss_conf *bss_conf,
				     struct wmi_peer_assoc_complete_arg *arg)
{
	lockdep_assert_held(&ar->conf_mutex);

<<<<<<< HEAD
	lockdep_assert_held(&ar->conf_mutex);

	memset(&arg, 0, sizeof(struct wmi_peer_assoc_complete_arg));
=======
	memset(arg, 0, sizeof(*arg));
>>>>>>> d8ec26d7

	ath10k_peer_assoc_h_basic(ar, arvif, sta, bss_conf, arg);
	ath10k_peer_assoc_h_crypto(ar, arvif, arg);
	ath10k_peer_assoc_h_rates(ar, sta, arg);
	ath10k_peer_assoc_h_ht(ar, sta, arg);
	ath10k_peer_assoc_h_vht(ar, sta, arg);
	ath10k_peer_assoc_h_qos(ar, arvif, sta, bss_conf, arg);
	ath10k_peer_assoc_h_phymode(ar, arvif, sta, arg);

	return 0;
}

/* can be called only in mac80211 callbacks due to `key_count` usage */
static void ath10k_bss_assoc(struct ieee80211_hw *hw,
			     struct ieee80211_vif *vif,
			     struct ieee80211_bss_conf *bss_conf)
{
	struct ath10k *ar = hw->priv;
	struct ath10k_vif *arvif = ath10k_vif_to_arvif(vif);
	struct wmi_peer_assoc_complete_arg peer_arg;
	struct ieee80211_sta *ap_sta;
	int ret;

	lockdep_assert_held(&ar->conf_mutex);

	rcu_read_lock();

	ap_sta = ieee80211_find_sta(vif, bss_conf->bssid);
	if (!ap_sta) {
		ath10k_warn("Failed to find station entry for %pM\n",
			    bss_conf->bssid);
		rcu_read_unlock();
		return;
	}

	ret = ath10k_peer_assoc_prepare(ar, arvif, ap_sta,
					bss_conf, &peer_arg);
	if (ret) {
		ath10k_warn("Peer assoc prepare failed for %pM\n: %d",
			    bss_conf->bssid, ret);
		rcu_read_unlock();
		return;
	}

	rcu_read_unlock();

	ret = ath10k_wmi_peer_assoc(ar, &peer_arg);
	if (ret) {
		ath10k_warn("Peer assoc failed for %pM\n: %d",
			    bss_conf->bssid, ret);
		return;
	}

	ath10k_dbg(ATH10K_DBG_MAC,
		   "mac vdev %d up (associated) bssid %pM aid %d\n",
		   arvif->vdev_id, bss_conf->bssid, bss_conf->aid);

	ret = ath10k_wmi_vdev_up(ar, arvif->vdev_id, bss_conf->aid,
				 bss_conf->bssid);
	if (ret)
		ath10k_warn("VDEV: %d up failed: ret %d\n",
			    arvif->vdev_id, ret);
}

/*
 * FIXME: flush TIDs
 */
static void ath10k_bss_disassoc(struct ieee80211_hw *hw,
				struct ieee80211_vif *vif)
{
	struct ath10k *ar = hw->priv;
	struct ath10k_vif *arvif = ath10k_vif_to_arvif(vif);
	int ret;

	lockdep_assert_held(&ar->conf_mutex);

	/*
	 * For some reason, calling VDEV-DOWN before VDEV-STOP
	 * makes the FW to send frames via HTT after disassociation.
	 * No idea why this happens, even though VDEV-DOWN is supposed
	 * to be analogous to link down, so just stop the VDEV.
	 */
	ath10k_dbg(ATH10K_DBG_MAC, "mac vdev %d stop (disassociated\n",
		   arvif->vdev_id);

	/* FIXME: check return value */
	ret = ath10k_vdev_stop(arvif);

	/*
	 * If we don't call VDEV-DOWN after VDEV-STOP FW will remain active and
	 * report beacons from previously associated network through HTT.
	 * This in turn would spam mac80211 WARN_ON if we bring down all
	 * interfaces as it expects there is no rx when no interface is
	 * running.
	 */
	ath10k_dbg(ATH10K_DBG_MAC, "mac vdev %d down\n", arvif->vdev_id);

	/* FIXME: why don't we print error if wmi call fails? */
	ret = ath10k_wmi_vdev_down(ar, arvif->vdev_id);

	arvif->def_wep_key_idx = 0;
}

static int ath10k_station_assoc(struct ath10k *ar, struct ath10k_vif *arvif,
				struct ieee80211_sta *sta)
{
	struct wmi_peer_assoc_complete_arg peer_arg;
	int ret = 0;

	lockdep_assert_held(&ar->conf_mutex);

<<<<<<< HEAD
	ret = ath10k_peer_assoc(ar, arvif, sta, NULL);
=======
	ret = ath10k_peer_assoc_prepare(ar, arvif, sta, NULL, &peer_arg);
	if (ret) {
		ath10k_warn("WMI peer assoc prepare failed for %pM\n",
			    sta->addr);
		return ret;
	}

	ret = ath10k_wmi_peer_assoc(ar, &peer_arg);
>>>>>>> d8ec26d7
	if (ret) {
		ath10k_warn("Peer assoc failed for STA %pM\n: %d",
			    sta->addr, ret);
		return ret;
	}

	ret = ath10k_install_peer_wep_keys(arvif, sta->addr);
	if (ret) {
		ath10k_warn("could not install peer wep keys (%d)\n", ret);
		return ret;
	}

	return ret;
}

static int ath10k_station_disassoc(struct ath10k *ar, struct ath10k_vif *arvif,
				   struct ieee80211_sta *sta)
{
	int ret = 0;

	lockdep_assert_held(&ar->conf_mutex);

	ret = ath10k_clear_peer_keys(arvif, sta->addr);
	if (ret) {
		ath10k_warn("could not clear all peer wep keys (%d)\n", ret);
		return ret;
	}

	return ret;
}

/**************/
/* Regulatory */
/**************/

static int ath10k_update_channel_list(struct ath10k *ar)
{
	struct ieee80211_hw *hw = ar->hw;
	struct ieee80211_supported_band **bands;
	enum ieee80211_band band;
	struct ieee80211_channel *channel;
	struct wmi_scan_chan_list_arg arg = {0};
	struct wmi_channel_arg *ch;
	bool passive;
	int len;
	int ret;
	int i;

	lockdep_assert_held(&ar->conf_mutex);

	bands = hw->wiphy->bands;
	for (band = 0; band < IEEE80211_NUM_BANDS; band++) {
		if (!bands[band])
			continue;

		for (i = 0; i < bands[band]->n_channels; i++) {
			if (bands[band]->channels[i].flags &
			    IEEE80211_CHAN_DISABLED)
				continue;

			arg.n_channels++;
		}
	}

	len = sizeof(struct wmi_channel_arg) * arg.n_channels;
	arg.channels = kzalloc(len, GFP_KERNEL);
	if (!arg.channels)
		return -ENOMEM;

	ch = arg.channels;
	for (band = 0; band < IEEE80211_NUM_BANDS; band++) {
		if (!bands[band])
			continue;

		for (i = 0; i < bands[band]->n_channels; i++) {
			channel = &bands[band]->channels[i];

			if (channel->flags & IEEE80211_CHAN_DISABLED)
				continue;

			ch->allow_ht   = true;

			/* FIXME: when should we really allow VHT? */
			ch->allow_vht = true;

			ch->allow_ibss =
				!(channel->flags & IEEE80211_CHAN_NO_IBSS);

			ch->ht40plus =
				!(channel->flags & IEEE80211_CHAN_NO_HT40PLUS);

			passive = channel->flags & IEEE80211_CHAN_PASSIVE_SCAN;
			ch->passive = passive;

			ch->freq = channel->center_freq;
			ch->min_power = channel->max_power * 3;
			ch->max_power = channel->max_power * 4;
			ch->max_reg_power = channel->max_reg_power * 4;
			ch->max_antenna_gain = channel->max_antenna_gain;
			ch->reg_class_id = 0; /* FIXME */

			/* FIXME: why use only legacy modes, why not any
			 * HT/VHT modes? Would that even make any
			 * difference? */
			if (channel->band == IEEE80211_BAND_2GHZ)
				ch->mode = MODE_11G;
			else
				ch->mode = MODE_11A;

			if (WARN_ON_ONCE(ch->mode == MODE_UNKNOWN))
				continue;

			ath10k_dbg(ATH10K_DBG_WMI,
				   "mac channel [%zd/%d] freq %d maxpower %d regpower %d antenna %d mode %d\n",
				    ch - arg.channels, arg.n_channels,
				   ch->freq, ch->max_power, ch->max_reg_power,
				   ch->max_antenna_gain, ch->mode);

			ch++;
		}
	}

	ret = ath10k_wmi_scan_chan_list(ar, &arg);
	kfree(arg.channels);

	return ret;
}

static void ath10k_regd_update(struct ath10k *ar)
{
	struct reg_dmn_pair_mapping *regpair;
	int ret;

	lockdep_assert_held(&ar->conf_mutex);

	ret = ath10k_update_channel_list(ar);
	if (ret)
		ath10k_warn("could not update channel list (%d)\n", ret);

	regpair = ar->ath_common.regulatory.regpair;

	/* Target allows setting up per-band regdomain but ath_common provides
	 * a combined one only */
	ret = ath10k_wmi_pdev_set_regdomain(ar,
					    regpair->regDmnEnum,
					    regpair->regDmnEnum, /* 2ghz */
					    regpair->regDmnEnum, /* 5ghz */
					    regpair->reg_2ghz_ctl,
					    regpair->reg_5ghz_ctl);
	if (ret)
		ath10k_warn("could not set pdev regdomain (%d)\n", ret);
}

static void ath10k_reg_notifier(struct wiphy *wiphy,
				struct regulatory_request *request)
{
	struct ieee80211_hw *hw = wiphy_to_ieee80211_hw(wiphy);
	struct ath10k *ar = hw->priv;

	ath_reg_notifier_apply(wiphy, request, &ar->ath_common.regulatory);

	mutex_lock(&ar->conf_mutex);
	if (ar->state == ATH10K_STATE_ON)
		ath10k_regd_update(ar);
	mutex_unlock(&ar->conf_mutex);
}

/***************/
/* TX handlers */
/***************/

static u8 ath10k_tx_h_get_tid(struct ieee80211_hdr *hdr)
{
	if (ieee80211_is_mgmt(hdr->frame_control))
		return HTT_DATA_TX_EXT_TID_MGMT;

	if (!ieee80211_is_data_qos(hdr->frame_control))
		return HTT_DATA_TX_EXT_TID_NON_QOS_MCAST_BCAST;

	if (!is_unicast_ether_addr(ieee80211_get_DA(hdr)))
		return HTT_DATA_TX_EXT_TID_NON_QOS_MCAST_BCAST;

	return ieee80211_get_qos_ctl(hdr)[0] & IEEE80211_QOS_CTL_TID_MASK;
}

static u8 ath10k_tx_h_get_vdev_id(struct ath10k *ar,
				  struct ieee80211_tx_info *info)
{
	if (info->control.vif)
		return ath10k_vif_to_arvif(info->control.vif)->vdev_id;

	if (ar->monitor_enabled)
		return ar->monitor_vdev_id;

	ath10k_warn("could not resolve vdev id\n");
	return 0;
}

/*
 * Frames sent to the FW have to be in "Native Wifi" format.
 * Strip the QoS field from the 802.11 header.
 */
static void ath10k_tx_h_qos_workaround(struct ieee80211_hw *hw,
				       struct ieee80211_tx_control *control,
				       struct sk_buff *skb)
{
	struct ieee80211_hdr *hdr = (void *)skb->data;
	u8 *qos_ctl;

	if (!ieee80211_is_data_qos(hdr->frame_control))
		return;

	qos_ctl = ieee80211_get_qos_ctl(hdr);
	memmove(skb->data + IEEE80211_QOS_CTL_LEN,
		skb->data, (void *)qos_ctl - (void *)skb->data);
	skb_pull(skb, IEEE80211_QOS_CTL_LEN);
<<<<<<< HEAD
=======
}

static void ath10k_tx_wep_key_work(struct work_struct *work)
{
	struct ath10k_vif *arvif = container_of(work, struct ath10k_vif,
						wep_key_work);
	int ret, keyidx = arvif->def_wep_key_newidx;

	if (arvif->def_wep_key_idx == keyidx)
		return;

	ath10k_dbg(ATH10K_DBG_MAC, "mac vdev %d set keyidx %d\n",
		   arvif->vdev_id, keyidx);

	ret = ath10k_wmi_vdev_set_param(arvif->ar,
					arvif->vdev_id,
					arvif->ar->wmi.vdev_param->def_keyid,
					keyidx);
	if (ret) {
		ath10k_warn("could not update wep keyidx (%d)\n", ret);
		return;
	}

	arvif->def_wep_key_idx = keyidx;
>>>>>>> d8ec26d7
}

static void ath10k_tx_h_update_wep_key(struct sk_buff *skb)
{
	struct ieee80211_tx_info *info = IEEE80211_SKB_CB(skb);
	struct ieee80211_vif *vif = info->control.vif;
	struct ath10k_vif *arvif = ath10k_vif_to_arvif(vif);
	struct ath10k *ar = arvif->ar;
	struct ieee80211_hdr *hdr = (struct ieee80211_hdr *)skb->data;
	struct ieee80211_key_conf *key = info->control.hw_key;

	if (!ieee80211_has_protected(hdr->frame_control))
		return;

	if (!key)
		return;

	if (key->cipher != WLAN_CIPHER_SUITE_WEP40 &&
	    key->cipher != WLAN_CIPHER_SUITE_WEP104)
		return;

	if (key->keyidx == arvif->def_wep_key_idx)
		return;

	/* FIXME: Most likely a few frames will be TXed with an old key. Simply
	 * queueing frames until key index is updated is not an option because
	 * sk_buff may need more processing to be done, e.g. offchannel */
	arvif->def_wep_key_newidx = key->keyidx;
	ieee80211_queue_work(ar->hw, &arvif->wep_key_work);
}

static void ath10k_tx_h_add_p2p_noa_ie(struct ath10k *ar, struct sk_buff *skb)
{
	struct ieee80211_hdr *hdr = (struct ieee80211_hdr *)skb->data;
	struct ieee80211_tx_info *info = IEEE80211_SKB_CB(skb);
	struct ieee80211_vif *vif = info->control.vif;
	struct ath10k_vif *arvif = ath10k_vif_to_arvif(vif);

	/* This is case only for P2P_GO */
	if (arvif->vdev_type != WMI_VDEV_TYPE_AP ||
	    arvif->vdev_subtype != WMI_VDEV_SUBTYPE_P2P_GO)
		return;

	if (unlikely(ieee80211_is_probe_resp(hdr->frame_control))) {
		spin_lock_bh(&ar->data_lock);
		if (arvif->u.ap.noa_data)
			if (!pskb_expand_head(skb, 0, arvif->u.ap.noa_len,
					      GFP_ATOMIC))
				memcpy(skb_put(skb, arvif->u.ap.noa_len),
				       arvif->u.ap.noa_data,
				       arvif->u.ap.noa_len);
		spin_unlock_bh(&ar->data_lock);
	}
}

static void ath10k_tx_htt(struct ath10k *ar, struct sk_buff *skb)
{
	struct ieee80211_hdr *hdr = (struct ieee80211_hdr *)skb->data;
	int ret = 0;

<<<<<<< HEAD
	if (ieee80211_is_mgmt(hdr->frame_control))
		ret = ath10k_htt_mgmt_tx(&ar->htt, skb);
	else if (ieee80211_is_nullfunc(hdr->frame_control))
		/* FW does not report tx status properly for NullFunc frames
		 * unless they are sent through mgmt tx path. mac80211 sends
		 * those frames when it detects link/beacon loss and depends on
		 * the tx status to be correct. */
		ret = ath10k_htt_mgmt_tx(&ar->htt, skb);
	else
		ret = ath10k_htt_tx(&ar->htt, skb);
=======
	if (ar->htt.target_version_major >= 3) {
		/* Since HTT 3.0 there is no separate mgmt tx command */
		ret = ath10k_htt_tx(&ar->htt, skb);
		goto exit;
	}

	if (ieee80211_is_mgmt(hdr->frame_control)) {
		if (test_bit(ATH10K_FW_FEATURE_HAS_WMI_MGMT_TX,
			     ar->fw_features)) {
			if (skb_queue_len(&ar->wmi_mgmt_tx_queue) >=
			    ATH10K_MAX_NUM_MGMT_PENDING) {
				ath10k_warn("wmi mgmt_tx queue limit reached\n");
				ret = -EBUSY;
				goto exit;
			}

			skb_queue_tail(&ar->wmi_mgmt_tx_queue, skb);
			ieee80211_queue_work(ar->hw, &ar->wmi_mgmt_tx_work);
		} else {
			ret = ath10k_htt_mgmt_tx(&ar->htt, skb);
		}
	} else if (!test_bit(ATH10K_FW_FEATURE_HAS_WMI_MGMT_TX,
			     ar->fw_features) &&
		   ieee80211_is_nullfunc(hdr->frame_control)) {
		/* FW does not report tx status properly for NullFunc frames
		 * unless they are sent through mgmt tx path. mac80211 sends
		 * those frames when it detects link/beacon loss and depends
		 * on the tx status to be correct. */
		ret = ath10k_htt_mgmt_tx(&ar->htt, skb);
	} else {
		ret = ath10k_htt_tx(&ar->htt, skb);
	}
>>>>>>> d8ec26d7

exit:
	if (ret) {
		ath10k_warn("tx failed (%d). dropping packet.\n", ret);
		ieee80211_free_txskb(ar->hw, skb);
	}
}

void ath10k_offchan_tx_purge(struct ath10k *ar)
{
	struct sk_buff *skb;

	for (;;) {
		skb = skb_dequeue(&ar->offchan_tx_queue);
		if (!skb)
			break;

		ieee80211_free_txskb(ar->hw, skb);
	}
}

void ath10k_offchan_tx_work(struct work_struct *work)
{
	struct ath10k *ar = container_of(work, struct ath10k, offchan_tx_work);
	struct ath10k_peer *peer;
	struct ieee80211_hdr *hdr;
	struct sk_buff *skb;
	const u8 *peer_addr;
	int vdev_id;
	int ret;

	/* FW requirement: We must create a peer before FW will send out
	 * an offchannel frame. Otherwise the frame will be stuck and
	 * never transmitted. We delete the peer upon tx completion.
	 * It is unlikely that a peer for offchannel tx will already be
	 * present. However it may be in some rare cases so account for that.
	 * Otherwise we might remove a legitimate peer and break stuff. */

	for (;;) {
		skb = skb_dequeue(&ar->offchan_tx_queue);
		if (!skb)
			break;

		mutex_lock(&ar->conf_mutex);

		ath10k_dbg(ATH10K_DBG_MAC, "mac offchannel skb %p\n",
			   skb);

		hdr = (struct ieee80211_hdr *)skb->data;
		peer_addr = ieee80211_get_DA(hdr);
		vdev_id = ATH10K_SKB_CB(skb)->vdev_id;

		spin_lock_bh(&ar->data_lock);
		peer = ath10k_peer_find(ar, vdev_id, peer_addr);
		spin_unlock_bh(&ar->data_lock);

		if (peer)
			/* FIXME: should this use ath10k_warn()? */
			ath10k_dbg(ATH10K_DBG_MAC, "peer %pM on vdev %d already present\n",
				   peer_addr, vdev_id);

		if (!peer) {
			ret = ath10k_peer_create(ar, vdev_id, peer_addr);
			if (ret)
				ath10k_warn("peer %pM on vdev %d not created (%d)\n",
					    peer_addr, vdev_id, ret);
		}

		spin_lock_bh(&ar->data_lock);
		reinit_completion(&ar->offchan_tx_completed);
		ar->offchan_tx_skb = skb;
		spin_unlock_bh(&ar->data_lock);

		ath10k_tx_htt(ar, skb);

		ret = wait_for_completion_timeout(&ar->offchan_tx_completed,
						  3 * HZ);
		if (ret <= 0)
			ath10k_warn("timed out waiting for offchannel skb %p\n",
				    skb);

		if (!peer) {
			ret = ath10k_peer_delete(ar, vdev_id, peer_addr);
			if (ret)
				ath10k_warn("peer %pM on vdev %d not deleted (%d)\n",
					    peer_addr, vdev_id, ret);
		}

		mutex_unlock(&ar->conf_mutex);
	}
}

void ath10k_mgmt_over_wmi_tx_purge(struct ath10k *ar)
{
	struct sk_buff *skb;

	for (;;) {
		skb = skb_dequeue(&ar->wmi_mgmt_tx_queue);
		if (!skb)
			break;

		ieee80211_free_txskb(ar->hw, skb);
	}
}

void ath10k_mgmt_over_wmi_tx_work(struct work_struct *work)
{
	struct ath10k *ar = container_of(work, struct ath10k, wmi_mgmt_tx_work);
	struct sk_buff *skb;
	int ret;

	for (;;) {
		skb = skb_dequeue(&ar->wmi_mgmt_tx_queue);
		if (!skb)
			break;

		ret = ath10k_wmi_mgmt_tx(ar, skb);
		if (ret)
			ath10k_warn("wmi mgmt_tx failed (%d)\n", ret);
	}
}

/************/
/* Scanning */
/************/

/*
 * This gets called if we dont get a heart-beat during scan.
 * This may indicate the FW has hung and we need to abort the
 * scan manually to prevent cancel_hw_scan() from deadlocking
 */
void ath10k_reset_scan(unsigned long ptr)
{
	struct ath10k *ar = (struct ath10k *)ptr;

	spin_lock_bh(&ar->data_lock);
	if (!ar->scan.in_progress) {
		spin_unlock_bh(&ar->data_lock);
		return;
	}

	ath10k_warn("scan timeout. resetting. fw issue?\n");

	if (ar->scan.is_roc)
		ieee80211_remain_on_channel_expired(ar->hw);
	else
		ieee80211_scan_completed(ar->hw, 1 /* aborted */);

	ar->scan.in_progress = false;
	complete_all(&ar->scan.completed);
	spin_unlock_bh(&ar->data_lock);
}

static int ath10k_abort_scan(struct ath10k *ar)
{
	struct wmi_stop_scan_arg arg = {
		.req_id = 1, /* FIXME */
		.req_type = WMI_SCAN_STOP_ONE,
		.u.scan_id = ATH10K_SCAN_ID,
	};
	int ret;

	lockdep_assert_held(&ar->conf_mutex);

	del_timer_sync(&ar->scan.timeout);

	spin_lock_bh(&ar->data_lock);
	if (!ar->scan.in_progress) {
		spin_unlock_bh(&ar->data_lock);
		return 0;
	}

	ar->scan.aborting = true;
	spin_unlock_bh(&ar->data_lock);

	ret = ath10k_wmi_stop_scan(ar, &arg);
	if (ret) {
		ath10k_warn("could not submit wmi stop scan (%d)\n", ret);
		spin_lock_bh(&ar->data_lock);
		ar->scan.in_progress = false;
		ath10k_offchan_tx_purge(ar);
		spin_unlock_bh(&ar->data_lock);
		return -EIO;
	}

	ret = wait_for_completion_timeout(&ar->scan.completed, 3*HZ);
	if (ret == 0)
		ath10k_warn("timed out while waiting for scan to stop\n");

	/* scan completion may be done right after we timeout here, so let's
	 * check the in_progress and tell mac80211 scan is completed. if we
	 * don't do that and FW fails to send us scan completion indication
	 * then userspace won't be able to scan anymore */
	ret = 0;

	spin_lock_bh(&ar->data_lock);
	if (ar->scan.in_progress) {
		ath10k_warn("could not stop scan. its still in progress\n");
		ar->scan.in_progress = false;
		ath10k_offchan_tx_purge(ar);
		ret = -ETIMEDOUT;
	}
	spin_unlock_bh(&ar->data_lock);

	return ret;
}

static int ath10k_start_scan(struct ath10k *ar,
			     const struct wmi_start_scan_arg *arg)
{
	int ret;

	lockdep_assert_held(&ar->conf_mutex);

	ret = ath10k_wmi_start_scan(ar, arg);
	if (ret)
		return ret;

	ret = wait_for_completion_timeout(&ar->scan.started, 1*HZ);
	if (ret == 0) {
		ath10k_abort_scan(ar);
		return ret;
	}

	/* the scan can complete earlier, before we even
	 * start the timer. in that case the timer handler
	 * checks ar->scan.in_progress and bails out if its
	 * false. Add a 200ms margin to account event/command
	 * processing. */
	mod_timer(&ar->scan.timeout, jiffies +
		  msecs_to_jiffies(arg->max_scan_time+200));
	return 0;
}

/**********************/
/* mac80211 callbacks */
/**********************/

static void ath10k_tx(struct ieee80211_hw *hw,
		      struct ieee80211_tx_control *control,
		      struct sk_buff *skb)
{
	struct ieee80211_tx_info *info = IEEE80211_SKB_CB(skb);
	struct ieee80211_hdr *hdr = (struct ieee80211_hdr *)skb->data;
	struct ath10k *ar = hw->priv;
	u8 tid, vdev_id;

	/* We should disable CCK RATE due to P2P */
	if (info->flags & IEEE80211_TX_CTL_NO_CCK_RATE)
		ath10k_dbg(ATH10K_DBG_MAC, "IEEE80211_TX_CTL_NO_CCK_RATE\n");

	/* we must calculate tid before we apply qos workaround
	 * as we'd lose the qos control field */
	tid = ath10k_tx_h_get_tid(hdr);
	vdev_id = ath10k_tx_h_get_vdev_id(ar, info);

	/* it makes no sense to process injected frames like that */
	if (info->control.vif &&
	    info->control.vif->type != NL80211_IFTYPE_MONITOR) {
		ath10k_tx_h_qos_workaround(hw, control, skb);
		ath10k_tx_h_update_wep_key(skb);
		ath10k_tx_h_add_p2p_noa_ie(ar, skb);
		ath10k_tx_h_seq_no(skb);
	}

	ATH10K_SKB_CB(skb)->vdev_id = vdev_id;
	ATH10K_SKB_CB(skb)->htt.is_offchan = false;
	ATH10K_SKB_CB(skb)->htt.tid = tid;

	if (info->flags & IEEE80211_TX_CTL_TX_OFFCHAN) {
		spin_lock_bh(&ar->data_lock);
		ATH10K_SKB_CB(skb)->htt.is_offchan = true;
		ATH10K_SKB_CB(skb)->vdev_id = ar->scan.vdev_id;
		spin_unlock_bh(&ar->data_lock);

		ath10k_dbg(ATH10K_DBG_MAC, "queued offchannel skb %p\n", skb);

		skb_queue_tail(&ar->offchan_tx_queue, skb);
		ieee80211_queue_work(hw, &ar->offchan_tx_work);
		return;
	}

	ath10k_tx_htt(ar, skb);
}

/*
 * Initialize various parameters with default vaules.
 */
void ath10k_halt(struct ath10k *ar)
{
	lockdep_assert_held(&ar->conf_mutex);

	del_timer_sync(&ar->scan.timeout);
	ath10k_offchan_tx_purge(ar);
<<<<<<< HEAD
=======
	ath10k_mgmt_over_wmi_tx_purge(ar);
>>>>>>> d8ec26d7
	ath10k_peer_cleanup_all(ar);
	ath10k_core_stop(ar);
	ath10k_hif_power_down(ar);

	spin_lock_bh(&ar->data_lock);
	if (ar->scan.in_progress) {
		del_timer(&ar->scan.timeout);
		ar->scan.in_progress = false;
		ieee80211_scan_completed(ar->hw, true);
	}
	spin_unlock_bh(&ar->data_lock);
}

static int ath10k_start(struct ieee80211_hw *hw)
{
	struct ath10k *ar = hw->priv;
	int ret = 0;
<<<<<<< HEAD

	mutex_lock(&ar->conf_mutex);

	if (ar->state != ATH10K_STATE_OFF &&
	    ar->state != ATH10K_STATE_RESTARTING) {
		ret = -EINVAL;
		goto exit;
	}

	ret = ath10k_hif_power_up(ar);
	if (ret) {
		ath10k_err("could not init hif (%d)\n", ret);
		ar->state = ATH10K_STATE_OFF;
		goto exit;
	}

	ret = ath10k_core_start(ar);
	if (ret) {
		ath10k_err("could not init core (%d)\n", ret);
		ath10k_hif_power_down(ar);
		ar->state = ATH10K_STATE_OFF;
		goto exit;
	}

	if (ar->state == ATH10K_STATE_OFF)
		ar->state = ATH10K_STATE_ON;
	else if (ar->state == ATH10K_STATE_RESTARTING)
		ar->state = ATH10K_STATE_RESTARTED;
=======
>>>>>>> d8ec26d7

	mutex_lock(&ar->conf_mutex);

	if (ar->state != ATH10K_STATE_OFF &&
	    ar->state != ATH10K_STATE_RESTARTING) {
		ret = -EINVAL;
		goto exit;
	}

	ret = ath10k_hif_power_up(ar);
	if (ret) {
		ath10k_err("could not init hif (%d)\n", ret);
		ar->state = ATH10K_STATE_OFF;
		goto exit;
	}

	ret = ath10k_core_start(ar);
	if (ret) {
		ath10k_err("could not init core (%d)\n", ret);
		ath10k_hif_power_down(ar);
		ar->state = ATH10K_STATE_OFF;
		goto exit;
	}

	if (ar->state == ATH10K_STATE_OFF)
		ar->state = ATH10K_STATE_ON;
	else if (ar->state == ATH10K_STATE_RESTARTING)
		ar->state = ATH10K_STATE_RESTARTED;

	ret = ath10k_wmi_pdev_set_param(ar, ar->wmi.pdev_param->pmf_qos, 1);
	if (ret)
		ath10k_warn("could not enable WMI_PDEV_PARAM_PMF_QOS (%d)\n",
			    ret);

	ret = ath10k_wmi_pdev_set_param(ar, ar->wmi.pdev_param->dynamic_bw, 0);
	if (ret)
		ath10k_warn("could not init WMI_PDEV_PARAM_DYNAMIC_BW (%d)\n",
			    ret);

	ath10k_regd_update(ar);

exit:
	mutex_unlock(&ar->conf_mutex);
	return 0;
}

static void ath10k_stop(struct ieee80211_hw *hw)
{
	struct ath10k *ar = hw->priv;

	mutex_lock(&ar->conf_mutex);
	if (ar->state == ATH10K_STATE_ON ||
	    ar->state == ATH10K_STATE_RESTARTED ||
	    ar->state == ATH10K_STATE_WEDGED)
		ath10k_halt(ar);

	ar->state = ATH10K_STATE_OFF;
	mutex_unlock(&ar->conf_mutex);

<<<<<<< HEAD
	cancel_work_sync(&ar->offchan_tx_work);
	cancel_work_sync(&ar->restart_work);
=======
	ath10k_mgmt_over_wmi_tx_purge(ar);

	cancel_work_sync(&ar->offchan_tx_work);
	cancel_work_sync(&ar->wmi_mgmt_tx_work);
	cancel_work_sync(&ar->restart_work);
}

static int ath10k_config_ps(struct ath10k *ar)
{
	struct ath10k_vif *arvif;
	int ret = 0;

	lockdep_assert_held(&ar->conf_mutex);

	list_for_each_entry(arvif, &ar->arvifs, list) {
		ret = ath10k_mac_vif_setup_ps(arvif);
		if (ret) {
			ath10k_warn("could not setup powersave (%d)\n", ret);
			break;
		}
	}

	return ret;
>>>>>>> d8ec26d7
}

static void ath10k_config_ps(struct ath10k *ar)
{
<<<<<<< HEAD
	struct ath10k_generic_iter ar_iter;

	lockdep_assert_held(&ar->conf_mutex);

	/* During HW reconfiguration mac80211 reports all interfaces that were
	 * running until reconfiguration was started. Since FW doesn't have any
	 * vdevs at this point we must not iterate over this interface list.
	 * This setting will be updated upon add_interface(). */
	if (ar->state == ATH10K_STATE_RESTARTED)
		return;

	memset(&ar_iter, 0, sizeof(struct ath10k_generic_iter));
	ar_iter.ar = ar;

	ieee80211_iterate_active_interfaces_atomic(
		ar->hw, IEEE80211_IFACE_ITER_NORMAL,
		ath10k_ps_iter, &ar_iter);

	if (ar_iter.ret)
		ath10k_warn("failed to set ps config (%d)\n", ar_iter.ret);
}

static int ath10k_config(struct ieee80211_hw *hw, u32 changed)
{
=======
>>>>>>> d8ec26d7
	struct ath10k *ar = hw->priv;
	struct ieee80211_conf *conf = &hw->conf;
	int ret = 0;

	mutex_lock(&ar->conf_mutex);

	if (changed & IEEE80211_CONF_CHANGE_CHANNEL) {
		ath10k_dbg(ATH10K_DBG_MAC, "mac config channel %d mhz\n",
			   conf->chandef.chan->center_freq);
		spin_lock_bh(&ar->data_lock);
		ar->rx_channel = conf->chandef.chan;
		spin_unlock_bh(&ar->data_lock);
	}

	if (changed & IEEE80211_CONF_CHANGE_PS)
		ath10k_config_ps(ar);

	if (changed & IEEE80211_CONF_CHANGE_MONITOR) {
		if (conf->flags & IEEE80211_CONF_MONITOR)
			ret = ath10k_monitor_create(ar);
		else
			ret = ath10k_monitor_destroy(ar);
	}

	ath10k_wmi_flush_tx(ar);
	mutex_unlock(&ar->conf_mutex);
	return ret;
}

/*
 * TODO:
 * Figure out how to handle WMI_VDEV_SUBTYPE_P2P_DEVICE,
 * because we will send mgmt frames without CCK. This requirement
 * for P2P_FIND/GO_NEG should be handled by checking CCK flag
 * in the TX packet.
 */
static int ath10k_add_interface(struct ieee80211_hw *hw,
				struct ieee80211_vif *vif)
{
	struct ath10k *ar = hw->priv;
	struct ath10k_vif *arvif = ath10k_vif_to_arvif(vif);
	enum wmi_sta_powersave_param param;
	int ret = 0;
	u32 value;
	int bit;
	u32 vdev_param;

	mutex_lock(&ar->conf_mutex);

	memset(arvif, 0, sizeof(*arvif));

	arvif->ar = ar;
	arvif->vif = vif;

	INIT_WORK(&arvif->wep_key_work, ath10k_tx_wep_key_work);

	if ((vif->type == NL80211_IFTYPE_MONITOR) && ar->monitor_present) {
		ath10k_warn("Only one monitor interface allowed\n");
		ret = -EBUSY;
		goto err;
	}

	bit = ffs(ar->free_vdev_map);
	if (bit == 0) {
		ret = -EBUSY;
		goto err;
	}

	arvif->vdev_id = bit - 1;
	arvif->vdev_subtype = WMI_VDEV_SUBTYPE_NONE;

	if (ar->p2p)
		arvif->vdev_subtype = WMI_VDEV_SUBTYPE_P2P_DEVICE;

	switch (vif->type) {
	case NL80211_IFTYPE_UNSPECIFIED:
	case NL80211_IFTYPE_STATION:
		arvif->vdev_type = WMI_VDEV_TYPE_STA;
		if (vif->p2p)
			arvif->vdev_subtype = WMI_VDEV_SUBTYPE_P2P_CLIENT;
		break;
	case NL80211_IFTYPE_ADHOC:
		arvif->vdev_type = WMI_VDEV_TYPE_IBSS;
		break;
	case NL80211_IFTYPE_AP:
		arvif->vdev_type = WMI_VDEV_TYPE_AP;

		if (vif->p2p)
			arvif->vdev_subtype = WMI_VDEV_SUBTYPE_P2P_GO;
		break;
	case NL80211_IFTYPE_MONITOR:
		arvif->vdev_type = WMI_VDEV_TYPE_MONITOR;
		break;
	default:
		WARN_ON(1);
		break;
	}

	ath10k_dbg(ATH10K_DBG_MAC, "mac vdev create %d (add interface) type %d subtype %d\n",
		   arvif->vdev_id, arvif->vdev_type, arvif->vdev_subtype);

	ret = ath10k_wmi_vdev_create(ar, arvif->vdev_id, arvif->vdev_type,
				     arvif->vdev_subtype, vif->addr);
	if (ret) {
		ath10k_warn("WMI vdev create failed: ret %d\n", ret);
		goto err;
	}

	ar->free_vdev_map &= ~BIT(arvif->vdev_id);
	list_add(&arvif->list, &ar->arvifs);

	vdev_param = ar->wmi.vdev_param->def_keyid;
	ret = ath10k_wmi_vdev_set_param(ar, 0, vdev_param,
					arvif->def_wep_key_idx);
	if (ret) {
		ath10k_warn("Failed to set default keyid: %d\n", ret);
		goto err_vdev_delete;
	}

	vdev_param = ar->wmi.vdev_param->tx_encap_type;
	ret = ath10k_wmi_vdev_set_param(ar, arvif->vdev_id, vdev_param,
					ATH10K_HW_TXRX_NATIVE_WIFI);
	/* 10.X firmware does not support this VDEV parameter. Do not warn */
	if (ret && ret != -EOPNOTSUPP) {
		ath10k_warn("Failed to set TX encap: %d\n", ret);
		goto err_vdev_delete;
	}

	if (arvif->vdev_type == WMI_VDEV_TYPE_AP) {
		ret = ath10k_peer_create(ar, arvif->vdev_id, vif->addr);
		if (ret) {
			ath10k_warn("Failed to create peer for AP: %d\n", ret);
			goto err_vdev_delete;
		}
	}

	if (arvif->vdev_type == WMI_VDEV_TYPE_STA) {
		param = WMI_STA_PS_PARAM_RX_WAKE_POLICY;
		value = WMI_STA_PS_RX_WAKE_POLICY_WAKE;
		ret = ath10k_wmi_set_sta_ps_param(ar, arvif->vdev_id,
						  param, value);
		if (ret) {
			ath10k_warn("Failed to set RX wake policy: %d\n", ret);
			goto err_peer_delete;
		}

		param = WMI_STA_PS_PARAM_TX_WAKE_THRESHOLD;
		value = WMI_STA_PS_TX_WAKE_THRESHOLD_ALWAYS;
		ret = ath10k_wmi_set_sta_ps_param(ar, arvif->vdev_id,
						  param, value);
		if (ret) {
			ath10k_warn("Failed to set TX wake thresh: %d\n", ret);
			goto err_peer_delete;
		}

		param = WMI_STA_PS_PARAM_PSPOLL_COUNT;
		value = WMI_STA_PS_PSPOLL_COUNT_NO_MAX;
		ret = ath10k_wmi_set_sta_ps_param(ar, arvif->vdev_id,
						  param, value);
		if (ret) {
			ath10k_warn("Failed to set PSPOLL count: %d\n", ret);
			goto err_peer_delete;
		}
	}

	ret = ath10k_mac_set_rts(arvif, ar->hw->wiphy->rts_threshold);
	if (ret) {
		ath10k_warn("failed to set rts threshold for vdev %d (%d)\n",
			    arvif->vdev_id, ret);
		goto err_peer_delete;
	}

	ret = ath10k_mac_set_frag(arvif, ar->hw->wiphy->frag_threshold);
	if (ret) {
		ath10k_warn("failed to set frag threshold for vdev %d (%d)\n",
			    arvif->vdev_id, ret);
		goto err_peer_delete;
	}

	ret = ath10k_mac_set_rts(arvif, ar->hw->wiphy->rts_threshold);
	if (ret)
		ath10k_warn("failed to set rts threshold for vdev %d (%d)\n",
			    arvif->vdev_id, ret);

	ret = ath10k_mac_set_frag(arvif, ar->hw->wiphy->frag_threshold);
	if (ret)
		ath10k_warn("failed to set frag threshold for vdev %d (%d)\n",
			    arvif->vdev_id, ret);

	if (arvif->vdev_type == WMI_VDEV_TYPE_MONITOR)
		ar->monitor_present = true;

	mutex_unlock(&ar->conf_mutex);
	return 0;

err_peer_delete:
	if (arvif->vdev_type == WMI_VDEV_TYPE_AP)
		ath10k_wmi_peer_delete(ar, arvif->vdev_id, vif->addr);

err_vdev_delete:
	ath10k_wmi_vdev_delete(ar, arvif->vdev_id);
	ar->free_vdev_map &= ~BIT(arvif->vdev_id);
	list_del(&arvif->list);

err:
	mutex_unlock(&ar->conf_mutex);

	return ret;
}

static void ath10k_remove_interface(struct ieee80211_hw *hw,
				    struct ieee80211_vif *vif)
{
	struct ath10k *ar = hw->priv;
	struct ath10k_vif *arvif = ath10k_vif_to_arvif(vif);
	int ret;

	mutex_lock(&ar->conf_mutex);

	cancel_work_sync(&arvif->wep_key_work);

	spin_lock_bh(&ar->data_lock);
	if (arvif->beacon) {
		dev_kfree_skb_any(arvif->beacon);
		arvif->beacon = NULL;
	}
	spin_unlock_bh(&ar->data_lock);

	ar->free_vdev_map |= 1 << (arvif->vdev_id);
	list_del(&arvif->list);

	if (arvif->vdev_type == WMI_VDEV_TYPE_AP) {
		ret = ath10k_peer_delete(arvif->ar, arvif->vdev_id, vif->addr);
		if (ret)
			ath10k_warn("Failed to remove peer for AP: %d\n", ret);

		kfree(arvif->u.ap.noa_data);
	}

	ath10k_dbg(ATH10K_DBG_MAC, "mac vdev delete %d (remove interface)\n",
		   arvif->vdev_id);

	ret = ath10k_wmi_vdev_delete(ar, arvif->vdev_id);
	if (ret)
		ath10k_warn("WMI vdev delete failed: %d\n", ret);

	if (arvif->vdev_type == WMI_VDEV_TYPE_MONITOR)
		ar->monitor_present = false;

	ath10k_peer_cleanup(ar, arvif->vdev_id);

	mutex_unlock(&ar->conf_mutex);
}

/*
 * FIXME: Has to be verified.
 */
#define SUPPORTED_FILTERS			\
	(FIF_PROMISC_IN_BSS |			\
	FIF_ALLMULTI |				\
	FIF_CONTROL |				\
	FIF_PSPOLL |				\
	FIF_OTHER_BSS |				\
	FIF_BCN_PRBRESP_PROMISC |		\
	FIF_PROBE_REQ |				\
	FIF_FCSFAIL)

static void ath10k_configure_filter(struct ieee80211_hw *hw,
				    unsigned int changed_flags,
				    unsigned int *total_flags,
				    u64 multicast)
{
	struct ath10k *ar = hw->priv;
	int ret;

	mutex_lock(&ar->conf_mutex);

	changed_flags &= SUPPORTED_FILTERS;
	*total_flags &= SUPPORTED_FILTERS;
	ar->filter_flags = *total_flags;

	if ((ar->filter_flags & FIF_PROMISC_IN_BSS) &&
	    !ar->monitor_enabled) {
		ath10k_dbg(ATH10K_DBG_MAC, "mac monitor %d start\n",
			   ar->monitor_vdev_id);

		ret = ath10k_monitor_start(ar, ar->monitor_vdev_id);
		if (ret)
			ath10k_warn("Unable to start monitor mode\n");
	} else if (!(ar->filter_flags & FIF_PROMISC_IN_BSS) &&
		   ar->monitor_enabled) {
		ath10k_dbg(ATH10K_DBG_MAC, "mac monitor %d stop\n",
			   ar->monitor_vdev_id);

		ret = ath10k_monitor_stop(ar);
		if (ret)
			ath10k_warn("Unable to stop monitor mode\n");
	}

	mutex_unlock(&ar->conf_mutex);
}

static void ath10k_bss_info_changed(struct ieee80211_hw *hw,
				    struct ieee80211_vif *vif,
				    struct ieee80211_bss_conf *info,
				    u32 changed)
{
	struct ath10k *ar = hw->priv;
	struct ath10k_vif *arvif = ath10k_vif_to_arvif(vif);
	int ret = 0;
	u32 vdev_param, pdev_param;

	mutex_lock(&ar->conf_mutex);

	if (changed & BSS_CHANGED_IBSS)
		ath10k_control_ibss(arvif, info, vif->addr);

	if (changed & BSS_CHANGED_BEACON_INT) {
		arvif->beacon_interval = info->beacon_int;
		vdev_param = ar->wmi.vdev_param->beacon_interval;
		ret = ath10k_wmi_vdev_set_param(ar, arvif->vdev_id, vdev_param,
						arvif->beacon_interval);
		ath10k_dbg(ATH10K_DBG_MAC,
			   "mac vdev %d beacon_interval %d\n",
			   arvif->vdev_id, arvif->beacon_interval);

		if (ret)
			ath10k_warn("Failed to set beacon interval for VDEV: %d\n",
				    arvif->vdev_id);
	}

	if (changed & BSS_CHANGED_BEACON) {
		ath10k_dbg(ATH10K_DBG_MAC,
			   "vdev %d set beacon tx mode to staggered\n",
			   arvif->vdev_id);

		pdev_param = ar->wmi.pdev_param->beacon_tx_mode;
		ret = ath10k_wmi_pdev_set_param(ar, pdev_param,
						WMI_BEACON_STAGGERED_MODE);
		if (ret)
			ath10k_warn("Failed to set beacon mode for VDEV: %d\n",
				    arvif->vdev_id);
	}

	if (changed & BSS_CHANGED_BEACON_INFO) {
		arvif->dtim_period = info->dtim_period;

		ath10k_dbg(ATH10K_DBG_MAC,
			   "mac vdev %d dtim_period %d\n",
			   arvif->vdev_id, arvif->dtim_period);

		vdev_param = ar->wmi.vdev_param->dtim_period;
		ret = ath10k_wmi_vdev_set_param(ar, arvif->vdev_id, vdev_param,
						arvif->dtim_period);
		if (ret)
			ath10k_warn("Failed to set dtim period for VDEV: %d\n",
				    arvif->vdev_id);
	}

	if (changed & BSS_CHANGED_SSID &&
	    vif->type == NL80211_IFTYPE_AP) {
		arvif->u.ap.ssid_len = info->ssid_len;
		if (info->ssid_len)
			memcpy(arvif->u.ap.ssid, info->ssid, info->ssid_len);
		arvif->u.ap.hidden_ssid = info->hidden_ssid;
	}

	if (changed & BSS_CHANGED_BSSID) {
		if (!is_zero_ether_addr(info->bssid)) {
			ath10k_dbg(ATH10K_DBG_MAC,
				   "mac vdev %d create peer %pM\n",
				   arvif->vdev_id, info->bssid);

			ret = ath10k_peer_create(ar, arvif->vdev_id,
						 info->bssid);
			if (ret)
				ath10k_warn("Failed to add peer: %pM for VDEV: %d\n",
					    info->bssid, arvif->vdev_id);

			if (vif->type == NL80211_IFTYPE_STATION) {
				/*
				 * this is never erased as we it for crypto key
				 * clearing; this is FW requirement
				 */
				memcpy(arvif->u.sta.bssid, info->bssid,
				       ETH_ALEN);

				ath10k_dbg(ATH10K_DBG_MAC,
					   "mac vdev %d start %pM\n",
					   arvif->vdev_id, info->bssid);

				/* FIXME: check return value */
				ret = ath10k_vdev_start(arvif);
			}

			/*
			 * Mac80211 does not keep IBSS bssid when leaving IBSS,
			 * so driver need to store it. It is needed when leaving
			 * IBSS in order to remove BSSID peer.
			 */
			if (vif->type == NL80211_IFTYPE_ADHOC)
				memcpy(arvif->u.ibss.bssid, info->bssid,
				       ETH_ALEN);
		}
	}

	if (changed & BSS_CHANGED_BEACON_ENABLED)
		ath10k_control_beaconing(arvif, info);

	if (changed & BSS_CHANGED_ERP_CTS_PROT) {
		u32 cts_prot;
		if (info->use_cts_prot)
			cts_prot = 1;
		else
			cts_prot = 0;

		ath10k_dbg(ATH10K_DBG_MAC, "mac vdev %d cts_prot %d\n",
			   arvif->vdev_id, cts_prot);

		vdev_param = ar->wmi.vdev_param->enable_rtscts;
		ret = ath10k_wmi_vdev_set_param(ar, arvif->vdev_id, vdev_param,
						cts_prot);
		if (ret)
			ath10k_warn("Failed to set CTS prot for VDEV: %d\n",
				    arvif->vdev_id);
	}

	if (changed & BSS_CHANGED_ERP_SLOT) {
		u32 slottime;
		if (info->use_short_slot)
			slottime = WMI_VDEV_SLOT_TIME_SHORT; /* 9us */

		else
			slottime = WMI_VDEV_SLOT_TIME_LONG; /* 20us */

		ath10k_dbg(ATH10K_DBG_MAC, "mac vdev %d slot_time %d\n",
			   arvif->vdev_id, slottime);

		vdev_param = ar->wmi.vdev_param->slot_time;
		ret = ath10k_wmi_vdev_set_param(ar, arvif->vdev_id, vdev_param,
						slottime);
		if (ret)
			ath10k_warn("Failed to set erp slot for VDEV: %d\n",
				    arvif->vdev_id);
	}

	if (changed & BSS_CHANGED_ERP_PREAMBLE) {
		u32 preamble;
		if (info->use_short_preamble)
			preamble = WMI_VDEV_PREAMBLE_SHORT;
		else
			preamble = WMI_VDEV_PREAMBLE_LONG;

		ath10k_dbg(ATH10K_DBG_MAC,
			   "mac vdev %d preamble %dn",
			   arvif->vdev_id, preamble);

		vdev_param = ar->wmi.vdev_param->preamble;
		ret = ath10k_wmi_vdev_set_param(ar, arvif->vdev_id, vdev_param,
						preamble);
		if (ret)
			ath10k_warn("Failed to set preamble for VDEV: %d\n",
				    arvif->vdev_id);
	}

	if (changed & BSS_CHANGED_ASSOC) {
		if (info->assoc)
			ath10k_bss_assoc(hw, vif, info);
	}

	mutex_unlock(&ar->conf_mutex);
}

static int ath10k_hw_scan(struct ieee80211_hw *hw,
			  struct ieee80211_vif *vif,
			  struct cfg80211_scan_request *req)
{
	struct ath10k *ar = hw->priv;
	struct ath10k_vif *arvif = ath10k_vif_to_arvif(vif);
	struct wmi_start_scan_arg arg;
	int ret = 0;
	int i;

	mutex_lock(&ar->conf_mutex);

	spin_lock_bh(&ar->data_lock);
	if (ar->scan.in_progress) {
		spin_unlock_bh(&ar->data_lock);
		ret = -EBUSY;
		goto exit;
	}

	reinit_completion(&ar->scan.started);
	reinit_completion(&ar->scan.completed);
	ar->scan.in_progress = true;
	ar->scan.aborting = false;
	ar->scan.is_roc = false;
	ar->scan.vdev_id = arvif->vdev_id;
	spin_unlock_bh(&ar->data_lock);

	memset(&arg, 0, sizeof(arg));
	ath10k_wmi_start_scan_init(ar, &arg);
	arg.vdev_id = arvif->vdev_id;
	arg.scan_id = ATH10K_SCAN_ID;

	if (!req->no_cck)
		arg.scan_ctrl_flags |= WMI_SCAN_ADD_CCK_RATES;

	if (req->ie_len) {
		arg.ie_len = req->ie_len;
		memcpy(arg.ie, req->ie, arg.ie_len);
	}

	if (req->n_ssids) {
		arg.n_ssids = req->n_ssids;
		for (i = 0; i < arg.n_ssids; i++) {
			arg.ssids[i].len  = req->ssids[i].ssid_len;
			arg.ssids[i].ssid = req->ssids[i].ssid;
		}
	} else {
		arg.scan_ctrl_flags |= WMI_SCAN_FLAG_PASSIVE;
	}

	if (req->n_channels) {
		arg.n_channels = req->n_channels;
		for (i = 0; i < arg.n_channels; i++)
			arg.channels[i] = req->channels[i]->center_freq;
	}

	ret = ath10k_start_scan(ar, &arg);
	if (ret) {
		ath10k_warn("could not start hw scan (%d)\n", ret);
		spin_lock_bh(&ar->data_lock);
		ar->scan.in_progress = false;
		spin_unlock_bh(&ar->data_lock);
	}

exit:
	mutex_unlock(&ar->conf_mutex);
	return ret;
}

static void ath10k_cancel_hw_scan(struct ieee80211_hw *hw,
				  struct ieee80211_vif *vif)
{
	struct ath10k *ar = hw->priv;
	int ret;

	mutex_lock(&ar->conf_mutex);
	ret = ath10k_abort_scan(ar);
	if (ret) {
		ath10k_warn("couldn't abort scan (%d). forcefully sending scan completion to mac80211\n",
			    ret);
		ieee80211_scan_completed(hw, 1 /* aborted */);
	}
	mutex_unlock(&ar->conf_mutex);
}

static int ath10k_set_key(struct ieee80211_hw *hw, enum set_key_cmd cmd,
			  struct ieee80211_vif *vif, struct ieee80211_sta *sta,
			  struct ieee80211_key_conf *key)
{
	struct ath10k *ar = hw->priv;
	struct ath10k_vif *arvif = ath10k_vif_to_arvif(vif);
	struct ath10k_peer *peer;
	const u8 *peer_addr;
	bool is_wep = key->cipher == WLAN_CIPHER_SUITE_WEP40 ||
		      key->cipher == WLAN_CIPHER_SUITE_WEP104;
	int ret = 0;

	if (key->keyidx > WMI_MAX_KEY_INDEX)
		return -ENOSPC;

	mutex_lock(&ar->conf_mutex);

	if (sta)
		peer_addr = sta->addr;
	else if (arvif->vdev_type == WMI_VDEV_TYPE_STA)
		peer_addr = vif->bss_conf.bssid;
	else
		peer_addr = vif->addr;

	key->hw_key_idx = key->keyidx;

	/* the peer should not disappear in mid-way (unless FW goes awry) since
	 * we already hold conf_mutex. we just make sure its there now. */
	spin_lock_bh(&ar->data_lock);
	peer = ath10k_peer_find(ar, arvif->vdev_id, peer_addr);
	spin_unlock_bh(&ar->data_lock);

	if (!peer) {
		if (cmd == SET_KEY) {
			ath10k_warn("cannot install key for non-existent peer %pM\n",
				    peer_addr);
			ret = -EOPNOTSUPP;
			goto exit;
		} else {
			/* if the peer doesn't exist there is no key to disable
			 * anymore */
			goto exit;
		}
	}

	if (is_wep) {
		if (cmd == SET_KEY)
			arvif->wep_keys[key->keyidx] = key;
		else
			arvif->wep_keys[key->keyidx] = NULL;

		if (cmd == DISABLE_KEY)
			ath10k_clear_vdev_key(arvif, key);
	}

	ret = ath10k_install_key(arvif, key, cmd, peer_addr);
	if (ret) {
		ath10k_warn("ath10k_install_key failed (%d)\n", ret);
		goto exit;
	}

	spin_lock_bh(&ar->data_lock);
	peer = ath10k_peer_find(ar, arvif->vdev_id, peer_addr);
	if (peer && cmd == SET_KEY)
		peer->keys[key->keyidx] = key;
	else if (peer && cmd == DISABLE_KEY)
		peer->keys[key->keyidx] = NULL;
	else if (peer == NULL)
		/* impossible unless FW goes crazy */
		ath10k_warn("peer %pM disappeared!\n", peer_addr);
	spin_unlock_bh(&ar->data_lock);

exit:
	mutex_unlock(&ar->conf_mutex);
	return ret;
}

static int ath10k_sta_state(struct ieee80211_hw *hw,
			    struct ieee80211_vif *vif,
			    struct ieee80211_sta *sta,
			    enum ieee80211_sta_state old_state,
			    enum ieee80211_sta_state new_state)
{
	struct ath10k *ar = hw->priv;
	struct ath10k_vif *arvif = ath10k_vif_to_arvif(vif);
	int ret = 0;

	mutex_lock(&ar->conf_mutex);

	if (old_state == IEEE80211_STA_NOTEXIST &&
	    new_state == IEEE80211_STA_NONE &&
	    vif->type != NL80211_IFTYPE_STATION) {
		/*
		 * New station addition.
		 */
		ath10k_dbg(ATH10K_DBG_MAC,
			   "mac vdev %d peer create %pM (new sta)\n",
			   arvif->vdev_id, sta->addr);

		ret = ath10k_peer_create(ar, arvif->vdev_id, sta->addr);
		if (ret)
			ath10k_warn("Failed to add peer: %pM for VDEV: %d\n",
				    sta->addr, arvif->vdev_id);
	} else if ((old_state == IEEE80211_STA_NONE &&
		    new_state == IEEE80211_STA_NOTEXIST)) {
		/*
		 * Existing station deletion.
		 */
		ath10k_dbg(ATH10K_DBG_MAC,
			   "mac vdev %d peer delete %pM (sta gone)\n",
			   arvif->vdev_id, sta->addr);
		ret = ath10k_peer_delete(ar, arvif->vdev_id, sta->addr);
		if (ret)
			ath10k_warn("Failed to delete peer: %pM for VDEV: %d\n",
				    sta->addr, arvif->vdev_id);

		if (vif->type == NL80211_IFTYPE_STATION)
			ath10k_bss_disassoc(hw, vif);
	} else if (old_state == IEEE80211_STA_AUTH &&
		   new_state == IEEE80211_STA_ASSOC &&
		   (vif->type == NL80211_IFTYPE_AP ||
		    vif->type == NL80211_IFTYPE_ADHOC)) {
		/*
		 * New association.
		 */
		ath10k_dbg(ATH10K_DBG_MAC, "mac sta %pM associated\n",
			   sta->addr);

		ret = ath10k_station_assoc(ar, arvif, sta);
		if (ret)
			ath10k_warn("Failed to associate station: %pM\n",
				    sta->addr);
	} else if (old_state == IEEE80211_STA_ASSOC &&
		   new_state == IEEE80211_STA_AUTH &&
		   (vif->type == NL80211_IFTYPE_AP ||
		    vif->type == NL80211_IFTYPE_ADHOC)) {
		/*
		 * Disassociation.
		 */
		ath10k_dbg(ATH10K_DBG_MAC, "mac sta %pM disassociated\n",
			   sta->addr);

		ret = ath10k_station_disassoc(ar, arvif, sta);
		if (ret)
			ath10k_warn("Failed to disassociate station: %pM\n",
				    sta->addr);
	}

	mutex_unlock(&ar->conf_mutex);
	return ret;
}

static int ath10k_conf_tx_uapsd(struct ath10k *ar, struct ieee80211_vif *vif,
				 u16 ac, bool enable)
{
	struct ath10k_vif *arvif = ath10k_vif_to_arvif(vif);
	u32 value = 0;
	int ret = 0;

	lockdep_assert_held(&ar->conf_mutex);

	if (arvif->vdev_type != WMI_VDEV_TYPE_STA)
		return 0;

	switch (ac) {
	case IEEE80211_AC_VO:
		value = WMI_STA_PS_UAPSD_AC3_DELIVERY_EN |
			WMI_STA_PS_UAPSD_AC3_TRIGGER_EN;
		break;
	case IEEE80211_AC_VI:
		value = WMI_STA_PS_UAPSD_AC2_DELIVERY_EN |
			WMI_STA_PS_UAPSD_AC2_TRIGGER_EN;
		break;
	case IEEE80211_AC_BE:
		value = WMI_STA_PS_UAPSD_AC1_DELIVERY_EN |
			WMI_STA_PS_UAPSD_AC1_TRIGGER_EN;
		break;
	case IEEE80211_AC_BK:
		value = WMI_STA_PS_UAPSD_AC0_DELIVERY_EN |
			WMI_STA_PS_UAPSD_AC0_TRIGGER_EN;
		break;
	}

	if (enable)
		arvif->u.sta.uapsd |= value;
	else
		arvif->u.sta.uapsd &= ~value;

	ret = ath10k_wmi_set_sta_ps_param(ar, arvif->vdev_id,
					  WMI_STA_PS_PARAM_UAPSD,
					  arvif->u.sta.uapsd);
	if (ret) {
		ath10k_warn("could not set uapsd params %d\n", ret);
		goto exit;
	}

	if (arvif->u.sta.uapsd)
		value = WMI_STA_PS_RX_WAKE_POLICY_POLL_UAPSD;
	else
		value = WMI_STA_PS_RX_WAKE_POLICY_WAKE;

	ret = ath10k_wmi_set_sta_ps_param(ar, arvif->vdev_id,
					  WMI_STA_PS_PARAM_RX_WAKE_POLICY,
					  value);
	if (ret)
		ath10k_warn("could not set rx wake param %d\n", ret);

exit:
	return ret;
}

static int ath10k_conf_tx(struct ieee80211_hw *hw,
			  struct ieee80211_vif *vif, u16 ac,
			  const struct ieee80211_tx_queue_params *params)
{
	struct ath10k *ar = hw->priv;
	struct wmi_wmm_params_arg *p = NULL;
	int ret;

	mutex_lock(&ar->conf_mutex);

	switch (ac) {
	case IEEE80211_AC_VO:
		p = &ar->wmm_params.ac_vo;
		break;
	case IEEE80211_AC_VI:
		p = &ar->wmm_params.ac_vi;
		break;
	case IEEE80211_AC_BE:
		p = &ar->wmm_params.ac_be;
		break;
	case IEEE80211_AC_BK:
		p = &ar->wmm_params.ac_bk;
		break;
	}

	if (WARN_ON(!p)) {
		ret = -EINVAL;
		goto exit;
	}

	p->cwmin = params->cw_min;
	p->cwmax = params->cw_max;
	p->aifs = params->aifs;

	/*
	 * The channel time duration programmed in the HW is in absolute
	 * microseconds, while mac80211 gives the txop in units of
	 * 32 microseconds.
	 */
	p->txop = params->txop * 32;

	/* FIXME: FW accepts wmm params per hw, not per vif */
	ret = ath10k_wmi_pdev_set_wmm_params(ar, &ar->wmm_params);
	if (ret) {
		ath10k_warn("could not set wmm params %d\n", ret);
		goto exit;
	}

	ret = ath10k_conf_tx_uapsd(ar, vif, ac, params->uapsd);
	if (ret)
		ath10k_warn("could not set sta uapsd %d\n", ret);

exit:
	mutex_unlock(&ar->conf_mutex);
	return ret;
}

#define ATH10K_ROC_TIMEOUT_HZ (2*HZ)

static int ath10k_remain_on_channel(struct ieee80211_hw *hw,
				    struct ieee80211_vif *vif,
				    struct ieee80211_channel *chan,
				    int duration,
				    enum ieee80211_roc_type type)
{
	struct ath10k *ar = hw->priv;
	struct ath10k_vif *arvif = ath10k_vif_to_arvif(vif);
	struct wmi_start_scan_arg arg;
	int ret;

	mutex_lock(&ar->conf_mutex);

	spin_lock_bh(&ar->data_lock);
	if (ar->scan.in_progress) {
		spin_unlock_bh(&ar->data_lock);
		ret = -EBUSY;
		goto exit;
	}

	reinit_completion(&ar->scan.started);
	reinit_completion(&ar->scan.completed);
	reinit_completion(&ar->scan.on_channel);
	ar->scan.in_progress = true;
	ar->scan.aborting = false;
	ar->scan.is_roc = true;
	ar->scan.vdev_id = arvif->vdev_id;
	ar->scan.roc_freq = chan->center_freq;
	spin_unlock_bh(&ar->data_lock);

	memset(&arg, 0, sizeof(arg));
	ath10k_wmi_start_scan_init(ar, &arg);
	arg.vdev_id = arvif->vdev_id;
	arg.scan_id = ATH10K_SCAN_ID;
	arg.n_channels = 1;
	arg.channels[0] = chan->center_freq;
	arg.dwell_time_active = duration;
	arg.dwell_time_passive = duration;
	arg.max_scan_time = 2 * duration;
	arg.scan_ctrl_flags |= WMI_SCAN_FLAG_PASSIVE;
	arg.scan_ctrl_flags |= WMI_SCAN_FILTER_PROBE_REQ;

	ret = ath10k_start_scan(ar, &arg);
	if (ret) {
		ath10k_warn("could not start roc scan (%d)\n", ret);
		spin_lock_bh(&ar->data_lock);
		ar->scan.in_progress = false;
		spin_unlock_bh(&ar->data_lock);
		goto exit;
	}

	ret = wait_for_completion_timeout(&ar->scan.on_channel, 3*HZ);
	if (ret == 0) {
		ath10k_warn("could not switch to channel for roc scan\n");
		ath10k_abort_scan(ar);
		ret = -ETIMEDOUT;
		goto exit;
	}

	ret = 0;
exit:
	mutex_unlock(&ar->conf_mutex);
	return ret;
}

static int ath10k_cancel_remain_on_channel(struct ieee80211_hw *hw)
{
	struct ath10k *ar = hw->priv;

	mutex_lock(&ar->conf_mutex);
	ath10k_abort_scan(ar);
	mutex_unlock(&ar->conf_mutex);

	return 0;
}

/*
 * Both RTS and Fragmentation threshold are interface-specific
 * in ath10k, but device-specific in mac80211.
 */
<<<<<<< HEAD
static void ath10k_set_rts_iter(void *data, u8 *mac, struct ieee80211_vif *vif)
{
	struct ath10k_generic_iter *ar_iter = data;
	struct ath10k_vif *arvif = ath10k_vif_to_arvif(vif);
	u32 rts = ar_iter->ar->hw->wiphy->rts_threshold;

	lockdep_assert_held(&arvif->ar->conf_mutex);

	/* During HW reconfiguration mac80211 reports all interfaces that were
	 * running until reconfiguration was started. Since FW doesn't have any
	 * vdevs at this point we must not iterate over this interface list.
	 * This setting will be updated upon add_interface(). */
	if (ar_iter->ar->state == ATH10K_STATE_RESTARTED)
		return;

	ar_iter->ret = ath10k_mac_set_rts(arvif, rts);
	if (ar_iter->ret)
		ath10k_warn("Failed to set RTS threshold for VDEV: %d\n",
			    arvif->vdev_id);
	else
		ath10k_dbg(ATH10K_DBG_MAC,
			   "Set RTS threshold: %d for VDEV: %d\n",
			   rts, arvif->vdev_id);
}
=======
>>>>>>> d8ec26d7

static int ath10k_set_rts_threshold(struct ieee80211_hw *hw, u32 value)
{
	struct ath10k *ar = hw->priv;
	struct ath10k_vif *arvif;
	int ret = 0;

	mutex_lock(&ar->conf_mutex);
<<<<<<< HEAD
	ieee80211_iterate_active_interfaces_atomic(
		hw, IEEE80211_IFACE_ITER_NORMAL,
		ath10k_set_rts_iter, &ar_iter);
	mutex_unlock(&ar->conf_mutex);

	return ar_iter.ret;
}

static void ath10k_set_frag_iter(void *data, u8 *mac, struct ieee80211_vif *vif)
{
	struct ath10k_generic_iter *ar_iter = data;
	struct ath10k_vif *arvif = ath10k_vif_to_arvif(vif);
	u32 frag = ar_iter->ar->hw->wiphy->frag_threshold;

	lockdep_assert_held(&arvif->ar->conf_mutex);

	/* During HW reconfiguration mac80211 reports all interfaces that were
	 * running until reconfiguration was started. Since FW doesn't have any
	 * vdevs at this point we must not iterate over this interface list.
	 * This setting will be updated upon add_interface(). */
	if (ar_iter->ar->state == ATH10K_STATE_RESTARTED)
		return;

	ar_iter->ret = ath10k_mac_set_frag(arvif, frag);
	if (ar_iter->ret)
		ath10k_warn("Failed to set frag threshold for VDEV: %d\n",
			    arvif->vdev_id);
	else
		ath10k_dbg(ATH10K_DBG_MAC,
			   "Set frag threshold: %d for VDEV: %d\n",
			   frag, arvif->vdev_id);
=======
	list_for_each_entry(arvif, &ar->arvifs, list) {
		ath10k_dbg(ATH10K_DBG_MAC, "mac vdev %d rts threshold %d\n",
			   arvif->vdev_id, value);

		ret = ath10k_mac_set_rts(arvif, value);
		if (ret) {
			ath10k_warn("could not set rts threshold for vdev %d (%d)\n",
				    arvif->vdev_id, ret);
			break;
		}
	}
	mutex_unlock(&ar->conf_mutex);

	return ret;
>>>>>>> d8ec26d7
}

static int ath10k_set_frag_threshold(struct ieee80211_hw *hw, u32 value)
{
	struct ath10k *ar = hw->priv;
	struct ath10k_vif *arvif;
	int ret = 0;

	mutex_lock(&ar->conf_mutex);
<<<<<<< HEAD
	ieee80211_iterate_active_interfaces_atomic(
		hw, IEEE80211_IFACE_ITER_NORMAL,
		ath10k_set_frag_iter, &ar_iter);
=======
	list_for_each_entry(arvif, &ar->arvifs, list) {
		ath10k_dbg(ATH10K_DBG_MAC, "mac vdev %d fragmentation threshold %d\n",
			   arvif->vdev_id, value);

		ret = ath10k_mac_set_rts(arvif, value);
		if (ret) {
			ath10k_warn("could not set fragmentation threshold for vdev %d (%d)\n",
				    arvif->vdev_id, ret);
			break;
		}
	}
>>>>>>> d8ec26d7
	mutex_unlock(&ar->conf_mutex);

	return ret;
}

static void ath10k_flush(struct ieee80211_hw *hw, u32 queues, bool drop)
{
	struct ath10k *ar = hw->priv;
	bool skip;
	int ret;

	/* mac80211 doesn't care if we really xmit queued frames or not
	 * we'll collect those frames either way if we stop/delete vdevs */
	if (drop)
		return;

	mutex_lock(&ar->conf_mutex);

	if (ar->state == ATH10K_STATE_WEDGED)
		goto skip;

	ret = wait_event_timeout(ar->htt.empty_tx_wq, ({
			bool empty;

			spin_lock_bh(&ar->htt.tx_lock);
<<<<<<< HEAD
			empty = bitmap_empty(ar->htt.used_msdu_ids,
					     ar->htt.max_num_pending_tx);
=======
			empty = (ar->htt.num_pending_tx == 0);
>>>>>>> d8ec26d7
			spin_unlock_bh(&ar->htt.tx_lock);

			skip = (ar->state == ATH10K_STATE_WEDGED);

			(empty || skip);
		}), ATH10K_FLUSH_TIMEOUT_HZ);

	if (ret <= 0 || skip)
		ath10k_warn("tx not flushed\n");

skip:
	mutex_unlock(&ar->conf_mutex);
}

/* TODO: Implement this function properly
 * For now it is needed to reply to Probe Requests in IBSS mode.
 * Propably we need this information from FW.
 */
static int ath10k_tx_last_beacon(struct ieee80211_hw *hw)
{
	return 1;
}

#ifdef CONFIG_PM
static int ath10k_suspend(struct ieee80211_hw *hw,
			  struct cfg80211_wowlan *wowlan)
{
	struct ath10k *ar = hw->priv;
	int ret;

	ar->is_target_paused = false;

	ret = ath10k_wmi_pdev_suspend_target(ar);
	if (ret) {
		ath10k_warn("could not suspend target (%d)\n", ret);
		return 1;
	}

	ret = wait_event_interruptible_timeout(ar->event_queue,
					       ar->is_target_paused == true,
					       1 * HZ);
	if (ret < 0) {
		ath10k_warn("suspend interrupted (%d)\n", ret);
		goto resume;
	} else if (ret == 0) {
		ath10k_warn("suspend timed out - target pause event never came\n");
		goto resume;
	}

	ret = ath10k_hif_suspend(ar);
	if (ret) {
		ath10k_warn("could not suspend hif (%d)\n", ret);
		goto resume;
	}

	return 0;
resume:
	ret = ath10k_wmi_pdev_resume_target(ar);
	if (ret)
		ath10k_warn("could not resume target (%d)\n", ret);
	return 1;
}

static int ath10k_resume(struct ieee80211_hw *hw)
{
	struct ath10k *ar = hw->priv;
	int ret;

	ret = ath10k_hif_resume(ar);
	if (ret) {
		ath10k_warn("could not resume hif (%d)\n", ret);
		return 1;
	}

	ret = ath10k_wmi_pdev_resume_target(ar);
	if (ret) {
		ath10k_warn("could not resume target (%d)\n", ret);
		return 1;
	}

	return 0;
}
#endif

static void ath10k_restart_complete(struct ieee80211_hw *hw)
{
	struct ath10k *ar = hw->priv;

	mutex_lock(&ar->conf_mutex);

	/* If device failed to restart it will be in a different state, e.g.
	 * ATH10K_STATE_WEDGED */
	if (ar->state == ATH10K_STATE_RESTARTED) {
		ath10k_info("device successfully recovered\n");
		ar->state = ATH10K_STATE_ON;
	}

	mutex_unlock(&ar->conf_mutex);
}

static int ath10k_get_survey(struct ieee80211_hw *hw, int idx,
			     struct survey_info *survey)
{
	struct ath10k *ar = hw->priv;
	struct ieee80211_supported_band *sband;
	struct survey_info *ar_survey = &ar->survey[idx];
	int ret = 0;

	mutex_lock(&ar->conf_mutex);

	sband = hw->wiphy->bands[IEEE80211_BAND_2GHZ];
	if (sband && idx >= sband->n_channels) {
		idx -= sband->n_channels;
		sband = NULL;
	}

	if (!sband)
		sband = hw->wiphy->bands[IEEE80211_BAND_5GHZ];

	if (!sband || idx >= sband->n_channels) {
		ret = -ENOENT;
		goto exit;
	}

	spin_lock_bh(&ar->data_lock);
	memcpy(survey, ar_survey, sizeof(*survey));
	spin_unlock_bh(&ar->data_lock);

	survey->channel = &sband->channels[idx];

exit:
	mutex_unlock(&ar->conf_mutex);
	return ret;
}

static const struct ieee80211_ops ath10k_ops = {
	.tx				= ath10k_tx,
	.start				= ath10k_start,
	.stop				= ath10k_stop,
	.config				= ath10k_config,
	.add_interface			= ath10k_add_interface,
	.remove_interface		= ath10k_remove_interface,
	.configure_filter		= ath10k_configure_filter,
	.bss_info_changed		= ath10k_bss_info_changed,
	.hw_scan			= ath10k_hw_scan,
	.cancel_hw_scan			= ath10k_cancel_hw_scan,
	.set_key			= ath10k_set_key,
	.sta_state			= ath10k_sta_state,
	.conf_tx			= ath10k_conf_tx,
	.remain_on_channel		= ath10k_remain_on_channel,
	.cancel_remain_on_channel	= ath10k_cancel_remain_on_channel,
	.set_rts_threshold		= ath10k_set_rts_threshold,
	.set_frag_threshold		= ath10k_set_frag_threshold,
	.flush				= ath10k_flush,
	.tx_last_beacon			= ath10k_tx_last_beacon,
	.restart_complete		= ath10k_restart_complete,
	.get_survey			= ath10k_get_survey,
#ifdef CONFIG_PM
	.suspend			= ath10k_suspend,
	.resume				= ath10k_resume,
#endif
};

#define RATETAB_ENT(_rate, _rateid, _flags) { \
	.bitrate		= (_rate), \
	.flags			= (_flags), \
	.hw_value		= (_rateid), \
}

#define CHAN2G(_channel, _freq, _flags) { \
	.band			= IEEE80211_BAND_2GHZ, \
	.hw_value		= (_channel), \
	.center_freq		= (_freq), \
	.flags			= (_flags), \
	.max_antenna_gain	= 0, \
	.max_power		= 30, \
}

#define CHAN5G(_channel, _freq, _flags) { \
	.band			= IEEE80211_BAND_5GHZ, \
	.hw_value		= (_channel), \
	.center_freq		= (_freq), \
	.flags			= (_flags), \
	.max_antenna_gain	= 0, \
	.max_power		= 30, \
}

static const struct ieee80211_channel ath10k_2ghz_channels[] = {
	CHAN2G(1, 2412, 0),
	CHAN2G(2, 2417, 0),
	CHAN2G(3, 2422, 0),
	CHAN2G(4, 2427, 0),
	CHAN2G(5, 2432, 0),
	CHAN2G(6, 2437, 0),
	CHAN2G(7, 2442, 0),
	CHAN2G(8, 2447, 0),
	CHAN2G(9, 2452, 0),
	CHAN2G(10, 2457, 0),
	CHAN2G(11, 2462, 0),
	CHAN2G(12, 2467, 0),
	CHAN2G(13, 2472, 0),
	CHAN2G(14, 2484, 0),
};

static const struct ieee80211_channel ath10k_5ghz_channels[] = {
	CHAN5G(36, 5180, 0),
	CHAN5G(40, 5200, 0),
	CHAN5G(44, 5220, 0),
	CHAN5G(48, 5240, 0),
	CHAN5G(52, 5260, 0),
	CHAN5G(56, 5280, 0),
	CHAN5G(60, 5300, 0),
	CHAN5G(64, 5320, 0),
	CHAN5G(100, 5500, 0),
	CHAN5G(104, 5520, 0),
	CHAN5G(108, 5540, 0),
	CHAN5G(112, 5560, 0),
	CHAN5G(116, 5580, 0),
	CHAN5G(120, 5600, 0),
	CHAN5G(124, 5620, 0),
	CHAN5G(128, 5640, 0),
	CHAN5G(132, 5660, 0),
	CHAN5G(136, 5680, 0),
	CHAN5G(140, 5700, 0),
	CHAN5G(149, 5745, 0),
	CHAN5G(153, 5765, 0),
	CHAN5G(157, 5785, 0),
	CHAN5G(161, 5805, 0),
	CHAN5G(165, 5825, 0),
};

static struct ieee80211_rate ath10k_rates[] = {
	/* CCK */
	RATETAB_ENT(10,  0x82, 0),
	RATETAB_ENT(20,  0x84, 0),
	RATETAB_ENT(55,  0x8b, 0),
	RATETAB_ENT(110, 0x96, 0),
	/* OFDM */
	RATETAB_ENT(60,  0x0c, 0),
	RATETAB_ENT(90,  0x12, 0),
	RATETAB_ENT(120, 0x18, 0),
	RATETAB_ENT(180, 0x24, 0),
	RATETAB_ENT(240, 0x30, 0),
	RATETAB_ENT(360, 0x48, 0),
	RATETAB_ENT(480, 0x60, 0),
	RATETAB_ENT(540, 0x6c, 0),
};

#define ath10k_a_rates (ath10k_rates + 4)
#define ath10k_a_rates_size (ARRAY_SIZE(ath10k_rates) - 4)
#define ath10k_g_rates (ath10k_rates + 0)
#define ath10k_g_rates_size (ARRAY_SIZE(ath10k_rates))

struct ath10k *ath10k_mac_create(void)
{
	struct ieee80211_hw *hw;
	struct ath10k *ar;

	hw = ieee80211_alloc_hw(sizeof(struct ath10k), &ath10k_ops);
	if (!hw)
		return NULL;

	ar = hw->priv;
	ar->hw = hw;

	return ar;
}

void ath10k_mac_destroy(struct ath10k *ar)
{
	ieee80211_free_hw(ar->hw);
}

static const struct ieee80211_iface_limit ath10k_if_limits[] = {
	{
	.max	= 8,
	.types	= BIT(NL80211_IFTYPE_STATION)
		| BIT(NL80211_IFTYPE_P2P_CLIENT)
	},
	{
	.max	= 3,
	.types	= BIT(NL80211_IFTYPE_P2P_GO)
	},
	{
	.max	= 7,
	.types	= BIT(NL80211_IFTYPE_AP)
	},
};

static const struct ieee80211_iface_combination ath10k_if_comb = {
	.limits = ath10k_if_limits,
	.n_limits = ARRAY_SIZE(ath10k_if_limits),
	.max_interfaces = 8,
	.num_different_channels = 1,
	.beacon_int_infra_match = true,
};

static struct ieee80211_sta_vht_cap ath10k_create_vht_cap(struct ath10k *ar)
{
	struct ieee80211_sta_vht_cap vht_cap = {0};
	u16 mcs_map;
	int i;

	vht_cap.vht_supported = 1;
	vht_cap.cap = ar->vht_cap_info;

	mcs_map = 0;
	for (i = 0; i < 8; i++) {
		if (i < ar->num_rf_chains)
			mcs_map |= IEEE80211_VHT_MCS_SUPPORT_0_9 << (i*2);
		else
			mcs_map |= IEEE80211_VHT_MCS_NOT_SUPPORTED << (i*2);
	}

	vht_cap.vht_mcs.rx_mcs_map = cpu_to_le16(mcs_map);
	vht_cap.vht_mcs.tx_mcs_map = cpu_to_le16(mcs_map);

	return vht_cap;
}

static struct ieee80211_sta_ht_cap ath10k_get_ht_cap(struct ath10k *ar)
{
	int i;
	struct ieee80211_sta_ht_cap ht_cap = {0};

	if (!(ar->ht_cap_info & WMI_HT_CAP_ENABLED))
		return ht_cap;

	ht_cap.ht_supported = 1;
	ht_cap.ampdu_factor = IEEE80211_HT_MAX_AMPDU_64K;
	ht_cap.ampdu_density = IEEE80211_HT_MPDU_DENSITY_8;
	ht_cap.cap |= IEEE80211_HT_CAP_SUP_WIDTH_20_40;
	ht_cap.cap |= IEEE80211_HT_CAP_DSSSCCK40;
	ht_cap.cap |= WLAN_HT_CAP_SM_PS_STATIC << IEEE80211_HT_CAP_SM_PS_SHIFT;

	if (ar->ht_cap_info & WMI_HT_CAP_HT20_SGI)
		ht_cap.cap |= IEEE80211_HT_CAP_SGI_20;

	if (ar->ht_cap_info & WMI_HT_CAP_HT40_SGI)
		ht_cap.cap |= IEEE80211_HT_CAP_SGI_40;

	if (ar->ht_cap_info & WMI_HT_CAP_DYNAMIC_SMPS) {
		u32 smps;

		smps   = WLAN_HT_CAP_SM_PS_DYNAMIC;
		smps <<= IEEE80211_HT_CAP_SM_PS_SHIFT;

		ht_cap.cap |= smps;
	}

	if (ar->ht_cap_info & WMI_HT_CAP_TX_STBC)
		ht_cap.cap |= IEEE80211_HT_CAP_TX_STBC;

	if (ar->ht_cap_info & WMI_HT_CAP_RX_STBC) {
		u32 stbc;

		stbc   = ar->ht_cap_info;
		stbc  &= WMI_HT_CAP_RX_STBC;
		stbc >>= WMI_HT_CAP_RX_STBC_MASK_SHIFT;
		stbc <<= IEEE80211_HT_CAP_RX_STBC_SHIFT;
		stbc  &= IEEE80211_HT_CAP_RX_STBC;

		ht_cap.cap |= stbc;
	}

	if (ar->ht_cap_info & WMI_HT_CAP_LDPC)
		ht_cap.cap |= IEEE80211_HT_CAP_LDPC_CODING;

	if (ar->ht_cap_info & WMI_HT_CAP_L_SIG_TXOP_PROT)
		ht_cap.cap |= IEEE80211_HT_CAP_LSIG_TXOP_PROT;

	/* max AMSDU is implicitly taken from vht_cap_info */
	if (ar->vht_cap_info & WMI_VHT_CAP_MAX_MPDU_LEN_MASK)
		ht_cap.cap |= IEEE80211_HT_CAP_MAX_AMSDU;

	for (i = 0; i < ar->num_rf_chains; i++)
		ht_cap.mcs.rx_mask[i] = 0xFF;

	ht_cap.mcs.tx_params |= IEEE80211_HT_MCS_TX_DEFINED;

	return ht_cap;
}


static void ath10k_get_arvif_iter(void *data, u8 *mac,
				  struct ieee80211_vif *vif)
{
	struct ath10k_vif_iter *arvif_iter = data;
	struct ath10k_vif *arvif = ath10k_vif_to_arvif(vif);

	if (arvif->vdev_id == arvif_iter->vdev_id)
		arvif_iter->arvif = arvif;
}

struct ath10k_vif *ath10k_get_arvif(struct ath10k *ar, u32 vdev_id)
{
	struct ath10k_vif_iter arvif_iter;
	u32 flags;

	memset(&arvif_iter, 0, sizeof(struct ath10k_vif_iter));
	arvif_iter.vdev_id = vdev_id;

	flags = IEEE80211_IFACE_ITER_RESUME_ALL;
	ieee80211_iterate_active_interfaces_atomic(ar->hw,
						   flags,
						   ath10k_get_arvif_iter,
						   &arvif_iter);
	if (!arvif_iter.arvif) {
		ath10k_warn("No VIF found for VDEV: %d\n", vdev_id);
		return NULL;
	}

	return arvif_iter.arvif;
}

int ath10k_mac_register(struct ath10k *ar)
{
	struct ieee80211_supported_band *band;
	struct ieee80211_sta_vht_cap vht_cap;
	struct ieee80211_sta_ht_cap ht_cap;
	void *channels;
	int ret;

	SET_IEEE80211_PERM_ADDR(ar->hw, ar->mac_addr);

	SET_IEEE80211_DEV(ar->hw, ar->dev);

	ht_cap = ath10k_get_ht_cap(ar);
	vht_cap = ath10k_create_vht_cap(ar);

	if (ar->phy_capability & WHAL_WLAN_11G_CAPABILITY) {
		channels = kmemdup(ath10k_2ghz_channels,
				   sizeof(ath10k_2ghz_channels),
				   GFP_KERNEL);
		if (!channels) {
			ret = -ENOMEM;
			goto err_free;
		}

		band = &ar->mac.sbands[IEEE80211_BAND_2GHZ];
		band->n_channels = ARRAY_SIZE(ath10k_2ghz_channels);
		band->channels = channels;
		band->n_bitrates = ath10k_g_rates_size;
		band->bitrates = ath10k_g_rates;
		band->ht_cap = ht_cap;

		/* vht is not supported in 2.4 GHz */

		ar->hw->wiphy->bands[IEEE80211_BAND_2GHZ] = band;
	}

	if (ar->phy_capability & WHAL_WLAN_11A_CAPABILITY) {
		channels = kmemdup(ath10k_5ghz_channels,
				   sizeof(ath10k_5ghz_channels),
				   GFP_KERNEL);
		if (!channels) {
			ret = -ENOMEM;
			goto err_free;
		}

		band = &ar->mac.sbands[IEEE80211_BAND_5GHZ];
		band->n_channels = ARRAY_SIZE(ath10k_5ghz_channels);
		band->channels = channels;
		band->n_bitrates = ath10k_a_rates_size;
		band->bitrates = ath10k_a_rates;
		band->ht_cap = ht_cap;
		band->vht_cap = vht_cap;
		ar->hw->wiphy->bands[IEEE80211_BAND_5GHZ] = band;
	}

	ar->hw->wiphy->interface_modes =
		BIT(NL80211_IFTYPE_STATION) |
		BIT(NL80211_IFTYPE_ADHOC) |
		BIT(NL80211_IFTYPE_AP) |
		BIT(NL80211_IFTYPE_P2P_CLIENT) |
		BIT(NL80211_IFTYPE_P2P_GO);

	ar->hw->flags = IEEE80211_HW_SIGNAL_DBM |
			IEEE80211_HW_SUPPORTS_PS |
			IEEE80211_HW_SUPPORTS_DYNAMIC_PS |
			IEEE80211_HW_SUPPORTS_UAPSD |
			IEEE80211_HW_MFP_CAPABLE |
			IEEE80211_HW_REPORTS_TX_ACK_STATUS |
			IEEE80211_HW_HAS_RATE_CONTROL |
			IEEE80211_HW_SUPPORTS_STATIC_SMPS |
			IEEE80211_HW_WANT_MONITOR_VIF |
			IEEE80211_HW_AP_LINK_PS;

	/* MSDU can have HTT TX fragment pushed in front. The additional 4
	 * bytes is used for padding/alignment if necessary. */
	ar->hw->extra_tx_headroom += sizeof(struct htt_data_tx_desc_frag)*2 + 4;

	if (ar->ht_cap_info & WMI_HT_CAP_DYNAMIC_SMPS)
		ar->hw->flags |= IEEE80211_HW_SUPPORTS_DYNAMIC_SMPS;

	if (ar->ht_cap_info & WMI_HT_CAP_ENABLED) {
		ar->hw->flags |= IEEE80211_HW_AMPDU_AGGREGATION;
		ar->hw->flags |= IEEE80211_HW_TX_AMPDU_SETUP_IN_HW;
	}

	ar->hw->wiphy->max_scan_ssids = WLAN_SCAN_PARAMS_MAX_SSID;
	ar->hw->wiphy->max_scan_ie_len = WLAN_SCAN_PARAMS_MAX_IE_LEN;

	ar->hw->vif_data_size = sizeof(struct ath10k_vif);

	ar->hw->channel_change_time = 5000;
	ar->hw->max_listen_interval = ATH10K_MAX_HW_LISTEN_INTERVAL;

	ar->hw->wiphy->flags |= WIPHY_FLAG_HAS_REMAIN_ON_CHANNEL;
	ar->hw->wiphy->max_remain_on_channel_duration = 5000;

	ar->hw->wiphy->flags |= WIPHY_FLAG_AP_UAPSD;
	/*
	 * on LL hardware queues are managed entirely by the FW
	 * so we only advertise to mac we can do the queues thing
	 */
	ar->hw->queues = 4;

	ar->hw->wiphy->iface_combinations = &ath10k_if_comb;
	ar->hw->wiphy->n_iface_combinations = 1;

	ar->hw->netdev_features = NETIF_F_HW_CSUM;

	ret = ath_regd_init(&ar->ath_common.regulatory, ar->hw->wiphy,
			    ath10k_reg_notifier);
	if (ret) {
		ath10k_err("Regulatory initialization failed\n");
		goto err_free;
	}

	ret = ieee80211_register_hw(ar->hw);
	if (ret) {
		ath10k_err("ieee80211 registration failed: %d\n", ret);
		goto err_free;
	}

	if (!ath_is_world_regd(&ar->ath_common.regulatory)) {
		ret = regulatory_hint(ar->hw->wiphy,
				      ar->ath_common.regulatory.alpha2);
		if (ret)
			goto err_unregister;
	}

	return 0;

err_unregister:
	ieee80211_unregister_hw(ar->hw);
err_free:
	kfree(ar->mac.sbands[IEEE80211_BAND_2GHZ].channels);
	kfree(ar->mac.sbands[IEEE80211_BAND_5GHZ].channels);

	return ret;
}

void ath10k_mac_unregister(struct ath10k *ar)
{
	ieee80211_unregister_hw(ar->hw);

	kfree(ar->mac.sbands[IEEE80211_BAND_2GHZ].channels);
	kfree(ar->mac.sbands[IEEE80211_BAND_5GHZ].channels);

	SET_IEEE80211_DEV(ar->hw, NULL);
}<|MERGE_RESOLUTION|>--- conflicted
+++ resolved
@@ -92,11 +92,7 @@
 
 	lockdep_assert_held(&ar->conf_mutex);
 
-<<<<<<< HEAD
-	INIT_COMPLETION(ar->install_key_done);
-=======
 	reinit_completion(&ar->install_key_done);
->>>>>>> d8ec26d7
 
 	ret = ath10k_send_key(arvif, key, cmd, macaddr);
 	if (ret)
@@ -338,47 +334,29 @@
 
 static int  ath10k_mac_set_rts(struct ath10k_vif *arvif, u32 value)
 {
-<<<<<<< HEAD
-=======
 	struct ath10k *ar = arvif->ar;
 	u32 vdev_param;
 
->>>>>>> d8ec26d7
 	if (value != 0xFFFFFFFF)
 		value = min_t(u32, arvif->ar->hw->wiphy->rts_threshold,
 			      ATH10K_RTS_MAX);
 
-<<<<<<< HEAD
-	return ath10k_wmi_vdev_set_param(arvif->ar, arvif->vdev_id,
-					 WMI_VDEV_PARAM_RTS_THRESHOLD,
-					 value);
-=======
 	vdev_param = ar->wmi.vdev_param->rts_threshold;
 	return ath10k_wmi_vdev_set_param(ar, arvif->vdev_id, vdev_param, value);
->>>>>>> d8ec26d7
 }
 
 static int ath10k_mac_set_frag(struct ath10k_vif *arvif, u32 value)
 {
-<<<<<<< HEAD
-=======
 	struct ath10k *ar = arvif->ar;
 	u32 vdev_param;
 
->>>>>>> d8ec26d7
 	if (value != 0xFFFFFFFF)
 		value = clamp_t(u32, arvif->ar->hw->wiphy->frag_threshold,
 				ATH10K_FRAGMT_THRESHOLD_MIN,
 				ATH10K_FRAGMT_THRESHOLD_MAX);
 
-<<<<<<< HEAD
-	return ath10k_wmi_vdev_set_param(arvif->ar, arvif->vdev_id,
-					 WMI_VDEV_PARAM_FRAGMENTATION_THRESHOLD,
-					 value);
-=======
 	vdev_param = ar->wmi.vdev_param->fragmentation_threshold;
 	return ath10k_wmi_vdev_set_param(ar, arvif->vdev_id, vdev_param, value);
->>>>>>> d8ec26d7
 }
 
 static int ath10k_peer_delete(struct ath10k *ar, u32 vdev_id, const u8 *addr)
@@ -755,13 +733,8 @@
 
 	lockdep_assert_held(&arvif->ar->conf_mutex);
 
-<<<<<<< HEAD
-	if (vif->type != NL80211_IFTYPE_STATION)
-		return;
-=======
 	if (arvif->vif->type != NL80211_IFTYPE_STATION)
 		return 0;
->>>>>>> d8ec26d7
 
 	if (conf->flags & IEEE80211_CONF_PS) {
 		psmode = WMI_STA_PS_MODE_ENABLED;
@@ -1172,13 +1145,7 @@
 {
 	lockdep_assert_held(&ar->conf_mutex);
 
-<<<<<<< HEAD
-	lockdep_assert_held(&ar->conf_mutex);
-
-	memset(&arg, 0, sizeof(struct wmi_peer_assoc_complete_arg));
-=======
 	memset(arg, 0, sizeof(*arg));
->>>>>>> d8ec26d7
 
 	ath10k_peer_assoc_h_basic(ar, arvif, sta, bss_conf, arg);
 	ath10k_peer_assoc_h_crypto(ar, arvif, arg);
@@ -1290,9 +1257,6 @@
 
 	lockdep_assert_held(&ar->conf_mutex);
 
-<<<<<<< HEAD
-	ret = ath10k_peer_assoc(ar, arvif, sta, NULL);
-=======
 	ret = ath10k_peer_assoc_prepare(ar, arvif, sta, NULL, &peer_arg);
 	if (ret) {
 		ath10k_warn("WMI peer assoc prepare failed for %pM\n",
@@ -1301,7 +1265,6 @@
 	}
 
 	ret = ath10k_wmi_peer_assoc(ar, &peer_arg);
->>>>>>> d8ec26d7
 	if (ret) {
 		ath10k_warn("Peer assoc failed for STA %pM\n: %d",
 			    sta->addr, ret);
@@ -1518,8 +1481,6 @@
 	memmove(skb->data + IEEE80211_QOS_CTL_LEN,
 		skb->data, (void *)qos_ctl - (void *)skb->data);
 	skb_pull(skb, IEEE80211_QOS_CTL_LEN);
-<<<<<<< HEAD
-=======
 }
 
 static void ath10k_tx_wep_key_work(struct work_struct *work)
@@ -1544,7 +1505,6 @@
 	}
 
 	arvif->def_wep_key_idx = keyidx;
->>>>>>> d8ec26d7
 }
 
 static void ath10k_tx_h_update_wep_key(struct sk_buff *skb)
@@ -1605,18 +1565,6 @@
 	struct ieee80211_hdr *hdr = (struct ieee80211_hdr *)skb->data;
 	int ret = 0;
 
-<<<<<<< HEAD
-	if (ieee80211_is_mgmt(hdr->frame_control))
-		ret = ath10k_htt_mgmt_tx(&ar->htt, skb);
-	else if (ieee80211_is_nullfunc(hdr->frame_control))
-		/* FW does not report tx status properly for NullFunc frames
-		 * unless they are sent through mgmt tx path. mac80211 sends
-		 * those frames when it detects link/beacon loss and depends on
-		 * the tx status to be correct. */
-		ret = ath10k_htt_mgmt_tx(&ar->htt, skb);
-	else
-		ret = ath10k_htt_tx(&ar->htt, skb);
-=======
 	if (ar->htt.target_version_major >= 3) {
 		/* Since HTT 3.0 there is no separate mgmt tx command */
 		ret = ath10k_htt_tx(&ar->htt, skb);
@@ -1649,7 +1597,6 @@
 	} else {
 		ret = ath10k_htt_tx(&ar->htt, skb);
 	}
->>>>>>> d8ec26d7
 
 exit:
 	if (ret) {
@@ -1944,10 +1891,7 @@
 
 	del_timer_sync(&ar->scan.timeout);
 	ath10k_offchan_tx_purge(ar);
-<<<<<<< HEAD
-=======
 	ath10k_mgmt_over_wmi_tx_purge(ar);
->>>>>>> d8ec26d7
 	ath10k_peer_cleanup_all(ar);
 	ath10k_core_stop(ar);
 	ath10k_hif_power_down(ar);
@@ -1965,37 +1909,6 @@
 {
 	struct ath10k *ar = hw->priv;
 	int ret = 0;
-<<<<<<< HEAD
-
-	mutex_lock(&ar->conf_mutex);
-
-	if (ar->state != ATH10K_STATE_OFF &&
-	    ar->state != ATH10K_STATE_RESTARTING) {
-		ret = -EINVAL;
-		goto exit;
-	}
-
-	ret = ath10k_hif_power_up(ar);
-	if (ret) {
-		ath10k_err("could not init hif (%d)\n", ret);
-		ar->state = ATH10K_STATE_OFF;
-		goto exit;
-	}
-
-	ret = ath10k_core_start(ar);
-	if (ret) {
-		ath10k_err("could not init core (%d)\n", ret);
-		ath10k_hif_power_down(ar);
-		ar->state = ATH10K_STATE_OFF;
-		goto exit;
-	}
-
-	if (ar->state == ATH10K_STATE_OFF)
-		ar->state = ATH10K_STATE_ON;
-	else if (ar->state == ATH10K_STATE_RESTARTING)
-		ar->state = ATH10K_STATE_RESTARTED;
-=======
->>>>>>> d8ec26d7
 
 	mutex_lock(&ar->conf_mutex);
 
@@ -2055,10 +1968,6 @@
 	ar->state = ATH10K_STATE_OFF;
 	mutex_unlock(&ar->conf_mutex);
 
-<<<<<<< HEAD
-	cancel_work_sync(&ar->offchan_tx_work);
-	cancel_work_sync(&ar->restart_work);
-=======
 	ath10k_mgmt_over_wmi_tx_purge(ar);
 
 	cancel_work_sync(&ar->offchan_tx_work);
@@ -2082,38 +1991,10 @@
 	}
 
 	return ret;
->>>>>>> d8ec26d7
-}
-
-static void ath10k_config_ps(struct ath10k *ar)
-{
-<<<<<<< HEAD
-	struct ath10k_generic_iter ar_iter;
-
-	lockdep_assert_held(&ar->conf_mutex);
-
-	/* During HW reconfiguration mac80211 reports all interfaces that were
-	 * running until reconfiguration was started. Since FW doesn't have any
-	 * vdevs at this point we must not iterate over this interface list.
-	 * This setting will be updated upon add_interface(). */
-	if (ar->state == ATH10K_STATE_RESTARTED)
-		return;
-
-	memset(&ar_iter, 0, sizeof(struct ath10k_generic_iter));
-	ar_iter.ar = ar;
-
-	ieee80211_iterate_active_interfaces_atomic(
-		ar->hw, IEEE80211_IFACE_ITER_NORMAL,
-		ath10k_ps_iter, &ar_iter);
-
-	if (ar_iter.ret)
-		ath10k_warn("failed to set ps config (%d)\n", ar_iter.ret);
 }
 
 static int ath10k_config(struct ieee80211_hw *hw, u32 changed)
 {
-=======
->>>>>>> d8ec26d7
 	struct ath10k *ar = hw->priv;
 	struct ieee80211_conf *conf = &hw->conf;
 	int ret = 0;
@@ -2138,7 +2019,6 @@
 			ret = ath10k_monitor_destroy(ar);
 	}
 
-	ath10k_wmi_flush_tx(ar);
 	mutex_unlock(&ar->conf_mutex);
 	return ret;
 }
@@ -2292,16 +2172,6 @@
 			    arvif->vdev_id, ret);
 		goto err_peer_delete;
 	}
-
-	ret = ath10k_mac_set_rts(arvif, ar->hw->wiphy->rts_threshold);
-	if (ret)
-		ath10k_warn("failed to set rts threshold for vdev %d (%d)\n",
-			    arvif->vdev_id, ret);
-
-	ret = ath10k_mac_set_frag(arvif, ar->hw->wiphy->frag_threshold);
-	if (ret)
-		ath10k_warn("failed to set frag threshold for vdev %d (%d)\n",
-			    arvif->vdev_id, ret);
 
 	if (arvif->vdev_type == WMI_VDEV_TYPE_MONITOR)
 		ar->monitor_present = true;
@@ -3022,33 +2892,6 @@
  * Both RTS and Fragmentation threshold are interface-specific
  * in ath10k, but device-specific in mac80211.
  */
-<<<<<<< HEAD
-static void ath10k_set_rts_iter(void *data, u8 *mac, struct ieee80211_vif *vif)
-{
-	struct ath10k_generic_iter *ar_iter = data;
-	struct ath10k_vif *arvif = ath10k_vif_to_arvif(vif);
-	u32 rts = ar_iter->ar->hw->wiphy->rts_threshold;
-
-	lockdep_assert_held(&arvif->ar->conf_mutex);
-
-	/* During HW reconfiguration mac80211 reports all interfaces that were
-	 * running until reconfiguration was started. Since FW doesn't have any
-	 * vdevs at this point we must not iterate over this interface list.
-	 * This setting will be updated upon add_interface(). */
-	if (ar_iter->ar->state == ATH10K_STATE_RESTARTED)
-		return;
-
-	ar_iter->ret = ath10k_mac_set_rts(arvif, rts);
-	if (ar_iter->ret)
-		ath10k_warn("Failed to set RTS threshold for VDEV: %d\n",
-			    arvif->vdev_id);
-	else
-		ath10k_dbg(ATH10K_DBG_MAC,
-			   "Set RTS threshold: %d for VDEV: %d\n",
-			   rts, arvif->vdev_id);
-}
-=======
->>>>>>> d8ec26d7
 
 static int ath10k_set_rts_threshold(struct ieee80211_hw *hw, u32 value)
 {
@@ -3057,39 +2900,6 @@
 	int ret = 0;
 
 	mutex_lock(&ar->conf_mutex);
-<<<<<<< HEAD
-	ieee80211_iterate_active_interfaces_atomic(
-		hw, IEEE80211_IFACE_ITER_NORMAL,
-		ath10k_set_rts_iter, &ar_iter);
-	mutex_unlock(&ar->conf_mutex);
-
-	return ar_iter.ret;
-}
-
-static void ath10k_set_frag_iter(void *data, u8 *mac, struct ieee80211_vif *vif)
-{
-	struct ath10k_generic_iter *ar_iter = data;
-	struct ath10k_vif *arvif = ath10k_vif_to_arvif(vif);
-	u32 frag = ar_iter->ar->hw->wiphy->frag_threshold;
-
-	lockdep_assert_held(&arvif->ar->conf_mutex);
-
-	/* During HW reconfiguration mac80211 reports all interfaces that were
-	 * running until reconfiguration was started. Since FW doesn't have any
-	 * vdevs at this point we must not iterate over this interface list.
-	 * This setting will be updated upon add_interface(). */
-	if (ar_iter->ar->state == ATH10K_STATE_RESTARTED)
-		return;
-
-	ar_iter->ret = ath10k_mac_set_frag(arvif, frag);
-	if (ar_iter->ret)
-		ath10k_warn("Failed to set frag threshold for VDEV: %d\n",
-			    arvif->vdev_id);
-	else
-		ath10k_dbg(ATH10K_DBG_MAC,
-			   "Set frag threshold: %d for VDEV: %d\n",
-			   frag, arvif->vdev_id);
-=======
 	list_for_each_entry(arvif, &ar->arvifs, list) {
 		ath10k_dbg(ATH10K_DBG_MAC, "mac vdev %d rts threshold %d\n",
 			   arvif->vdev_id, value);
@@ -3104,7 +2914,6 @@
 	mutex_unlock(&ar->conf_mutex);
 
 	return ret;
->>>>>>> d8ec26d7
 }
 
 static int ath10k_set_frag_threshold(struct ieee80211_hw *hw, u32 value)
@@ -3114,11 +2923,6 @@
 	int ret = 0;
 
 	mutex_lock(&ar->conf_mutex);
-<<<<<<< HEAD
-	ieee80211_iterate_active_interfaces_atomic(
-		hw, IEEE80211_IFACE_ITER_NORMAL,
-		ath10k_set_frag_iter, &ar_iter);
-=======
 	list_for_each_entry(arvif, &ar->arvifs, list) {
 		ath10k_dbg(ATH10K_DBG_MAC, "mac vdev %d fragmentation threshold %d\n",
 			   arvif->vdev_id, value);
@@ -3130,7 +2934,6 @@
 			break;
 		}
 	}
->>>>>>> d8ec26d7
 	mutex_unlock(&ar->conf_mutex);
 
 	return ret;
@@ -3156,12 +2959,7 @@
 			bool empty;
 
 			spin_lock_bh(&ar->htt.tx_lock);
-<<<<<<< HEAD
-			empty = bitmap_empty(ar->htt.used_msdu_ids,
-					     ar->htt.max_num_pending_tx);
-=======
 			empty = (ar->htt.num_pending_tx == 0);
->>>>>>> d8ec26d7
 			spin_unlock_bh(&ar->htt.tx_lock);
 
 			skip = (ar->state == ATH10K_STATE_WEDGED);
