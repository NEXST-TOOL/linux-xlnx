/*
 * PCIe host controller driver for Xilinx AXI PCIe Bridge
 *
 * Copyright (c) 2012 - 2014 Xilinx, Inc.
 *
 * Based on the Tegra PCIe driver
 *
 * Bits taken from Synopsys Designware Host controller driver and
 * ARM PCI Host generic driver.
 *
 * This program is free software: you can redistribute it and/or modify
 * it under the terms of the GNU General Public License as published by
 * the Free Software Foundation, either version 2 of the License, or
 * (at your option) any later version.
 */

#include <linux/interrupt.h>
#include <linux/irq.h>
#include <linux/irqdomain.h>
#include <linux/kernel.h>
#include <linux/module.h>
#include <linux/msi.h>
#include <linux/of_address.h>
#include <linux/of_pci.h>
#include <linux/of_platform.h>
#include <linux/of_irq.h>
#include <linux/pci.h>
#include <linux/platform_device.h>

/* Register definitions */
#define XILINX_PCIE_REG_BIR		0x00000130
#define XILINX_PCIE_REG_IDR		0x00000138
#define XILINX_PCIE_REG_IMR		0x0000013c
#define XILINX_PCIE_REG_PSCR		0x00000144
#define XILINX_PCIE_REG_RPSC		0x00000148
#define XILINX_PCIE_REG_MSIBASE1	0x0000014c
#define XILINX_PCIE_REG_MSIBASE2	0x00000150
#define XILINX_PCIE_REG_RPEFR		0x00000154
#define XILINX_PCIE_REG_RPIFR1		0x00000158
#define XILINX_PCIE_REG_RPIFR2		0x0000015c

/* Interrupt registers definitions */
#define XILINX_PCIE_INTR_LINK_DOWN	BIT(0)
#define XILINX_PCIE_INTR_ECRC_ERR	BIT(1)
#define XILINX_PCIE_INTR_STR_ERR	BIT(2)
#define XILINX_PCIE_INTR_HOT_RESET	BIT(3)
#define XILINX_PCIE_INTR_CFG_TIMEOUT	BIT(8)
#define XILINX_PCIE_INTR_CORRECTABLE	BIT(9)
#define XILINX_PCIE_INTR_NONFATAL	BIT(10)
#define XILINX_PCIE_INTR_FATAL		BIT(11)
#define XILINX_PCIE_INTR_INTX		BIT(16)
#define XILINX_PCIE_INTR_MSI		BIT(17)
#define XILINX_PCIE_INTR_SLV_UNSUPP	BIT(20)
#define XILINX_PCIE_INTR_SLV_UNEXP	BIT(21)
#define XILINX_PCIE_INTR_SLV_COMPL	BIT(22)
#define XILINX_PCIE_INTR_SLV_ERRP	BIT(23)
#define XILINX_PCIE_INTR_SLV_CMPABT	BIT(24)
#define XILINX_PCIE_INTR_SLV_ILLBUR	BIT(25)
#define XILINX_PCIE_INTR_MST_DECERR	BIT(26)
#define XILINX_PCIE_INTR_MST_SLVERR	BIT(27)
#define XILINX_PCIE_INTR_MST_ERRP	BIT(28)
#define XILINX_PCIE_IMR_ALL_MASK	0x1FF30FED
#define XILINX_PCIE_IDR_ALL_MASK	0xFFFFFFFF

/* Root Port Error FIFO Read Register definitions */
#define XILINX_PCIE_RPEFR_ERR_VALID	BIT(18)
#define XILINX_PCIE_RPEFR_REQ_ID	GENMASK(15, 0)
#define XILINX_PCIE_RPEFR_ALL_MASK	0xFFFFFFFF

/* Root Port Interrupt FIFO Read Register 1 definitions */
#define XILINX_PCIE_RPIFR1_INTR_VALID	BIT(31)
#define XILINX_PCIE_RPIFR1_MSI_INTR	BIT(30)
#define XILINX_PCIE_RPIFR1_INTR_MASK	GENMASK(28, 27)
#define XILINX_PCIE_RPIFR1_ALL_MASK	0xFFFFFFFF
#define XILINX_PCIE_RPIFR1_INTR_SHIFT	27

/* Bridge Info Register definitions */
#define XILINX_PCIE_BIR_ECAM_SZ_MASK	GENMASK(18, 16)
#define XILINX_PCIE_BIR_ECAM_SZ_SHIFT	16

/* Root Port Interrupt FIFO Read Register 2 definitions */
#define XILINX_PCIE_RPIFR2_MSG_DATA	GENMASK(15, 0)

/* Root Port Status/control Register definitions */
#define XILINX_PCIE_REG_RPSC_BEN	BIT(0)

/* Phy Status/Control Register definitions */
#define XILINX_PCIE_REG_PSCR_LNKUP	BIT(11)

/* ECAM definitions */
#define ECAM_BUS_NUM_SHIFT		20
#define ECAM_DEV_NUM_SHIFT		12

/* Number of MSI IRQs */
#define XILINX_NUM_MSI_IRQS		128

/* Number of Memory Resources */
#define XILINX_MAX_NUM_RESOURCES	3

/**
 * struct xilinx_pcie_port - PCIe port information
 * @reg_base: IO Mapped Register Base
 * @irq: Interrupt number
 * @msi_pages: MSI pages
 * @root_busno: Root Bus number
 * @dev: Device pointer
 * @irq_domain: IRQ domain pointer
 * @bus_range: Bus range
 * @resources: Bus Resources
 */
struct xilinx_pcie_port {
	void __iomem *reg_base;
	u32 irq;
	unsigned long msi_pages;
	u8 root_busno;
	struct device *dev;
	struct irq_domain *irq_domain;
	struct resource bus_range;
	struct list_head resources;
};

static DECLARE_BITMAP(msi_irq_in_use, XILINX_NUM_MSI_IRQS);

static inline struct xilinx_pcie_port *sys_to_pcie(struct pci_sys_data *sys)
{
	return sys->private_data;
}

static inline u32 pcie_read(struct xilinx_pcie_port *port, u32 reg)
{
	return readl(port->reg_base + reg);
}

static inline void pcie_write(struct xilinx_pcie_port *port, u32 val, u32 reg)
{
	writel(val, port->reg_base + reg);
}

static inline bool xilinx_pcie_link_is_up(struct xilinx_pcie_port *port)
{
	return (pcie_read(port, XILINX_PCIE_REG_PSCR) &
		XILINX_PCIE_REG_PSCR_LNKUP) ? 1 : 0;
}

/**
 * xilinx_pcie_clear_err_interrupts - Clear Error Interrupts
 * @port: PCIe port information
 */
static void xilinx_pcie_clear_err_interrupts(struct xilinx_pcie_port *port)
{
	unsigned long val = pcie_read(port, XILINX_PCIE_REG_RPEFR);

	if (val & XILINX_PCIE_RPEFR_ERR_VALID) {
<<<<<<< HEAD
		dev_dbg(port->dev, "Requester ID %ld\n",
=======
		dev_dbg(port->dev, "Requester ID %lu\n",
>>>>>>> 39a88044
			val & XILINX_PCIE_RPEFR_REQ_ID);
		pcie_write(port, XILINX_PCIE_RPEFR_ALL_MASK,
			   XILINX_PCIE_REG_RPEFR);
	}
}

/**
 * xilinx_pcie_valid_device - Check if a valid device is present on bus
 * @bus: PCI Bus structure
 * @devfn: device/function
 *
 * Return: 'true' on success and 'false' if invalid device is found
 */
static bool xilinx_pcie_valid_device(struct pci_bus *bus, unsigned int devfn)
{
	struct xilinx_pcie_port *port = sys_to_pcie(bus->sysdata);

	/* Check if link is up when trying to access downstream ports */
	if (bus->number != port->root_busno)
		if (!xilinx_pcie_link_is_up(port))
			return false;

	/* Only one device down on each root port */
	if (bus->number == port->root_busno && devfn > 0)
		return false;

	/*
	 * Do not read more than one device on the bus directly attached
	 * to RC.
	 */
	if (bus->primary == port->root_busno && devfn > 0)
		return false;

	return true;
}

/**
 * xilinx_pcie_map_bus - Get configuration base
 * @bus: PCI Bus structure
 * @devfn: Device/function
 * @where: Offset from base
 *
 * Return: Base address of the configuration space needed to be
 *	   accessed.
 */
static void __iomem *xilinx_pcie_map_bus(struct pci_bus *bus,
					 unsigned int devfn, int where)
{
	struct xilinx_pcie_port *port = sys_to_pcie(bus->sysdata);
	int relbus;

	if (!xilinx_pcie_valid_device(bus, devfn))
		return NULL;

	relbus = (bus->number << ECAM_BUS_NUM_SHIFT) |
		 (devfn << ECAM_DEV_NUM_SHIFT);

	return port->reg_base + relbus + where;
}

/* PCIe operations */
static struct pci_ops xilinx_pcie_ops = {
	.map_bus = xilinx_pcie_map_bus,
	.read	= pci_generic_config_read,
	.write	= pci_generic_config_write,
};

/* MSI functions */

/**
 * xilinx_pcie_destroy_msi - Free MSI number
 * @irq: IRQ to be freed
 */
static void xilinx_pcie_destroy_msi(unsigned int irq)
{
	struct irq_desc *desc;
	struct msi_desc *msi;
	struct xilinx_pcie_port *port;

	desc = irq_to_desc(irq);
	msi = irq_desc_get_msi_desc(desc);
	port = sys_to_pcie(msi->dev->bus->sysdata);

	if (!test_bit(irq, msi_irq_in_use))
		dev_err(port->dev, "Trying to free unused MSI#%d\n", irq);
	else
		clear_bit(irq, msi_irq_in_use);
}

/**
 * xilinx_pcie_assign_msi - Allocate MSI number
 * @port: PCIe port structure
 *
 * Return: A valid IRQ on success and error value on failure.
 */
static int xilinx_pcie_assign_msi(struct xilinx_pcie_port *port)
{
	int pos;

	pos = find_first_zero_bit(msi_irq_in_use, XILINX_NUM_MSI_IRQS);
	if (pos < XILINX_NUM_MSI_IRQS)
		set_bit(pos, msi_irq_in_use);
	else
		return -ENOSPC;

	return pos;
}

/**
 * xilinx_msi_teardown_irq - Destroy the MSI
 * @chip: MSI Chip descriptor
 * @irq: MSI IRQ to destroy
 */
static void xilinx_msi_teardown_irq(struct msi_controller *chip,
				    unsigned int irq)
{
	xilinx_pcie_destroy_msi(irq);
}

/**
 * xilinx_pcie_msi_setup_irq - Setup MSI request
 * @chip: MSI chip pointer
 * @pdev: PCIe device pointer
 * @desc: MSI descriptor pointer
 *
 * Return: '0' on success and error value on failure
 */
static int xilinx_pcie_msi_setup_irq(struct msi_controller *chip,
				     struct pci_dev *pdev,
				     struct msi_desc *desc)
{
	struct xilinx_pcie_port *port = sys_to_pcie(pdev->bus->sysdata);
	unsigned int irq;
	int hwirq;
	struct msi_msg msg;
	phys_addr_t msg_addr;

	hwirq = xilinx_pcie_assign_msi(port);
	if (hwirq < 0)
		return hwirq;

	irq = irq_create_mapping(port->irq_domain, hwirq);
	if (!irq)
		return -EINVAL;

	irq_set_msi_desc(irq, desc);

	msg_addr = virt_to_phys((void *)port->msi_pages);

	msg.address_hi = 0;
	msg.address_lo = msg_addr;
	msg.data = irq;

	pci_write_msi_msg(irq, &msg);

	return 0;
}

/* MSI Chip Descriptor */
static struct msi_controller xilinx_pcie_msi_chip = {
	.setup_irq = xilinx_pcie_msi_setup_irq,
	.teardown_irq = xilinx_msi_teardown_irq,
};

/* HW Interrupt Chip Descriptor */
static struct irq_chip xilinx_msi_irq_chip = {
	.name = "Xilinx PCIe MSI",
	.irq_enable = pci_msi_unmask_irq,
	.irq_disable = pci_msi_mask_irq,
	.irq_mask = pci_msi_mask_irq,
	.irq_unmask = pci_msi_unmask_irq,
};

/**
 * xilinx_pcie_msi_map - Set the handler for the MSI and mark IRQ as valid
 * @domain: IRQ domain
 * @irq: Virtual IRQ number
 * @hwirq: HW interrupt number
 *
 * Return: Always returns 0.
 */
static int xilinx_pcie_msi_map(struct irq_domain *domain, unsigned int irq,
			       irq_hw_number_t hwirq)
{
	irq_set_chip_and_handler(irq, &xilinx_msi_irq_chip, handle_simple_irq);
	irq_set_chip_data(irq, domain->host_data);
	set_irq_flags(irq, IRQF_VALID);

	return 0;
}

/* IRQ Domain operations */
static const struct irq_domain_ops msi_domain_ops = {
	.map = xilinx_pcie_msi_map,
};

/**
 * xilinx_pcie_enable_msi - Enable MSI support
 * @port: PCIe port information
 */
static void xilinx_pcie_enable_msi(struct xilinx_pcie_port *port)
{
	phys_addr_t msg_addr;

	port->msi_pages = __get_free_pages(GFP_KERNEL, 0);
	msg_addr = virt_to_phys((void *)port->msi_pages);
	pcie_write(port, 0x0, XILINX_PCIE_REG_MSIBASE1);
	pcie_write(port, msg_addr, XILINX_PCIE_REG_MSIBASE2);
}

/* INTx Functions */

/**
 * xilinx_pcie_intx_map - Set the handler for the INTx and mark IRQ as valid
 * @domain: IRQ domain
 * @irq: Virtual IRQ number
 * @hwirq: HW interrupt number
 *
 * Return: Always returns 0.
 */
static int xilinx_pcie_intx_map(struct irq_domain *domain, unsigned int irq,
				irq_hw_number_t hwirq)
{
	irq_set_chip_and_handler(irq, &dummy_irq_chip, handle_simple_irq);
	irq_set_chip_data(irq, domain->host_data);
	set_irq_flags(irq, IRQF_VALID);

	return 0;
}

/* INTx IRQ Domain operations */
static const struct irq_domain_ops intx_domain_ops = {
	.map = xilinx_pcie_intx_map,
};

/* PCIe HW Functions */

/**
 * xilinx_pcie_intr_handler - Interrupt Service Handler
 * @irq: IRQ number
 * @data: PCIe port information
 *
 * Return: IRQ_HANDLED on success and IRQ_NONE on failure
 */
static irqreturn_t xilinx_pcie_intr_handler(int irq, void *data)
{
	struct xilinx_pcie_port *port = (struct xilinx_pcie_port *)data;
	u32 val, mask, status, msi_data;

	/* Read interrupt decode and mask registers */
	val = pcie_read(port, XILINX_PCIE_REG_IDR);
	mask = pcie_read(port, XILINX_PCIE_REG_IMR);

	status = val & mask;
	if (!status)
		return IRQ_NONE;

	if (status & XILINX_PCIE_INTR_LINK_DOWN)
		dev_warn(port->dev, "Link Down\n");

	if (status & XILINX_PCIE_INTR_ECRC_ERR)
		dev_warn(port->dev, "ECRC failed\n");

	if (status & XILINX_PCIE_INTR_STR_ERR)
		dev_warn(port->dev, "Streaming error\n");

	if (status & XILINX_PCIE_INTR_HOT_RESET)
		dev_info(port->dev, "Hot reset\n");

	if (status & XILINX_PCIE_INTR_CFG_TIMEOUT)
		dev_warn(port->dev, "ECAM access timeout\n");

	if (status & XILINX_PCIE_INTR_CORRECTABLE) {
		dev_warn(port->dev, "Correctable error message\n");
		xilinx_pcie_clear_err_interrupts(port);
	}

	if (status & XILINX_PCIE_INTR_NONFATAL) {
		dev_warn(port->dev, "Non fatal error message\n");
		xilinx_pcie_clear_err_interrupts(port);
	}

	if (status & XILINX_PCIE_INTR_FATAL) {
		dev_warn(port->dev, "Fatal error message\n");
		xilinx_pcie_clear_err_interrupts(port);
	}

	if (status & XILINX_PCIE_INTR_INTX) {
		/* INTx interrupt received */
		val = pcie_read(port, XILINX_PCIE_REG_RPIFR1);

		/* Check whether interrupt valid */
		if (!(val & XILINX_PCIE_RPIFR1_INTR_VALID)) {
			dev_warn(port->dev, "RP Intr FIFO1 read error\n");
			return IRQ_HANDLED;
		}

		/* Clear interrupt FIFO register 1 */
		pcie_write(port, XILINX_PCIE_RPIFR1_ALL_MASK,
			   XILINX_PCIE_REG_RPIFR1);

		/* Handle INTx Interrupt */
		val = ((val & XILINX_PCIE_RPIFR1_INTR_MASK) >>
			XILINX_PCIE_RPIFR1_INTR_SHIFT) + 1;
		generic_handle_irq(irq_find_mapping(port->irq_domain, val));
	}

	if (status & XILINX_PCIE_INTR_MSI) {
		/* MSI Interrupt */
		val = pcie_read(port, XILINX_PCIE_REG_RPIFR1);

		if (!(val & XILINX_PCIE_RPIFR1_INTR_VALID)) {
			dev_warn(port->dev, "RP Intr FIFO1 read error\n");
			return IRQ_HANDLED;
		}

		if (val & XILINX_PCIE_RPIFR1_MSI_INTR) {
			msi_data = pcie_read(port, XILINX_PCIE_REG_RPIFR2) &
				   XILINX_PCIE_RPIFR2_MSG_DATA;

			/* Clear interrupt FIFO register 1 */
			pcie_write(port, XILINX_PCIE_RPIFR1_ALL_MASK,
				   XILINX_PCIE_REG_RPIFR1);

			if (IS_ENABLED(CONFIG_PCI_MSI)) {
				/* Handle MSI Interrupt */
				generic_handle_irq(msi_data);
			}
		}
	}

	if (status & XILINX_PCIE_INTR_SLV_UNSUPP)
		dev_warn(port->dev, "Slave unsupported request\n");

	if (status & XILINX_PCIE_INTR_SLV_UNEXP)
		dev_warn(port->dev, "Slave unexpected completion\n");

	if (status & XILINX_PCIE_INTR_SLV_COMPL)
		dev_warn(port->dev, "Slave completion timeout\n");

	if (status & XILINX_PCIE_INTR_SLV_ERRP)
		dev_warn(port->dev, "Slave Error Poison\n");

	if (status & XILINX_PCIE_INTR_SLV_CMPABT)
		dev_warn(port->dev, "Slave Completer Abort\n");

	if (status & XILINX_PCIE_INTR_SLV_ILLBUR)
		dev_warn(port->dev, "Slave Illegal Burst\n");

	if (status & XILINX_PCIE_INTR_MST_DECERR)
		dev_warn(port->dev, "Master decode error\n");

	if (status & XILINX_PCIE_INTR_MST_SLVERR)
		dev_warn(port->dev, "Master slave error\n");

	if (status & XILINX_PCIE_INTR_MST_ERRP)
		dev_warn(port->dev, "Master error poison\n");

	/* Clear the Interrupt Decode register */
	pcie_write(port, status, XILINX_PCIE_REG_IDR);

	return IRQ_HANDLED;
}

/**
 * xilinx_pcie_free_irq_domain - Free IRQ domain
 * @port: PCIe port information
 */
static void xilinx_pcie_free_irq_domain(struct xilinx_pcie_port *port)
{
	int i;
	u32 irq, num_irqs;

	/* Free IRQ Domain */
	if (IS_ENABLED(CONFIG_PCI_MSI)) {

		free_pages(port->msi_pages, 0);

		num_irqs = XILINX_NUM_MSI_IRQS;
	} else {
		/* INTx */
		num_irqs = 4;
	}

	for (i = 0; i < num_irqs; i++) {
		irq = irq_find_mapping(port->irq_domain, i);
		if (irq > 0)
			irq_dispose_mapping(irq);
	}

	irq_domain_remove(port->irq_domain);
}

/**
 * xilinx_pcie_init_irq_domain - Initialize IRQ domain
 * @port: PCIe port information
 *
 * Return: '0' on success and error value on failure
 */
static int xilinx_pcie_init_irq_domain(struct xilinx_pcie_port *port)
{
	struct device *dev = port->dev;
	struct device_node *node = dev->of_node;
	struct device_node *pcie_intc_node;

	/* Setup INTx */
	pcie_intc_node = of_get_next_child(node, NULL);
	if (!pcie_intc_node) {
		dev_err(dev, "No PCIe Intc node found\n");
		return PTR_ERR(pcie_intc_node);
	}

	port->irq_domain = irq_domain_add_linear(pcie_intc_node, 4,
						 &intx_domain_ops,
						 port);
	if (!port->irq_domain) {
		dev_err(dev, "Failed to get a INTx IRQ domain\n");
		return PTR_ERR(port->irq_domain);
	}

	/* Setup MSI */
	if (IS_ENABLED(CONFIG_PCI_MSI)) {
		port->irq_domain = irq_domain_add_linear(node,
							 XILINX_NUM_MSI_IRQS,
							 &msi_domain_ops,
							 &xilinx_pcie_msi_chip);
		if (!port->irq_domain) {
			dev_err(dev, "Failed to get a MSI IRQ domain\n");
			return PTR_ERR(port->irq_domain);
		}

		xilinx_pcie_enable_msi(port);
	}

	return 0;
}

/**
 * xilinx_pcie_init_port - Initialize hardware
 * @port: PCIe port information
 */
static void xilinx_pcie_init_port(struct xilinx_pcie_port *port)
{
	if (xilinx_pcie_link_is_up(port))
		dev_info(port->dev, "PCIe Link is UP\n");
	else
		dev_info(port->dev, "PCIe Link is DOWN\n");

	/* Disable all interrupts */
	pcie_write(port, ~XILINX_PCIE_IDR_ALL_MASK,
		   XILINX_PCIE_REG_IMR);

	/* Clear pending interrupts */
	pcie_write(port, pcie_read(port, XILINX_PCIE_REG_IDR) &
			 XILINX_PCIE_IMR_ALL_MASK,
		   XILINX_PCIE_REG_IDR);

	/* Enable all interrupts */
	pcie_write(port, XILINX_PCIE_IMR_ALL_MASK, XILINX_PCIE_REG_IMR);

	/* Enable the Bridge enable bit */
	pcie_write(port, pcie_read(port, XILINX_PCIE_REG_RPSC) |
			 XILINX_PCIE_REG_RPSC_BEN,
		   XILINX_PCIE_REG_RPSC);
}

/**
 * xilinx_pcie_setup - Setup memory resources
 * @nr: Bus number
 * @sys: Per controller structure
 *
 * Return: '1' on success and error value on failure
 */
static int xilinx_pcie_setup(int nr, struct pci_sys_data *sys)
{
	struct xilinx_pcie_port *port = sys_to_pcie(sys);

	list_splice_init(&port->resources, &sys->resources);

	return 1;
}

/**
 * xilinx_pcie_scan_bus - Scan PCIe bus for devices
 * @nr: Bus number
 * @sys: Per controller structure
 *
 * Return: Valid Bus pointer on success and NULL on failure
 */
static struct pci_bus *xilinx_pcie_scan_bus(int nr, struct pci_sys_data *sys)
{
	struct xilinx_pcie_port *port = sys_to_pcie(sys);
	struct pci_bus *bus;

	port->root_busno = sys->busnr;
	bus = pci_scan_root_bus(port->dev, sys->busnr, &xilinx_pcie_ops,
				sys, &sys->resources);

	return bus;
}

/**
 * xilinx_pcie_parse_and_add_res - Add resources by parsing ranges
 * @port: PCIe port information
 *
 * Return: '0' on success and error value on failure
 */
static int xilinx_pcie_parse_and_add_res(struct xilinx_pcie_port *port)
{
	struct device *dev = port->dev;
	struct device_node *node = dev->of_node;
	struct resource *mem;
	resource_size_t offset;
	struct of_pci_range_parser parser;
	struct of_pci_range range;
	struct resource_entry *win;
	int err = 0, mem_resno = 0;

	/* Get the ranges */
	if (of_pci_range_parser_init(&parser, node)) {
		dev_err(dev, "missing \"ranges\" property\n");
		return -EINVAL;
	}

	/* Parse the ranges and add the resources found to the list */
	for_each_of_pci_range(&parser, &range) {

		if (mem_resno >= XILINX_MAX_NUM_RESOURCES) {
			dev_err(dev, "Maximum memory resources exceeded\n");
			return -EINVAL;
		}

		mem = devm_kmalloc(dev, sizeof(*mem), GFP_KERNEL);
		if (!mem) {
			err = -ENOMEM;
			goto free_resources;
		}

		of_pci_range_to_resource(&range, node, mem);

		switch (mem->flags & IORESOURCE_TYPE_BITS) {
		case IORESOURCE_MEM:
			offset = range.cpu_addr - range.pci_addr;
			mem_resno++;
			break;
		default:
			err = -EINVAL;
			break;
		}

		if (err < 0) {
			dev_warn(dev, "Invalid resource found %pR\n", mem);
			continue;
		}

		err = request_resource(&iomem_resource, mem);
		if (err)
			goto free_resources;

		pci_add_resource_offset(&port->resources, mem, offset);
	}

	/* Get the bus range */
	if (of_pci_parse_bus_range(node, &port->bus_range)) {
		u32 val = pcie_read(port, XILINX_PCIE_REG_BIR);
		u8 last;

		last = (val & XILINX_PCIE_BIR_ECAM_SZ_MASK) >>
			XILINX_PCIE_BIR_ECAM_SZ_SHIFT;

		port->bus_range = (struct resource) {
			.name	= node->name,
			.start	= 0,
			.end	= last,
			.flags	= IORESOURCE_BUS,
		};
	}

	/* Register bus resource */
	pci_add_resource(&port->resources, &port->bus_range);

	return 0;

free_resources:
	release_child_resources(&iomem_resource);
	resource_list_for_each_entry(win, &port->resources)
		devm_kfree(dev, win->res);
	pci_free_resource_list(&port->resources);

	return err;
}

/**
 * xilinx_pcie_parse_dt - Parse Device tree
 * @port: PCIe port information
 *
 * Return: '0' on success and error value on failure
 */
static int xilinx_pcie_parse_dt(struct xilinx_pcie_port *port)
{
	struct device *dev = port->dev;
	struct device_node *node = dev->of_node;
	struct resource regs;
	const char *type;
	int err;

	type = of_get_property(node, "device_type", NULL);
	if (!type || strcmp(type, "pci")) {
		dev_err(dev, "invalid \"device_type\" %s\n", type);
		return -EINVAL;
	}

	err = of_address_to_resource(node, 0, &regs);
	if (err) {
		dev_err(dev, "missing \"reg\" property\n");
		return err;
	}

	port->reg_base = devm_ioremap_resource(dev, &regs);
	if (IS_ERR(port->reg_base))
		return PTR_ERR(port->reg_base);

	port->irq = irq_of_parse_and_map(node, 0);
	err = devm_request_irq(dev, port->irq, xilinx_pcie_intr_handler,
			       IRQF_SHARED, "xilinx-pcie", port);
	if (err) {
		dev_err(dev, "unable to request irq %d\n", port->irq);
		return err;
	}

	return 0;
}

/**
 * xilinx_pcie_probe - Probe function
 * @pdev: Platform device pointer
 *
 * Return: '0' on success and error value on failure
 */
static int xilinx_pcie_probe(struct platform_device *pdev)
{
	struct xilinx_pcie_port *port;
	struct hw_pci hw;
	struct device *dev = &pdev->dev;
	int err;

	if (!dev->of_node)
		return -ENODEV;

	port = devm_kzalloc(dev, sizeof(*port), GFP_KERNEL);
	if (!port)
		return -ENOMEM;

	port->dev = dev;

	err = xilinx_pcie_parse_dt(port);
	if (err) {
		dev_err(dev, "Parsing DT failed\n");
		return err;
	}

	xilinx_pcie_init_port(port);

	err = xilinx_pcie_init_irq_domain(port);
	if (err) {
		dev_err(dev, "Failed creating IRQ Domain\n");
		return err;
	}

	/*
	 * Parse PCI ranges, configuration bus range and
	 * request their resources
	 */
	INIT_LIST_HEAD(&port->resources);
	err = xilinx_pcie_parse_and_add_res(port);
	if (err) {
		dev_err(dev, "Failed adding resources\n");
		return err;
	}

	platform_set_drvdata(pdev, port);

	/* Register the device */
	memset(&hw, 0, sizeof(hw));
	hw = (struct hw_pci) {
		.nr_controllers	= 1,
		.private_data	= (void **)&port,
		.setup		= xilinx_pcie_setup,
		.map_irq	= of_irq_parse_and_map_pci,
		.scan		= xilinx_pcie_scan_bus,
		.ops		= &xilinx_pcie_ops,
	};

#ifdef CONFIG_PCI_MSI
	xilinx_pcie_msi_chip.dev = port->dev;
	hw.msi_ctrl = &xilinx_pcie_msi_chip;
#endif
	pci_common_init_dev(dev, &hw);

	return 0;
}

/**
 * xilinx_pcie_remove - Remove function
 * @pdev: Platform device pointer
 *
 * Return: '0' always
 */
static int xilinx_pcie_remove(struct platform_device *pdev)
{
	struct xilinx_pcie_port *port = platform_get_drvdata(pdev);

	xilinx_pcie_free_irq_domain(port);

	return 0;
}

static struct of_device_id xilinx_pcie_of_match[] = {
	{ .compatible = "xlnx,axi-pcie-host-1.00.a", },
	{}
};

static struct platform_driver xilinx_pcie_driver = {
	.driver = {
		.name = "xilinx-pcie",
		.of_match_table = xilinx_pcie_of_match,
		.suppress_bind_attrs = true,
	},
	.probe = xilinx_pcie_probe,
	.remove = xilinx_pcie_remove,
};
module_platform_driver(xilinx_pcie_driver);

MODULE_AUTHOR("Xilinx Inc");
MODULE_DESCRIPTION("Xilinx AXI PCIe driver");
MODULE_LICENSE("GPL v2");<|MERGE_RESOLUTION|>--- conflicted
+++ resolved
@@ -151,11 +151,7 @@
 	unsigned long val = pcie_read(port, XILINX_PCIE_REG_RPEFR);
 
 	if (val & XILINX_PCIE_RPEFR_ERR_VALID) {
-<<<<<<< HEAD
-		dev_dbg(port->dev, "Requester ID %ld\n",
-=======
 		dev_dbg(port->dev, "Requester ID %lu\n",
->>>>>>> 39a88044
 			val & XILINX_PCIE_RPEFR_REQ_ID);
 		pcie_write(port, XILINX_PCIE_RPEFR_ALL_MASK,
 			   XILINX_PCIE_REG_RPEFR);
