--- conflicted
+++ resolved
@@ -547,12 +547,7 @@
 	reply = kzalloc(sizeof(*reply), GFP_KERNEL);
 	if (reply) {
 		refcount_set(&reply->refcnt, 1);
-<<<<<<< HEAD
-		atomic_set(&reply->received, 0);
-		init_waitqueue_head(&reply->wait_q);
-=======
 		init_completion(&reply->received);
->>>>>>> 0ecfebd2
 	}
 	return reply;
 }
@@ -582,17 +577,10 @@
 	spin_unlock_irq(&card->lock);
 }
 
-<<<<<<< HEAD
-static void qeth_notify_reply(struct qeth_reply *reply)
-{
-	atomic_inc(&reply->received);
-	wake_up(&reply->wait_q);
-=======
 static void qeth_notify_reply(struct qeth_reply *reply, int reason)
 {
 	reply->rc = reason;
 	complete(&reply->received);
->>>>>>> 0ecfebd2
 }
 
 static void qeth_issue_ipa_msg(struct qeth_ipa_cmd *cmd, int rc,
@@ -677,15 +665,8 @@
 	QETH_CARD_TEXT(card, 4, "clipalst");
 
 	spin_lock_irqsave(&card->lock, flags);
-<<<<<<< HEAD
-	list_for_each_entry(reply, &card->cmd_waiter_list, list) {
-		reply->rc = -EIO;
-		qeth_notify_reply(reply);
-	}
-=======
 	list_for_each_entry(reply, &card->cmd_waiter_list, list)
 		qeth_notify_reply(reply, -EIO);
->>>>>>> 0ecfebd2
 	spin_unlock_irqrestore(&card->lock, flags);
 }
 EXPORT_SYMBOL_GPL(qeth_clear_ipacmd_list);
@@ -738,11 +719,7 @@
 
 	spin_lock_irqsave(&channel->iob_lock, flags);
 	iob->state = BUF_STATE_FREE;
-<<<<<<< HEAD
-	iob->callback = qeth_send_control_data_cb;
-=======
 	iob->callback = NULL;
->>>>>>> 0ecfebd2
 	if (iob->reply) {
 		qeth_put_reply(iob->reply);
 		iob->reply = NULL;
@@ -763,15 +740,8 @@
 {
 	struct qeth_reply *reply = iob->reply;
 
-<<<<<<< HEAD
-	if (reply) {
-		reply->rc = rc;
-		qeth_notify_reply(reply);
-	}
-=======
 	if (reply)
 		qeth_notify_reply(reply, rc);
->>>>>>> 0ecfebd2
 	qeth_release_buffer(iob->channel, iob);
 }
 
@@ -871,16 +841,8 @@
 		}
 	}
 
-<<<<<<< HEAD
-	if (rc <= 0) {
-		reply->rc = rc;
-		qeth_notify_reply(reply);
-	}
-
-=======
 	if (rc <= 0)
 		qeth_notify_reply(reply, rc);
->>>>>>> 0ecfebd2
 	qeth_put_reply(reply);
 
 out:
@@ -1301,10 +1263,6 @@
 			break;
 		channel->iob[cnt].state = BUF_STATE_FREE;
 		channel->iob[cnt].channel = channel;
-<<<<<<< HEAD
-		channel->iob[cnt].callback = qeth_send_control_data_cb;
-=======
->>>>>>> 0ecfebd2
 	}
 	if (cnt < QETH_CMD_BUFFER_NO) {
 		qeth_clean_channel(channel);
@@ -1480,12 +1438,8 @@
 	CARD_WDEV(card) = gdev->cdev[1];
 	CARD_DDEV(card) = gdev->cdev[2];
 
-<<<<<<< HEAD
-	card->event_wq = alloc_ordered_workqueue("%s", 0, dev_name(&gdev->dev));
-=======
 	card->event_wq = alloc_ordered_workqueue("%s_event", 0,
 						 dev_name(&gdev->dev));
->>>>>>> 0ecfebd2
 	if (!card->event_wq)
 		goto out_wq;
 	if (qeth_setup_channel(&card->read, true))
@@ -1803,61 +1757,9 @@
 	}
 }
 
-<<<<<<< HEAD
-static int qeth_idx_activate_get_answer(struct qeth_card *card,
-					struct qeth_channel *channel,
-					void (*reply_cb)(struct qeth_card *,
-							 struct qeth_channel *,
-							 struct qeth_cmd_buffer *))
-{
-	struct qeth_cmd_buffer *iob;
-	int rc;
-
-	QETH_DBF_TEXT(SETUP, 2, "idxanswr");
-	iob = qeth_get_buffer(channel);
-	if (!iob)
-		return -ENOMEM;
-	iob->callback = reply_cb;
-	qeth_setup_ccw(channel->ccw, CCW_CMD_READ, QETH_BUFSIZE, iob->data);
-
-	wait_event(card->wait_q,
-		   atomic_cmpxchg(&channel->irq_pending, 0, 1) == 0);
-	QETH_DBF_TEXT(SETUP, 6, "noirqpnd");
-	spin_lock_irq(get_ccwdev_lock(channel->ccwdev));
-	rc = ccw_device_start_timeout(channel->ccwdev, channel->ccw,
-				      (addr_t) iob, 0, 0, QETH_TIMEOUT);
-	spin_unlock_irq(get_ccwdev_lock(channel->ccwdev));
-
-	if (rc) {
-		QETH_DBF_MESSAGE(2, "Error2 in activating channel rc=%d\n", rc);
-		QETH_DBF_TEXT_(SETUP, 2, "2err%d", rc);
-		atomic_set(&channel->irq_pending, 0);
-		qeth_release_buffer(channel, iob);
-		wake_up(&card->wait_q);
-		return rc;
-	}
-	rc = wait_event_interruptible_timeout(card->wait_q,
-			 channel->state == CH_STATE_UP, QETH_TIMEOUT);
-	if (rc == -ERESTARTSYS)
-		return rc;
-	if (channel->state != CH_STATE_UP) {
-		rc = -ETIME;
-		QETH_DBF_TEXT_(SETUP, 2, "3err%d", rc);
-	} else
-		rc = 0;
-	return rc;
-}
-
-static int qeth_idx_activate_channel(struct qeth_card *card,
-				     struct qeth_channel *channel,
-				     void (*reply_cb)(struct qeth_card *,
-						      struct qeth_channel *,
-						      struct qeth_cmd_buffer *))
-=======
 static void qeth_idx_finalize_cmd(struct qeth_card *card,
 				  struct qeth_cmd_buffer *iob,
 				  unsigned int length)
->>>>>>> 0ecfebd2
 {
 	qeth_setup_ccw(iob->channel->ccw, CCW_CMD_WRITE, length, iob->data);
 
@@ -1865,55 +1767,6 @@
 	       QETH_SEQ_NO_LENGTH);
 	if (iob->channel == &card->write)
 		card->seqno.trans_hdr++;
-<<<<<<< HEAD
-	} else {
-		memcpy(iob->data, IDX_ACTIVATE_READ, IDX_ACTIVATE_SIZE);
-		memcpy(QETH_TRANSPORT_HEADER_SEQ_NO(iob->data),
-		       &card->seqno.trans_hdr, QETH_SEQ_NO_LENGTH);
-	}
-	tmp = ((u8)card->dev->dev_port) | 0x80;
-	memcpy(QETH_IDX_ACT_PNO(iob->data), &tmp, 1);
-	memcpy(QETH_IDX_ACT_ISSUER_RM_TOKEN(iob->data),
-	       &card->token.issuer_rm_w, QETH_MPC_TOKEN_LENGTH);
-	memcpy(QETH_IDX_ACT_FUNC_LEVEL(iob->data),
-	       &card->info.func_level, sizeof(__u16));
-	ccw_device_get_id(CARD_DDEV(card), &temp_devid);
-	memcpy(QETH_IDX_ACT_QDIO_DEV_CUA(iob->data), &temp_devid.devno, 2);
-	temp = (card->info.cula << 8) + card->info.unit_addr2;
-	memcpy(QETH_IDX_ACT_QDIO_DEV_REALADDR(iob->data), &temp, 2);
-
-	wait_event(card->wait_q,
-		   atomic_cmpxchg(&channel->irq_pending, 0, 1) == 0);
-	QETH_DBF_TEXT(SETUP, 6, "noirqpnd");
-	spin_lock_irq(get_ccwdev_lock(channel->ccwdev));
-	rc = ccw_device_start_timeout(channel->ccwdev, channel->ccw,
-				      (addr_t) iob, 0, 0, QETH_TIMEOUT);
-	spin_unlock_irq(get_ccwdev_lock(channel->ccwdev));
-
-	if (rc) {
-		QETH_DBF_MESSAGE(2, "Error1 in activating channel. rc=%d\n",
-			rc);
-		QETH_DBF_TEXT_(SETUP, 2, "1err%d", rc);
-		atomic_set(&channel->irq_pending, 0);
-		qeth_release_buffer(channel, iob);
-		wake_up(&card->wait_q);
-		return rc;
-	}
-	rc = wait_event_interruptible_timeout(card->wait_q,
-			channel->state == CH_STATE_ACTIVATING, QETH_TIMEOUT);
-	if (rc == -ERESTARTSYS)
-		return rc;
-	if (channel->state != CH_STATE_ACTIVATING) {
-		dev_warn(&channel->ccwdev->dev, "The qeth device driver"
-			" failed to recover an error on the device\n");
-		QETH_DBF_MESSAGE(2, "IDX activate timed out on channel %x\n",
-				 CCW_DEVID(channel->ccwdev));
-		QETH_DBF_TEXT_(SETUP, 2, "2err%d", -ETIME);
-		return -ETIME;
-	}
-	return qeth_idx_activate_get_answer(card, channel, reply_cb);
-=======
->>>>>>> 0ecfebd2
 }
 
 static int qeth_peer_func_level(int level)
@@ -1936,13 +1789,9 @@
 	card->seqno.pdu_hdr++;
 	memcpy(QETH_PDU_HEADER_ACK_SEQ_NO(iob->data),
 	       &card->seqno.pdu_hdr_ack, QETH_SEQ_NO_LENGTH);
-<<<<<<< HEAD
-	QETH_DBF_HEX(CTRL, 2, iob->data, min(len, QETH_DBF_CTRL_LEN));
-=======
 
 	iob->reply->seqno = QETH_IDX_COMMAND_SEQNO;
 	iob->callback = qeth_release_buffer_cb;
->>>>>>> 0ecfebd2
 }
 
 /**
@@ -2003,12 +1852,8 @@
 		return (timeout == -ERESTARTSYS) ? -EINTR : -ETIME;
 	}
 
-<<<<<<< HEAD
-	qeth_enqueue_reply(card, reply);
-=======
 	iob->finalize(card, iob, len);
 	QETH_DBF_HEX(CTRL, 2, iob->data, min(len, QETH_DBF_CTRL_LEN));
->>>>>>> 0ecfebd2
 
 	qeth_enqueue_reply(card, reply);
 
@@ -2035,22 +1880,12 @@
 		rc = (timeout == -ERESTARTSYS) ? -EINTR : -ETIME;
 
 	qeth_dequeue_reply(card, reply);
-<<<<<<< HEAD
-	rc = reply->rc;
-=======
 	if (!rc)
 		rc = reply->rc;
->>>>>>> 0ecfebd2
 	qeth_put_reply(reply);
 	return rc;
 }
 
-<<<<<<< HEAD
-time_err:
-	qeth_dequeue_reply(card, reply);
-	qeth_put_reply(reply);
-	return -ETIME;
-=======
 static int qeth_idx_check_activate_response(struct qeth_card *card,
 					    struct qeth_channel *channel,
 					    struct qeth_cmd_buffer *iob)
@@ -2244,7 +2079,6 @@
 
 	channel->state = CH_STATE_UP;
 	return 0;
->>>>>>> 0ecfebd2
 }
 
 static int qeth_cm_enable_cb(struct qeth_card *card, struct qeth_reply *reply,
@@ -2512,11 +2346,7 @@
 	if (!q)
 		return;
 
-<<<<<<< HEAD
-	qeth_clear_outq_buffers(q, 1);
-=======
 	qeth_drain_output_queue(q, true);
->>>>>>> 0ecfebd2
 	qdio_free_buffers(q->qdio_bufs, QDIO_MAX_BUFFERS_PER_Q);
 	kfree(q);
 }
@@ -2941,8 +2771,6 @@
 	cmd->hdr.prot_version = prot;
 }
 
-<<<<<<< HEAD
-=======
 static void qeth_ipa_finalize_cmd(struct qeth_card *card,
 				  struct qeth_cmd_buffer *iob,
 				  unsigned int length)
@@ -2954,19 +2782,15 @@
 	iob->reply->seqno = card->seqno.ipa++;
 }
 
->>>>>>> 0ecfebd2
 void qeth_prepare_ipa_cmd(struct qeth_card *card, struct qeth_cmd_buffer *iob,
 			  u16 cmd_length)
 {
 	u16 total_length = IPA_PDU_HEADER_SIZE + cmd_length;
 	u8 prot_type = qeth_mpc_select_prot_type(card);
 
-<<<<<<< HEAD
-=======
 	iob->finalize = qeth_ipa_finalize_cmd;
 	iob->timeout = QETH_IPA_TIMEOUT;
 
->>>>>>> 0ecfebd2
 	memcpy(iob->data, IPA_PDU_HEADER, IPA_PDU_HEADER_SIZE);
 	memcpy(QETH_IPA_PDU_LEN_TOTAL(iob->data), &total_length, 2);
 	memcpy(QETH_IPA_CMD_PROT_TYPE(iob->data), &prot_type, 1);
@@ -3022,14 +2846,11 @@
 
 	QETH_CARD_TEXT(card, 4, "sendipa");
 
-<<<<<<< HEAD
-=======
 	if (card->read_or_write_problem) {
 		qeth_release_buffer(iob->channel, iob);
 		return -EIO;
 	}
 
->>>>>>> 0ecfebd2
 	if (reply_cb == NULL)
 		reply_cb = qeth_send_ipa_cmd_cb;
 	memcpy(&length, QETH_IPA_PDU_LEN_TOTAL(iob->data), 2);
@@ -3542,17 +3363,9 @@
 	}
 
 	QETH_TXQ_STAT_ADD(queue, bufs, count);
-<<<<<<< HEAD
-	netif_trans_update(queue->card->dev);
 	qdio_flags = QDIO_FLAG_SYNC_OUTPUT;
 	if (atomic_read(&queue->set_pci_flags_count))
 		qdio_flags |= QDIO_FLAG_PCI_OUT;
-	atomic_add(count, &queue->used_buffers);
-=======
-	qdio_flags = QDIO_FLAG_SYNC_OUTPUT;
-	if (atomic_read(&queue->set_pci_flags_count))
-		qdio_flags |= QDIO_FLAG_PCI_OUT;
->>>>>>> 0ecfebd2
 	rc = do_QDIO(CARD_DDEV(queue->card), qdio_flags,
 		     queue->queue_no, index, count);
 	if (rc) {
@@ -3774,17 +3587,6 @@
 	if (!IS_IQD(card))
 		qeth_check_outbound_queue(queue);
 
-<<<<<<< HEAD
-	netif_wake_queue(queue->card->dev);
-}
-
-/* We cannot use outbound queue 3 for unicast packets on HiperSockets */
-static inline int qeth_cut_iqd_prio(struct qeth_card *card, int queue_num)
-{
-	if ((card->info.type == QETH_CARD_TYPE_IQD) && (queue_num == 3))
-		return 2;
-	return queue_num;
-=======
 	if (IS_IQD(card))
 		__queue = qeth_iqd_translate_txq(dev, __queue);
 	txq = netdev_get_tx_queue(dev, __queue);
@@ -3794,7 +3596,6 @@
 	 */
 	if (netif_tx_queue_stopped(txq) && !qeth_out_queue_is_full(queue))
 		netif_tx_wake_queue(txq);
->>>>>>> 0ecfebd2
 }
 
 /**
@@ -3910,10 +3711,6 @@
 			      unsigned int hdr_len, unsigned int proto_len,
 			      unsigned int *elements)
 {
-<<<<<<< HEAD
-	const unsigned int max_elements = QETH_MAX_BUFFER_ELEMENTS(queue->card);
-=======
->>>>>>> 0ecfebd2
 	const unsigned int contiguous = proto_len ? proto_len : 1;
 	const unsigned int max_elements = queue->max_elements;
 	unsigned int __elements;
@@ -4087,13 +3884,8 @@
 
 		QETH_TXQ_STAT_INC(queue, skbs_pack);
 		/* If the buffer still has free elements, keep using it. */
-<<<<<<< HEAD
-		if (buf->next_element_to_fill <
-		    QETH_MAX_BUFFER_ELEMENTS(queue->card))
-=======
 		if (!flush &&
 		    buf->next_element_to_fill < queue->max_elements)
->>>>>>> 0ecfebd2
 			return 0;
 	}
 
@@ -4118,9 +3910,6 @@
 	 */
 	if (atomic_read(&buffer->state) != QETH_QDIO_BUF_EMPTY)
 		return -EBUSY;
-<<<<<<< HEAD
-	qeth_fill_buffer(queue, buffer, skb, hdr, offset, hd_len);
-=======
 
 	txq = netdev_get_tx_queue(queue->card->dev, skb_get_queue_mapping(skb));
 
@@ -4134,7 +3923,6 @@
 	}
 
 	qeth_fill_buffer(queue, buffer, skb, hdr, offset, hd_len, stopped);
->>>>>>> 0ecfebd2
 	qeth_flush_buffers(queue, index, 1);
 
 	if (stopped && !qeth_out_queue_is_full(queue))
@@ -4200,10 +3988,6 @@
 		}
 	}
 
-<<<<<<< HEAD
-	flush_count += qeth_fill_buffer(queue, buffer, skb, hdr, offset,
-					hd_len);
-=======
 	if (buffer->next_element_to_fill == 0 &&
 	    atomic_inc_return(&queue->used_buffers) >= QDIO_MAX_BUFFERS_PER_Q) {
 		/* If a TX completion happens right _here_ and misses to wake
@@ -4216,7 +4000,6 @@
 
 	flush_count += qeth_fill_buffer(queue, buffer, skb, hdr, offset, hd_len,
 					stopped);
->>>>>>> 0ecfebd2
 	if (flush_count)
 		qeth_flush_buffers(queue, start_index, flush_count);
 	else if (!atomic_read(&queue->set_pci_flags_count))
@@ -4578,10 +4361,6 @@
 
 	card = dev->ml_priv;
 	QETH_CARD_TEXT(card, 4, "txtimeo");
-<<<<<<< HEAD
-	QETH_CARD_STAT_INC(card, tx_errors);
-=======
->>>>>>> 0ecfebd2
 	qeth_schedule_recovery(card);
 }
 EXPORT_SYMBOL_GPL(qeth_tx_timeout);
@@ -5162,11 +4941,7 @@
 	qeth_clean_channel(&card->write);
 	qeth_clean_channel(&card->data);
 	destroy_workqueue(card->event_wq);
-<<<<<<< HEAD
-	qeth_free_qdio_buffers(card);
-=======
 	qeth_free_qdio_queues(card);
->>>>>>> 0ecfebd2
 	unregister_service_level(&card->qeth_service_level);
 	dev_set_drvdata(&card->gdev->dev, NULL);
 	kfree(card);
@@ -6433,10 +6208,6 @@
 	stats->rx_errors = card->stats.rx_errors;
 	stats->rx_dropped = card->stats.rx_dropped;
 	stats->multicast = card->stats.rx_multicast;
-<<<<<<< HEAD
-	stats->tx_errors = card->stats.tx_errors;
-=======
->>>>>>> 0ecfebd2
 
 	for (i = 0; i < card->qdio.no_out_queues; i++) {
 		queue = card->qdio.out_qs[i];
@@ -6449,8 +6220,6 @@
 }
 EXPORT_SYMBOL_GPL(qeth_get_stats64);
 
-<<<<<<< HEAD
-=======
 u16 qeth_iqd_select_queue(struct net_device *dev, struct sk_buff *skb,
 			  u8 cast_type, struct net_device *sb_dev)
 {
@@ -6460,7 +6229,6 @@
 }
 EXPORT_SYMBOL_GPL(qeth_iqd_select_queue);
 
->>>>>>> 0ecfebd2
 int qeth_open(struct net_device *dev)
 {
 	struct qeth_card *card = dev->ml_priv;
@@ -6471,11 +6239,7 @@
 		return -EIO;
 
 	card->data.state = CH_STATE_UP;
-<<<<<<< HEAD
-	netif_start_queue(dev);
-=======
 	netif_tx_start_all_queues(dev);
->>>>>>> 0ecfebd2
 
 	napi_enable(&card->napi);
 	local_bh_disable();
