/*
 * QLogic Fibre Channel HBA Driver
 * Copyright (c)  2003-2014 QLogic Corporation
 *
 * See LICENSE.qla2xxx for copyright and licensing details.
 */
#include "qla_def.h"
#include "qla_target.h"

#include <linux/blkdev.h>
#include <linux/delay.h>

#include <scsi/scsi_tcq.h>

/**
 * qla2x00_get_cmd_direction() - Determine control_flag data direction.
 * @sp: SCSI command
 *
 * Returns the proper CF_* direction based on CDB.
 */
static inline uint16_t
qla2x00_get_cmd_direction(srb_t *sp)
{
	uint16_t cflags;
	struct scsi_cmnd *cmd = GET_CMD_SP(sp);
	struct scsi_qla_host *vha = sp->vha;

	cflags = 0;

	/* Set transfer direction */
	if (cmd->sc_data_direction == DMA_TO_DEVICE) {
		cflags = CF_WRITE;
		vha->qla_stats.output_bytes += scsi_bufflen(cmd);
		vha->qla_stats.output_requests++;
	} else if (cmd->sc_data_direction == DMA_FROM_DEVICE) {
		cflags = CF_READ;
		vha->qla_stats.input_bytes += scsi_bufflen(cmd);
		vha->qla_stats.input_requests++;
	}
	return (cflags);
}

/**
 * qla2x00_calc_iocbs_32() - Determine number of Command Type 2 and
 * Continuation Type 0 IOCBs to allocate.
 *
 * @dsds: number of data segment decriptors needed
 *
 * Returns the number of IOCB entries needed to store @dsds.
 */
uint16_t
qla2x00_calc_iocbs_32(uint16_t dsds)
{
	uint16_t iocbs;

	iocbs = 1;
	if (dsds > 3) {
		iocbs += (dsds - 3) / 7;
		if ((dsds - 3) % 7)
			iocbs++;
	}
	return (iocbs);
}

/**
 * qla2x00_calc_iocbs_64() - Determine number of Command Type 3 and
 * Continuation Type 1 IOCBs to allocate.
 *
 * @dsds: number of data segment decriptors needed
 *
 * Returns the number of IOCB entries needed to store @dsds.
 */
uint16_t
qla2x00_calc_iocbs_64(uint16_t dsds)
{
	uint16_t iocbs;

	iocbs = 1;
	if (dsds > 2) {
		iocbs += (dsds - 2) / 5;
		if ((dsds - 2) % 5)
			iocbs++;
	}
	return (iocbs);
}

/**
 * qla2x00_prep_cont_type0_iocb() - Initialize a Continuation Type 0 IOCB.
 * @vha: HA context
 *
 * Returns a pointer to the Continuation Type 0 IOCB packet.
 */
static inline cont_entry_t *
qla2x00_prep_cont_type0_iocb(struct scsi_qla_host *vha)
{
	cont_entry_t *cont_pkt;
	struct req_que *req = vha->req;
	/* Adjust ring index. */
	req->ring_index++;
	if (req->ring_index == req->length) {
		req->ring_index = 0;
		req->ring_ptr = req->ring;
	} else {
		req->ring_ptr++;
	}

	cont_pkt = (cont_entry_t *)req->ring_ptr;

	/* Load packet defaults. */
	put_unaligned_le32(CONTINUE_TYPE, &cont_pkt->entry_type);

	return (cont_pkt);
}

/**
 * qla2x00_prep_cont_type1_iocb() - Initialize a Continuation Type 1 IOCB.
 * @vha: HA context
 * @req: request queue
 *
 * Returns a pointer to the continuation type 1 IOCB packet.
 */
static inline cont_a64_entry_t *
qla2x00_prep_cont_type1_iocb(scsi_qla_host_t *vha, struct req_que *req)
{
	cont_a64_entry_t *cont_pkt;

	/* Adjust ring index. */
	req->ring_index++;
	if (req->ring_index == req->length) {
		req->ring_index = 0;
		req->ring_ptr = req->ring;
	} else {
		req->ring_ptr++;
	}

	cont_pkt = (cont_a64_entry_t *)req->ring_ptr;

	/* Load packet defaults. */
	put_unaligned_le32(IS_QLAFX00(vha->hw) ? CONTINUE_A64_TYPE_FX00 :
			   CONTINUE_A64_TYPE, &cont_pkt->entry_type);

	return (cont_pkt);
}

inline int
qla24xx_configure_prot_mode(srb_t *sp, uint16_t *fw_prot_opts)
{
	struct scsi_cmnd *cmd = GET_CMD_SP(sp);
	uint8_t	guard = scsi_host_get_guard(cmd->device->host);

	/* We always use DIFF Bundling for best performance */
	*fw_prot_opts = 0;

	/* Translate SCSI opcode to a protection opcode */
	switch (scsi_get_prot_op(cmd)) {
	case SCSI_PROT_READ_STRIP:
		*fw_prot_opts |= PO_MODE_DIF_REMOVE;
		break;
	case SCSI_PROT_WRITE_INSERT:
		*fw_prot_opts |= PO_MODE_DIF_INSERT;
		break;
	case SCSI_PROT_READ_INSERT:
		*fw_prot_opts |= PO_MODE_DIF_INSERT;
		break;
	case SCSI_PROT_WRITE_STRIP:
		*fw_prot_opts |= PO_MODE_DIF_REMOVE;
		break;
	case SCSI_PROT_READ_PASS:
	case SCSI_PROT_WRITE_PASS:
		if (guard & SHOST_DIX_GUARD_IP)
			*fw_prot_opts |= PO_MODE_DIF_TCP_CKSUM;
		else
			*fw_prot_opts |= PO_MODE_DIF_PASS;
		break;
	default:	/* Normal Request */
		*fw_prot_opts |= PO_MODE_DIF_PASS;
		break;
	}

	return scsi_prot_sg_count(cmd);
}

/*
 * qla2x00_build_scsi_iocbs_32() - Build IOCB command utilizing 32bit
 * capable IOCB types.
 *
 * @sp: SRB command to process
 * @cmd_pkt: Command type 2 IOCB
 * @tot_dsds: Total number of segments to transfer
 */
void qla2x00_build_scsi_iocbs_32(srb_t *sp, cmd_entry_t *cmd_pkt,
    uint16_t tot_dsds)
{
	uint16_t	avail_dsds;
	struct dsd32	*cur_dsd;
	scsi_qla_host_t	*vha;
	struct scsi_cmnd *cmd;
	struct scatterlist *sg;
	int i;

	cmd = GET_CMD_SP(sp);

	/* Update entry type to indicate Command Type 2 IOCB */
	put_unaligned_le32(COMMAND_TYPE, &cmd_pkt->entry_type);

	/* No data transfer */
	if (!scsi_bufflen(cmd) || cmd->sc_data_direction == DMA_NONE) {
		cmd_pkt->byte_count = cpu_to_le32(0);
		return;
	}

	vha = sp->vha;
	cmd_pkt->control_flags |= cpu_to_le16(qla2x00_get_cmd_direction(sp));

	/* Three DSDs are available in the Command Type 2 IOCB */
	avail_dsds = ARRAY_SIZE(cmd_pkt->dsd32);
	cur_dsd = cmd_pkt->dsd32;

	/* Load data segments */
	scsi_for_each_sg(cmd, sg, tot_dsds, i) {
		cont_entry_t *cont_pkt;

		/* Allocate additional continuation packets? */
		if (avail_dsds == 0) {
			/*
			 * Seven DSDs are available in the Continuation
			 * Type 0 IOCB.
			 */
			cont_pkt = qla2x00_prep_cont_type0_iocb(vha);
			cur_dsd = cont_pkt->dsd;
			avail_dsds = ARRAY_SIZE(cont_pkt->dsd);
		}

		append_dsd32(&cur_dsd, sg);
		avail_dsds--;
	}
}

/**
 * qla2x00_build_scsi_iocbs_64() - Build IOCB command utilizing 64bit
 * capable IOCB types.
 *
 * @sp: SRB command to process
 * @cmd_pkt: Command type 3 IOCB
 * @tot_dsds: Total number of segments to transfer
 */
void qla2x00_build_scsi_iocbs_64(srb_t *sp, cmd_entry_t *cmd_pkt,
    uint16_t tot_dsds)
{
	uint16_t	avail_dsds;
	struct dsd64	*cur_dsd;
	scsi_qla_host_t	*vha;
	struct scsi_cmnd *cmd;
	struct scatterlist *sg;
	int i;

	cmd = GET_CMD_SP(sp);

	/* Update entry type to indicate Command Type 3 IOCB */
	put_unaligned_le32(COMMAND_A64_TYPE, &cmd_pkt->entry_type);

	/* No data transfer */
	if (!scsi_bufflen(cmd) || cmd->sc_data_direction == DMA_NONE) {
		cmd_pkt->byte_count = cpu_to_le32(0);
		return;
	}

	vha = sp->vha;
	cmd_pkt->control_flags |= cpu_to_le16(qla2x00_get_cmd_direction(sp));

	/* Two DSDs are available in the Command Type 3 IOCB */
	avail_dsds = ARRAY_SIZE(cmd_pkt->dsd64);
	cur_dsd = cmd_pkt->dsd64;

	/* Load data segments */
	scsi_for_each_sg(cmd, sg, tot_dsds, i) {
		cont_a64_entry_t *cont_pkt;

		/* Allocate additional continuation packets? */
		if (avail_dsds == 0) {
			/*
			 * Five DSDs are available in the Continuation
			 * Type 1 IOCB.
			 */
			cont_pkt = qla2x00_prep_cont_type1_iocb(vha, vha->req);
			cur_dsd = cont_pkt->dsd;
			avail_dsds = ARRAY_SIZE(cont_pkt->dsd);
		}

		append_dsd64(&cur_dsd, sg);
		avail_dsds--;
	}
}

/**
 * qla2x00_start_scsi() - Send a SCSI command to the ISP
 * @sp: command to send to the ISP
 *
 * Returns non-zero if a failure occurred, else zero.
 */
int
qla2x00_start_scsi(srb_t *sp)
{
	int		nseg;
	unsigned long   flags;
	scsi_qla_host_t	*vha;
	struct scsi_cmnd *cmd;
	uint32_t	*clr_ptr;
	uint32_t        index;
	uint32_t	handle;
	cmd_entry_t	*cmd_pkt;
	uint16_t	cnt;
	uint16_t	req_cnt;
	uint16_t	tot_dsds;
	struct device_reg_2xxx __iomem *reg;
	struct qla_hw_data *ha;
	struct req_que *req;
	struct rsp_que *rsp;

	/* Setup device pointers. */
	vha = sp->vha;
	ha = vha->hw;
	reg = &ha->iobase->isp;
	cmd = GET_CMD_SP(sp);
	req = ha->req_q_map[0];
	rsp = ha->rsp_q_map[0];
	/* So we know we haven't pci_map'ed anything yet */
	tot_dsds = 0;

	/* Send marker if required */
	if (vha->marker_needed != 0) {
		if (qla2x00_marker(vha, ha->base_qpair, 0, 0, MK_SYNC_ALL) !=
		    QLA_SUCCESS) {
			return (QLA_FUNCTION_FAILED);
		}
		vha->marker_needed = 0;
	}

	/* Acquire ring specific lock */
	spin_lock_irqsave(&ha->hardware_lock, flags);

	/* Check for room in outstanding command list. */
	handle = req->current_outstanding_cmd;
	for (index = 1; index < req->num_outstanding_cmds; index++) {
		handle++;
		if (handle == req->num_outstanding_cmds)
			handle = 1;
		if (!req->outstanding_cmds[handle])
			break;
	}
	if (index == req->num_outstanding_cmds)
		goto queuing_error;

	/* Map the sg table so we have an accurate count of sg entries needed */
	if (scsi_sg_count(cmd)) {
		nseg = dma_map_sg(&ha->pdev->dev, scsi_sglist(cmd),
		    scsi_sg_count(cmd), cmd->sc_data_direction);
		if (unlikely(!nseg))
			goto queuing_error;
	} else
		nseg = 0;

	tot_dsds = nseg;

	/* Calculate the number of request entries needed. */
	req_cnt = ha->isp_ops->calc_req_entries(tot_dsds);
	if (req->cnt < (req_cnt + 2)) {
		cnt = RD_REG_WORD_RELAXED(ISP_REQ_Q_OUT(ha, reg));
		if (req->ring_index < cnt)
			req->cnt = cnt - req->ring_index;
		else
			req->cnt = req->length -
			    (req->ring_index - cnt);
		/* If still no head room then bail out */
		if (req->cnt < (req_cnt + 2))
			goto queuing_error;
	}

	/* Build command packet */
	req->current_outstanding_cmd = handle;
	req->outstanding_cmds[handle] = sp;
	sp->handle = handle;
	cmd->host_scribble = (unsigned char *)(unsigned long)handle;
	req->cnt -= req_cnt;

	cmd_pkt = (cmd_entry_t *)req->ring_ptr;
	cmd_pkt->handle = handle;
	/* Zero out remaining portion of packet. */
	clr_ptr = (uint32_t *)cmd_pkt + 2;
	memset(clr_ptr, 0, REQUEST_ENTRY_SIZE - 8);
	cmd_pkt->dseg_count = cpu_to_le16(tot_dsds);

	/* Set target ID and LUN number*/
	SET_TARGET_ID(ha, cmd_pkt->target, sp->fcport->loop_id);
	cmd_pkt->lun = cpu_to_le16(cmd->device->lun);
	cmd_pkt->control_flags = cpu_to_le16(CF_SIMPLE_TAG);

	/* Load SCSI command packet. */
	memcpy(cmd_pkt->scsi_cdb, cmd->cmnd, cmd->cmd_len);
	cmd_pkt->byte_count = cpu_to_le32((uint32_t)scsi_bufflen(cmd));

	/* Build IOCB segments */
	ha->isp_ops->build_iocbs(sp, cmd_pkt, tot_dsds);

	/* Set total data segment count. */
	cmd_pkt->entry_count = (uint8_t)req_cnt;
	wmb();

	/* Adjust ring index. */
	req->ring_index++;
	if (req->ring_index == req->length) {
		req->ring_index = 0;
		req->ring_ptr = req->ring;
	} else
		req->ring_ptr++;

	sp->flags |= SRB_DMA_VALID;

	/* Set chip new ring index. */
	WRT_REG_WORD(ISP_REQ_Q_IN(ha, reg), req->ring_index);
	RD_REG_WORD_RELAXED(ISP_REQ_Q_IN(ha, reg));	/* PCI Posting. */

	/* Manage unprocessed RIO/ZIO commands in response queue. */
	if (vha->flags.process_response_queue &&
	    rsp->ring_ptr->signature != RESPONSE_PROCESSED)
		qla2x00_process_response_queue(rsp);

	spin_unlock_irqrestore(&ha->hardware_lock, flags);
	return (QLA_SUCCESS);

queuing_error:
	if (tot_dsds)
		scsi_dma_unmap(cmd);

	spin_unlock_irqrestore(&ha->hardware_lock, flags);

	return (QLA_FUNCTION_FAILED);
}

/**
 * qla2x00_start_iocbs() - Execute the IOCB command
 * @vha: HA context
 * @req: request queue
 */
void
qla2x00_start_iocbs(struct scsi_qla_host *vha, struct req_que *req)
{
	struct qla_hw_data *ha = vha->hw;
	device_reg_t *reg = ISP_QUE_REG(ha, req->id);

	if (IS_P3P_TYPE(ha)) {
		qla82xx_start_iocbs(vha);
	} else {
		/* Adjust ring index. */
		req->ring_index++;
		if (req->ring_index == req->length) {
			req->ring_index = 0;
			req->ring_ptr = req->ring;
		} else
			req->ring_ptr++;

		/* Set chip new ring index. */
		if (ha->mqenable || IS_QLA27XX(ha) || IS_QLA28XX(ha)) {
			WRT_REG_DWORD(req->req_q_in, req->ring_index);
		} else if (IS_QLA83XX(ha)) {
			WRT_REG_DWORD(req->req_q_in, req->ring_index);
			RD_REG_DWORD_RELAXED(&ha->iobase->isp24.hccr);
		} else if (IS_QLAFX00(ha)) {
			WRT_REG_DWORD(&reg->ispfx00.req_q_in, req->ring_index);
			RD_REG_DWORD_RELAXED(&reg->ispfx00.req_q_in);
			QLAFX00_SET_HST_INTR(ha, ha->rqstq_intr_code);
		} else if (IS_FWI2_CAPABLE(ha)) {
			WRT_REG_DWORD(&reg->isp24.req_q_in, req->ring_index);
			RD_REG_DWORD_RELAXED(&reg->isp24.req_q_in);
		} else {
			WRT_REG_WORD(ISP_REQ_Q_IN(ha, &reg->isp),
				req->ring_index);
			RD_REG_WORD_RELAXED(ISP_REQ_Q_IN(ha, &reg->isp));
		}
	}
}

/**
 * qla2x00_marker() - Send a marker IOCB to the firmware.
 * @vha: HA context
 * @qpair: queue pair pointer
 * @loop_id: loop ID
 * @lun: LUN
 * @type: marker modifier
 *
 * Can be called from both normal and interrupt context.
 *
 * Returns non-zero if a failure occurred, else zero.
 */
static int
__qla2x00_marker(struct scsi_qla_host *vha, struct qla_qpair *qpair,
    uint16_t loop_id, uint64_t lun, uint8_t type)
{
	mrk_entry_t *mrk;
	struct mrk_entry_24xx *mrk24 = NULL;
	struct req_que *req = qpair->req;
	struct qla_hw_data *ha = vha->hw;
	scsi_qla_host_t *base_vha = pci_get_drvdata(ha->pdev);

	mrk = (mrk_entry_t *)__qla2x00_alloc_iocbs(qpair, NULL);
	if (mrk == NULL) {
		ql_log(ql_log_warn, base_vha, 0x3026,
		    "Failed to allocate Marker IOCB.\n");

		return (QLA_FUNCTION_FAILED);
	}

	mrk->entry_type = MARKER_TYPE;
	mrk->modifier = type;
	if (type != MK_SYNC_ALL) {
		if (IS_FWI2_CAPABLE(ha)) {
			mrk24 = (struct mrk_entry_24xx *) mrk;
			mrk24->nport_handle = cpu_to_le16(loop_id);
			int_to_scsilun(lun, (struct scsi_lun *)&mrk24->lun);
			host_to_fcp_swap(mrk24->lun, sizeof(mrk24->lun));
			mrk24->vp_index = vha->vp_idx;
			mrk24->handle = MAKE_HANDLE(req->id, mrk24->handle);
		} else {
			SET_TARGET_ID(ha, mrk->target, loop_id);
			mrk->lun = cpu_to_le16((uint16_t)lun);
		}
	}
	wmb();

	qla2x00_start_iocbs(vha, req);

	return (QLA_SUCCESS);
}

int
qla2x00_marker(struct scsi_qla_host *vha, struct qla_qpair *qpair,
    uint16_t loop_id, uint64_t lun, uint8_t type)
{
	int ret;
	unsigned long flags = 0;

	spin_lock_irqsave(qpair->qp_lock_ptr, flags);
	ret = __qla2x00_marker(vha, qpair, loop_id, lun, type);
	spin_unlock_irqrestore(qpair->qp_lock_ptr, flags);

	return (ret);
}

/*
 * qla2x00_issue_marker
 *
 * Issue marker
 * Caller CAN have hardware lock held as specified by ha_locked parameter.
 * Might release it, then reaquire.
 */
int qla2x00_issue_marker(scsi_qla_host_t *vha, int ha_locked)
{
	if (ha_locked) {
		if (__qla2x00_marker(vha, vha->hw->base_qpair, 0, 0,
					MK_SYNC_ALL) != QLA_SUCCESS)
			return QLA_FUNCTION_FAILED;
	} else {
		if (qla2x00_marker(vha, vha->hw->base_qpair, 0, 0,
					MK_SYNC_ALL) != QLA_SUCCESS)
			return QLA_FUNCTION_FAILED;
	}
	vha->marker_needed = 0;

	return QLA_SUCCESS;
}

static inline int
qla24xx_build_scsi_type_6_iocbs(srb_t *sp, struct cmd_type_6 *cmd_pkt,
	uint16_t tot_dsds)
{
	struct dsd64 *cur_dsd = NULL, *next_dsd;
	scsi_qla_host_t	*vha;
	struct qla_hw_data *ha;
	struct scsi_cmnd *cmd;
	struct	scatterlist *cur_seg;
	uint8_t avail_dsds;
	uint8_t first_iocb = 1;
	uint32_t dsd_list_len;
	struct dsd_dma *dsd_ptr;
	struct ct6_dsd *ctx;

	cmd = GET_CMD_SP(sp);

	/* Update entry type to indicate Command Type 3 IOCB */
	put_unaligned_le32(COMMAND_TYPE_6, &cmd_pkt->entry_type);

	/* No data transfer */
	if (!scsi_bufflen(cmd) || cmd->sc_data_direction == DMA_NONE) {
		cmd_pkt->byte_count = cpu_to_le32(0);
		return 0;
	}

	vha = sp->vha;
	ha = vha->hw;

	/* Set transfer direction */
	if (cmd->sc_data_direction == DMA_TO_DEVICE) {
		cmd_pkt->control_flags = cpu_to_le16(CF_WRITE_DATA);
		vha->qla_stats.output_bytes += scsi_bufflen(cmd);
		vha->qla_stats.output_requests++;
	} else if (cmd->sc_data_direction == DMA_FROM_DEVICE) {
		cmd_pkt->control_flags = cpu_to_le16(CF_READ_DATA);
		vha->qla_stats.input_bytes += scsi_bufflen(cmd);
		vha->qla_stats.input_requests++;
	}

	cur_seg = scsi_sglist(cmd);
	ctx = GET_CMD_CTX_SP(sp);

	while (tot_dsds) {
		avail_dsds = (tot_dsds > QLA_DSDS_PER_IOCB) ?
		    QLA_DSDS_PER_IOCB : tot_dsds;
		tot_dsds -= avail_dsds;
		dsd_list_len = (avail_dsds + 1) * QLA_DSD_SIZE;

		dsd_ptr = list_first_entry(&ha->gbl_dsd_list,
		    struct dsd_dma, list);
		next_dsd = dsd_ptr->dsd_addr;
		list_del(&dsd_ptr->list);
		ha->gbl_dsd_avail--;
		list_add_tail(&dsd_ptr->list, &ctx->dsd_list);
		ctx->dsd_use_cnt++;
		ha->gbl_dsd_inuse++;

		if (first_iocb) {
			first_iocb = 0;
			put_unaligned_le64(dsd_ptr->dsd_list_dma,
					   &cmd_pkt->fcp_dsd.address);
			cmd_pkt->fcp_dsd.length = cpu_to_le32(dsd_list_len);
		} else {
			put_unaligned_le64(dsd_ptr->dsd_list_dma,
					   &cur_dsd->address);
			cur_dsd->length = cpu_to_le32(dsd_list_len);
			cur_dsd++;
		}
		cur_dsd = next_dsd;
		while (avail_dsds) {
			append_dsd64(&cur_dsd, cur_seg);
			cur_seg = sg_next(cur_seg);
			avail_dsds--;
		}
	}

	/* Null termination */
	cur_dsd->address = 0;
	cur_dsd->length = 0;
	cur_dsd++;
	cmd_pkt->control_flags |= CF_DATA_SEG_DESCR_ENABLE;
	return 0;
}

/*
 * qla24xx_calc_dsd_lists() - Determine number of DSD list required
 * for Command Type 6.
 *
 * @dsds: number of data segment decriptors needed
 *
 * Returns the number of dsd list needed to store @dsds.
 */
static inline uint16_t
qla24xx_calc_dsd_lists(uint16_t dsds)
{
	uint16_t dsd_lists = 0;

	dsd_lists = (dsds/QLA_DSDS_PER_IOCB);
	if (dsds % QLA_DSDS_PER_IOCB)
		dsd_lists++;
	return dsd_lists;
}


/**
 * qla24xx_build_scsi_iocbs() - Build IOCB command utilizing Command Type 7
 * IOCB types.
 *
 * @sp: SRB command to process
 * @cmd_pkt: Command type 3 IOCB
 * @tot_dsds: Total number of segments to transfer
 * @req: pointer to request queue
 */
inline void
qla24xx_build_scsi_iocbs(srb_t *sp, struct cmd_type_7 *cmd_pkt,
	uint16_t tot_dsds, struct req_que *req)
{
	uint16_t	avail_dsds;
	struct dsd64	*cur_dsd;
	scsi_qla_host_t	*vha;
	struct scsi_cmnd *cmd;
	struct scatterlist *sg;
	int i;

	cmd = GET_CMD_SP(sp);

	/* Update entry type to indicate Command Type 3 IOCB */
	put_unaligned_le32(COMMAND_TYPE_7, &cmd_pkt->entry_type);

	/* No data transfer */
	if (!scsi_bufflen(cmd) || cmd->sc_data_direction == DMA_NONE) {
		cmd_pkt->byte_count = cpu_to_le32(0);
		return;
	}

	vha = sp->vha;

	/* Set transfer direction */
	if (cmd->sc_data_direction == DMA_TO_DEVICE) {
		cmd_pkt->task_mgmt_flags = cpu_to_le16(TMF_WRITE_DATA);
		vha->qla_stats.output_bytes += scsi_bufflen(cmd);
		vha->qla_stats.output_requests++;
	} else if (cmd->sc_data_direction == DMA_FROM_DEVICE) {
		cmd_pkt->task_mgmt_flags = cpu_to_le16(TMF_READ_DATA);
		vha->qla_stats.input_bytes += scsi_bufflen(cmd);
		vha->qla_stats.input_requests++;
	}

	/* One DSD is available in the Command Type 3 IOCB */
	avail_dsds = 1;
	cur_dsd = &cmd_pkt->dsd;

	/* Load data segments */

	scsi_for_each_sg(cmd, sg, tot_dsds, i) {
		cont_a64_entry_t *cont_pkt;

		/* Allocate additional continuation packets? */
		if (avail_dsds == 0) {
			/*
			 * Five DSDs are available in the Continuation
			 * Type 1 IOCB.
			 */
			cont_pkt = qla2x00_prep_cont_type1_iocb(vha, req);
			cur_dsd = cont_pkt->dsd;
			avail_dsds = ARRAY_SIZE(cont_pkt->dsd);
		}

		append_dsd64(&cur_dsd, sg);
		avail_dsds--;
	}
}

struct fw_dif_context {
	uint32_t ref_tag;
	uint16_t app_tag;
	uint8_t ref_tag_mask[4];	/* Validation/Replacement Mask*/
	uint8_t app_tag_mask[2];	/* Validation/Replacement Mask*/
};

/*
 * qla24xx_set_t10dif_tags_from_cmd - Extract Ref and App tags from SCSI command
 *
 */
static inline void
qla24xx_set_t10dif_tags(srb_t *sp, struct fw_dif_context *pkt,
    unsigned int protcnt)
{
	struct scsi_cmnd *cmd = GET_CMD_SP(sp);

	switch (scsi_get_prot_type(cmd)) {
	case SCSI_PROT_DIF_TYPE0:
		/*
		 * No check for ql2xenablehba_err_chk, as it would be an
		 * I/O error if hba tag generation is not done.
		 */
		pkt->ref_tag = cpu_to_le32((uint32_t)
		    (0xffffffff & scsi_get_lba(cmd)));

		if (!qla2x00_hba_err_chk_enabled(sp))
			break;

		pkt->ref_tag_mask[0] = 0xff;
		pkt->ref_tag_mask[1] = 0xff;
		pkt->ref_tag_mask[2] = 0xff;
		pkt->ref_tag_mask[3] = 0xff;
		break;

	/*
	 * For TYPE 2 protection: 16 bit GUARD + 32 bit REF tag has to
	 * match LBA in CDB + N
	 */
	case SCSI_PROT_DIF_TYPE2:
		pkt->app_tag = cpu_to_le16(0);
		pkt->app_tag_mask[0] = 0x0;
		pkt->app_tag_mask[1] = 0x0;

		pkt->ref_tag = cpu_to_le32((uint32_t)
		    (0xffffffff & scsi_get_lba(cmd)));

		if (!qla2x00_hba_err_chk_enabled(sp))
			break;

		/* enable ALL bytes of the ref tag */
		pkt->ref_tag_mask[0] = 0xff;
		pkt->ref_tag_mask[1] = 0xff;
		pkt->ref_tag_mask[2] = 0xff;
		pkt->ref_tag_mask[3] = 0xff;
		break;

	/* For Type 3 protection: 16 bit GUARD only */
	case SCSI_PROT_DIF_TYPE3:
		pkt->ref_tag_mask[0] = pkt->ref_tag_mask[1] =
			pkt->ref_tag_mask[2] = pkt->ref_tag_mask[3] =
								0x00;
		break;

	/*
	 * For TYpe 1 protection: 16 bit GUARD tag, 32 bit REF tag, and
	 * 16 bit app tag.
	 */
	case SCSI_PROT_DIF_TYPE1:
		pkt->ref_tag = cpu_to_le32((uint32_t)
		    (0xffffffff & scsi_get_lba(cmd)));
		pkt->app_tag = cpu_to_le16(0);
		pkt->app_tag_mask[0] = 0x0;
		pkt->app_tag_mask[1] = 0x0;

		if (!qla2x00_hba_err_chk_enabled(sp))
			break;

		/* enable ALL bytes of the ref tag */
		pkt->ref_tag_mask[0] = 0xff;
		pkt->ref_tag_mask[1] = 0xff;
		pkt->ref_tag_mask[2] = 0xff;
		pkt->ref_tag_mask[3] = 0xff;
		break;
	}
}

int
qla24xx_get_one_block_sg(uint32_t blk_sz, struct qla2_sgx *sgx,
	uint32_t *partial)
{
	struct scatterlist *sg;
	uint32_t cumulative_partial, sg_len;
	dma_addr_t sg_dma_addr;

	if (sgx->num_bytes == sgx->tot_bytes)
		return 0;

	sg = sgx->cur_sg;
	cumulative_partial = sgx->tot_partial;

	sg_dma_addr = sg_dma_address(sg);
	sg_len = sg_dma_len(sg);

	sgx->dma_addr = sg_dma_addr + sgx->bytes_consumed;

	if ((cumulative_partial + (sg_len - sgx->bytes_consumed)) >= blk_sz) {
		sgx->dma_len = (blk_sz - cumulative_partial);
		sgx->tot_partial = 0;
		sgx->num_bytes += blk_sz;
		*partial = 0;
	} else {
		sgx->dma_len = sg_len - sgx->bytes_consumed;
		sgx->tot_partial += sgx->dma_len;
		*partial = 1;
	}

	sgx->bytes_consumed += sgx->dma_len;

	if (sg_len == sgx->bytes_consumed) {
		sg = sg_next(sg);
		sgx->num_sg++;
		sgx->cur_sg = sg;
		sgx->bytes_consumed = 0;
	}

	return 1;
}

int
qla24xx_walk_and_build_sglist_no_difb(struct qla_hw_data *ha, srb_t *sp,
	struct dsd64 *dsd, uint16_t tot_dsds, struct qla_tc_param *tc)
{
	void *next_dsd;
	uint8_t avail_dsds = 0;
	uint32_t dsd_list_len;
	struct dsd_dma *dsd_ptr;
	struct scatterlist *sg_prot;
	struct dsd64 *cur_dsd = dsd;
	uint16_t	used_dsds = tot_dsds;
	uint32_t	prot_int; /* protection interval */
	uint32_t	partial;
	struct qla2_sgx sgx;
	dma_addr_t	sle_dma;
	uint32_t	sle_dma_len, tot_prot_dma_len = 0;
	struct scsi_cmnd *cmd;

	memset(&sgx, 0, sizeof(struct qla2_sgx));
	if (sp) {
		cmd = GET_CMD_SP(sp);
		prot_int = cmd->device->sector_size;

		sgx.tot_bytes = scsi_bufflen(cmd);
		sgx.cur_sg = scsi_sglist(cmd);
		sgx.sp = sp;

		sg_prot = scsi_prot_sglist(cmd);
	} else if (tc) {
		prot_int      = tc->blk_sz;
		sgx.tot_bytes = tc->bufflen;
		sgx.cur_sg    = tc->sg;
		sg_prot	      = tc->prot_sg;
	} else {
		BUG();
		return 1;
	}

	while (qla24xx_get_one_block_sg(prot_int, &sgx, &partial)) {

		sle_dma = sgx.dma_addr;
		sle_dma_len = sgx.dma_len;
alloc_and_fill:
		/* Allocate additional continuation packets? */
		if (avail_dsds == 0) {
			avail_dsds = (used_dsds > QLA_DSDS_PER_IOCB) ?
					QLA_DSDS_PER_IOCB : used_dsds;
			dsd_list_len = (avail_dsds + 1) * 12;
			used_dsds -= avail_dsds;

			/* allocate tracking DS */
			dsd_ptr = kzalloc(sizeof(struct dsd_dma), GFP_ATOMIC);
			if (!dsd_ptr)
				return 1;

			/* allocate new list */
			dsd_ptr->dsd_addr = next_dsd =
			    dma_pool_alloc(ha->dl_dma_pool, GFP_ATOMIC,
				&dsd_ptr->dsd_list_dma);

			if (!next_dsd) {
				/*
				 * Need to cleanup only this dsd_ptr, rest
				 * will be done by sp_free_dma()
				 */
				kfree(dsd_ptr);
				return 1;
			}

			if (sp) {
				list_add_tail(&dsd_ptr->list,
				    &((struct crc_context *)
					    sp->u.scmd.ctx)->dsd_list);

				sp->flags |= SRB_CRC_CTX_DSD_VALID;
			} else {
				list_add_tail(&dsd_ptr->list,
				    &(tc->ctx->dsd_list));
				*tc->ctx_dsd_alloced = 1;
			}


			/* add new list to cmd iocb or last list */
			put_unaligned_le64(dsd_ptr->dsd_list_dma,
					   &cur_dsd->address);
			cur_dsd->length = cpu_to_le32(dsd_list_len);
			cur_dsd = next_dsd;
		}
		put_unaligned_le64(sle_dma, &cur_dsd->address);
		cur_dsd->length = cpu_to_le32(sle_dma_len);
		cur_dsd++;
		avail_dsds--;

		if (partial == 0) {
			/* Got a full protection interval */
			sle_dma = sg_dma_address(sg_prot) + tot_prot_dma_len;
			sle_dma_len = 8;

			tot_prot_dma_len += sle_dma_len;
			if (tot_prot_dma_len == sg_dma_len(sg_prot)) {
				tot_prot_dma_len = 0;
				sg_prot = sg_next(sg_prot);
			}

			partial = 1; /* So as to not re-enter this block */
			goto alloc_and_fill;
		}
	}
	/* Null termination */
	cur_dsd->address = 0;
	cur_dsd->length = 0;
	cur_dsd++;
	return 0;
}

int
qla24xx_walk_and_build_sglist(struct qla_hw_data *ha, srb_t *sp,
	struct dsd64 *dsd, uint16_t tot_dsds, struct qla_tc_param *tc)
{
	void *next_dsd;
	uint8_t avail_dsds = 0;
	uint32_t dsd_list_len;
	struct dsd_dma *dsd_ptr;
	struct scatterlist *sg, *sgl;
	struct dsd64 *cur_dsd = dsd;
	int	i;
	uint16_t	used_dsds = tot_dsds;
	struct scsi_cmnd *cmd;

	if (sp) {
		cmd = GET_CMD_SP(sp);
		sgl = scsi_sglist(cmd);
	} else if (tc) {
		sgl = tc->sg;
	} else {
		BUG();
		return 1;
	}


	for_each_sg(sgl, sg, tot_dsds, i) {
		/* Allocate additional continuation packets? */
		if (avail_dsds == 0) {
			avail_dsds = (used_dsds > QLA_DSDS_PER_IOCB) ?
					QLA_DSDS_PER_IOCB : used_dsds;
			dsd_list_len = (avail_dsds + 1) * 12;
			used_dsds -= avail_dsds;

			/* allocate tracking DS */
			dsd_ptr = kzalloc(sizeof(struct dsd_dma), GFP_ATOMIC);
			if (!dsd_ptr)
				return 1;

			/* allocate new list */
			dsd_ptr->dsd_addr = next_dsd =
			    dma_pool_alloc(ha->dl_dma_pool, GFP_ATOMIC,
				&dsd_ptr->dsd_list_dma);

			if (!next_dsd) {
				/*
				 * Need to cleanup only this dsd_ptr, rest
				 * will be done by sp_free_dma()
				 */
				kfree(dsd_ptr);
				return 1;
			}

			if (sp) {
				list_add_tail(&dsd_ptr->list,
				    &((struct crc_context *)
					    sp->u.scmd.ctx)->dsd_list);

				sp->flags |= SRB_CRC_CTX_DSD_VALID;
			} else {
				list_add_tail(&dsd_ptr->list,
				    &(tc->ctx->dsd_list));
				*tc->ctx_dsd_alloced = 1;
			}

			/* add new list to cmd iocb or last list */
			put_unaligned_le64(dsd_ptr->dsd_list_dma,
					   &cur_dsd->address);
			cur_dsd->length = cpu_to_le32(dsd_list_len);
			cur_dsd = next_dsd;
		}
		append_dsd64(&cur_dsd, sg);
		avail_dsds--;

	}
	/* Null termination */
	cur_dsd->address = 0;
	cur_dsd->length = 0;
	cur_dsd++;
	return 0;
}

int
qla24xx_walk_and_build_prot_sglist(struct qla_hw_data *ha, srb_t *sp,
<<<<<<< HEAD
    uint32_t *cur_dsd, uint16_t tot_dsds, struct qla_tgt_cmd *tc)
=======
	struct dsd64 *cur_dsd, uint16_t tot_dsds, struct qla_tgt_cmd *tc)
>>>>>>> 0ecfebd2
{
	struct dsd_dma *dsd_ptr = NULL, *dif_dsd, *nxt_dsd;
	struct scatterlist *sg, *sgl;
	struct crc_context *difctx = NULL;
	struct scsi_qla_host *vha;
	uint dsd_list_len;
	uint avail_dsds = 0;
	uint used_dsds = tot_dsds;
	bool dif_local_dma_alloc = false;
	bool direction_to_device = false;
	int i;

	if (sp) {
		struct scsi_cmnd *cmd = GET_CMD_SP(sp);
<<<<<<< HEAD
=======

>>>>>>> 0ecfebd2
		sgl = scsi_prot_sglist(cmd);
		vha = sp->vha;
		difctx = sp->u.scmd.ctx;
		direction_to_device = cmd->sc_data_direction == DMA_TO_DEVICE;
		ql_dbg(ql_dbg_tgt + ql_dbg_verbose, vha, 0xe021,
		  "%s: scsi_cmnd: %p, crc_ctx: %p, sp: %p\n",
			__func__, cmd, difctx, sp);
	} else if (tc) {
		vha = tc->vha;
		sgl = tc->prot_sg;
		difctx = tc->ctx;
		direction_to_device = tc->dma_data_direction == DMA_TO_DEVICE;
	} else {
		BUG();
		return 1;
	}

	ql_dbg(ql_dbg_tgt + ql_dbg_verbose, vha, 0xe021,
	    "%s: enter (write=%u)\n", __func__, direction_to_device);

	/* if initiator doing write or target doing read */
	if (direction_to_device) {
		for_each_sg(sgl, sg, tot_dsds, i) {
			u64 sle_phys = sg_phys(sg);

			/* If SGE addr + len flips bits in upper 32-bits */
			if (MSD(sle_phys + sg->length) ^ MSD(sle_phys)) {
				ql_dbg(ql_dbg_tgt + ql_dbg_verbose, vha, 0xe022,
				    "%s: page boundary crossing (phys=%llx len=%x)\n",
				    __func__, sle_phys, sg->length);

				if (difctx) {
					ha->dif_bundle_crossed_pages++;
					dif_local_dma_alloc = true;
				} else {
					ql_dbg(ql_dbg_tgt + ql_dbg_verbose,
					    vha, 0xe022,
					    "%s: difctx pointer is NULL\n",
					    __func__);
				}
				break;
<<<<<<< HEAD
			}
		}
		ha->dif_bundle_writes++;
	} else {
		ha->dif_bundle_reads++;
	}

	if (ql2xdifbundlinginternalbuffers)
		dif_local_dma_alloc = direction_to_device;

	if (dif_local_dma_alloc) {
		u32 track_difbundl_buf = 0;
		u32 ldma_sg_len = 0;
		u8 ldma_needed = 1;

		difctx->no_dif_bundl = 0;
		difctx->dif_bundl_len = 0;

		/* Track DSD buffers */
		INIT_LIST_HEAD(&difctx->ldif_dsd_list);
		/* Track local DMA buffers */
		INIT_LIST_HEAD(&difctx->ldif_dma_hndl_list);

		for_each_sg(sgl, sg, tot_dsds, i) {
			u32 sglen = sg_dma_len(sg);

			ql_dbg(ql_dbg_tgt + ql_dbg_verbose, vha, 0xe023,
			    "%s: sg[%x] (phys=%llx sglen=%x) ldma_sg_len: %x dif_bundl_len: %x ldma_needed: %x\n",
			    __func__, i, (u64)sg_phys(sg), sglen, ldma_sg_len,
			    difctx->dif_bundl_len, ldma_needed);

			while (sglen) {
				u32 xfrlen = 0;

				if (ldma_needed) {
					/*
					 * Allocate list item to store
					 * the DMA buffers
					 */
					dsd_ptr = kzalloc(sizeof(*dsd_ptr),
					    GFP_ATOMIC);
					if (!dsd_ptr) {
						ql_dbg(ql_dbg_tgt, vha, 0xe024,
						    "%s: failed alloc dsd_ptr\n",
						    __func__);
						return 1;
					}
					ha->dif_bundle_kallocs++;

					/* allocate dma buffer */
					dsd_ptr->dsd_addr = dma_pool_alloc
						(ha->dif_bundl_pool, GFP_ATOMIC,
						 &dsd_ptr->dsd_list_dma);
					if (!dsd_ptr->dsd_addr) {
						ql_dbg(ql_dbg_tgt, vha, 0xe024,
						    "%s: failed alloc ->dsd_ptr\n",
						    __func__);
						/*
						 * need to cleanup only this
						 * dsd_ptr rest will be done
						 * by sp_free_dma()
						 */
						kfree(dsd_ptr);
						ha->dif_bundle_kallocs--;
						return 1;
					}
					ha->dif_bundle_dma_allocs++;
					ldma_needed = 0;
					difctx->no_dif_bundl++;
					list_add_tail(&dsd_ptr->list,
					    &difctx->ldif_dma_hndl_list);
				}

				/* xfrlen is min of dma pool size and sglen */
				xfrlen = (sglen >
				   (DIF_BUNDLING_DMA_POOL_SIZE - ldma_sg_len)) ?
				    DIF_BUNDLING_DMA_POOL_SIZE - ldma_sg_len :
				    sglen;

				/* replace with local allocated dma buffer */
				sg_pcopy_to_buffer(sgl, sg_nents(sgl),
				    dsd_ptr->dsd_addr + ldma_sg_len, xfrlen,
				    difctx->dif_bundl_len);
				difctx->dif_bundl_len += xfrlen;
				sglen -= xfrlen;
				ldma_sg_len += xfrlen;
				if (ldma_sg_len == DIF_BUNDLING_DMA_POOL_SIZE ||
				    sg_is_last(sg)) {
					ldma_needed = 1;
					ldma_sg_len = 0;
				}
			}
		}
=======
			}
		}
		ha->dif_bundle_writes++;
	} else {
		ha->dif_bundle_reads++;
	}

	if (ql2xdifbundlinginternalbuffers)
		dif_local_dma_alloc = direction_to_device;

	if (dif_local_dma_alloc) {
		u32 track_difbundl_buf = 0;
		u32 ldma_sg_len = 0;
		u8 ldma_needed = 1;

		difctx->no_dif_bundl = 0;
		difctx->dif_bundl_len = 0;

		/* Track DSD buffers */
		INIT_LIST_HEAD(&difctx->ldif_dsd_list);
		/* Track local DMA buffers */
		INIT_LIST_HEAD(&difctx->ldif_dma_hndl_list);

		for_each_sg(sgl, sg, tot_dsds, i) {
			u32 sglen = sg_dma_len(sg);

			ql_dbg(ql_dbg_tgt + ql_dbg_verbose, vha, 0xe023,
			    "%s: sg[%x] (phys=%llx sglen=%x) ldma_sg_len: %x dif_bundl_len: %x ldma_needed: %x\n",
			    __func__, i, (u64)sg_phys(sg), sglen, ldma_sg_len,
			    difctx->dif_bundl_len, ldma_needed);

			while (sglen) {
				u32 xfrlen = 0;

				if (ldma_needed) {
					/*
					 * Allocate list item to store
					 * the DMA buffers
					 */
					dsd_ptr = kzalloc(sizeof(*dsd_ptr),
					    GFP_ATOMIC);
					if (!dsd_ptr) {
						ql_dbg(ql_dbg_tgt, vha, 0xe024,
						    "%s: failed alloc dsd_ptr\n",
						    __func__);
						return 1;
					}
					ha->dif_bundle_kallocs++;

					/* allocate dma buffer */
					dsd_ptr->dsd_addr = dma_pool_alloc
						(ha->dif_bundl_pool, GFP_ATOMIC,
						 &dsd_ptr->dsd_list_dma);
					if (!dsd_ptr->dsd_addr) {
						ql_dbg(ql_dbg_tgt, vha, 0xe024,
						    "%s: failed alloc ->dsd_ptr\n",
						    __func__);
						/*
						 * need to cleanup only this
						 * dsd_ptr rest will be done
						 * by sp_free_dma()
						 */
						kfree(dsd_ptr);
						ha->dif_bundle_kallocs--;
						return 1;
					}
					ha->dif_bundle_dma_allocs++;
					ldma_needed = 0;
					difctx->no_dif_bundl++;
					list_add_tail(&dsd_ptr->list,
					    &difctx->ldif_dma_hndl_list);
				}

				/* xfrlen is min of dma pool size and sglen */
				xfrlen = (sglen >
				   (DIF_BUNDLING_DMA_POOL_SIZE - ldma_sg_len)) ?
				    DIF_BUNDLING_DMA_POOL_SIZE - ldma_sg_len :
				    sglen;

				/* replace with local allocated dma buffer */
				sg_pcopy_to_buffer(sgl, sg_nents(sgl),
				    dsd_ptr->dsd_addr + ldma_sg_len, xfrlen,
				    difctx->dif_bundl_len);
				difctx->dif_bundl_len += xfrlen;
				sglen -= xfrlen;
				ldma_sg_len += xfrlen;
				if (ldma_sg_len == DIF_BUNDLING_DMA_POOL_SIZE ||
				    sg_is_last(sg)) {
					ldma_needed = 1;
					ldma_sg_len = 0;
				}
			}
		}
>>>>>>> 0ecfebd2

		track_difbundl_buf = used_dsds = difctx->no_dif_bundl;
		ql_dbg(ql_dbg_tgt + ql_dbg_verbose, vha, 0xe025,
		    "dif_bundl_len=%x, no_dif_bundl=%x track_difbundl_buf: %x\n",
		    difctx->dif_bundl_len, difctx->no_dif_bundl,
		    track_difbundl_buf);

		if (sp)
			sp->flags |= SRB_DIF_BUNDL_DMA_VALID;
		else
			tc->prot_flags = DIF_BUNDL_DMA_VALID;

		list_for_each_entry_safe(dif_dsd, nxt_dsd,
		    &difctx->ldif_dma_hndl_list, list) {
			u32 sglen = (difctx->dif_bundl_len >
			    DIF_BUNDLING_DMA_POOL_SIZE) ?
			    DIF_BUNDLING_DMA_POOL_SIZE : difctx->dif_bundl_len;

			BUG_ON(track_difbundl_buf == 0);

			/* Allocate additional continuation packets? */
			if (avail_dsds == 0) {
				ql_dbg(ql_dbg_tgt + ql_dbg_verbose, vha,
				    0xe024,
				    "%s: adding continuation iocb's\n",
				    __func__);
				avail_dsds = (used_dsds > QLA_DSDS_PER_IOCB) ?
				    QLA_DSDS_PER_IOCB : used_dsds;
				dsd_list_len = (avail_dsds + 1) * 12;
				used_dsds -= avail_dsds;

				/* allocate tracking DS */
				dsd_ptr = kzalloc(sizeof(*dsd_ptr), GFP_ATOMIC);
				if (!dsd_ptr) {
					ql_dbg(ql_dbg_tgt, vha, 0xe026,
					    "%s: failed alloc dsd_ptr\n",
					    __func__);
					return 1;
				}
				ha->dif_bundle_kallocs++;

				difctx->no_ldif_dsd++;
				/* allocate new list */
				dsd_ptr->dsd_addr =
				    dma_pool_alloc(ha->dl_dma_pool, GFP_ATOMIC,
					&dsd_ptr->dsd_list_dma);
				if (!dsd_ptr->dsd_addr) {
					ql_dbg(ql_dbg_tgt, vha, 0xe026,
					    "%s: failed alloc ->dsd_addr\n",
					    __func__);
					/*
					 * need to cleanup only this dsd_ptr
					 *  rest will be done by sp_free_dma()
					 */
					kfree(dsd_ptr);
					ha->dif_bundle_kallocs--;
					return 1;
				}
				ha->dif_bundle_dma_allocs++;

				if (sp) {
					list_add_tail(&dsd_ptr->list,
					    &difctx->ldif_dsd_list);
					sp->flags |= SRB_CRC_CTX_DSD_VALID;
				} else {
					list_add_tail(&dsd_ptr->list,
					    &difctx->ldif_dsd_list);
					tc->ctx_dsd_alloced = 1;
				}

				/* add new list to cmd iocb or last list */
<<<<<<< HEAD
				*cur_dsd++ =
				    cpu_to_le32(LSD(dsd_ptr->dsd_list_dma));
				*cur_dsd++ =
				    cpu_to_le32(MSD(dsd_ptr->dsd_list_dma));
				*cur_dsd++ = dsd_list_len;
				cur_dsd = dsd_ptr->dsd_addr;
			}
			*cur_dsd++ = cpu_to_le32(LSD(dif_dsd->dsd_list_dma));
			*cur_dsd++ = cpu_to_le32(MSD(dif_dsd->dsd_list_dma));
			*cur_dsd++ = cpu_to_le32(sglen);
=======
				put_unaligned_le64(dsd_ptr->dsd_list_dma,
						   &cur_dsd->address);
				cur_dsd->length = cpu_to_le32(dsd_list_len);
				cur_dsd = dsd_ptr->dsd_addr;
			}
			put_unaligned_le64(dif_dsd->dsd_list_dma,
					   &cur_dsd->address);
			cur_dsd->length = cpu_to_le32(sglen);
			cur_dsd++;
>>>>>>> 0ecfebd2
			avail_dsds--;
			difctx->dif_bundl_len -= sglen;
			track_difbundl_buf--;
		}

		ql_dbg(ql_dbg_tgt + ql_dbg_verbose, vha, 0xe026,
		    "%s: no_ldif_dsd:%x, no_dif_bundl:%x\n", __func__,
			difctx->no_ldif_dsd, difctx->no_dif_bundl);
	} else {
		for_each_sg(sgl, sg, tot_dsds, i) {
<<<<<<< HEAD
			dma_addr_t sle_dma;

=======
>>>>>>> 0ecfebd2
			/* Allocate additional continuation packets? */
			if (avail_dsds == 0) {
				avail_dsds = (used_dsds > QLA_DSDS_PER_IOCB) ?
				    QLA_DSDS_PER_IOCB : used_dsds;
				dsd_list_len = (avail_dsds + 1) * 12;
				used_dsds -= avail_dsds;

				/* allocate tracking DS */
				dsd_ptr = kzalloc(sizeof(*dsd_ptr), GFP_ATOMIC);
				if (!dsd_ptr) {
					ql_dbg(ql_dbg_tgt + ql_dbg_verbose,
					    vha, 0xe027,
					    "%s: failed alloc dsd_dma...\n",
					    __func__);
					return 1;
				}

				/* allocate new list */
				dsd_ptr->dsd_addr =
				    dma_pool_alloc(ha->dl_dma_pool, GFP_ATOMIC,
					&dsd_ptr->dsd_list_dma);
				if (!dsd_ptr->dsd_addr) {
					/* need to cleanup only this dsd_ptr */
					/* rest will be done by sp_free_dma() */
					kfree(dsd_ptr);
					return 1;
				}

				if (sp) {
					list_add_tail(&dsd_ptr->list,
					    &difctx->dsd_list);
					sp->flags |= SRB_CRC_CTX_DSD_VALID;
				} else {
					list_add_tail(&dsd_ptr->list,
					    &difctx->dsd_list);
					tc->ctx_dsd_alloced = 1;
				}

				/* add new list to cmd iocb or last list */
<<<<<<< HEAD
				*cur_dsd++ =
				    cpu_to_le32(LSD(dsd_ptr->dsd_list_dma));
				*cur_dsd++ =
				    cpu_to_le32(MSD(dsd_ptr->dsd_list_dma));
				*cur_dsd++ = dsd_list_len;
				cur_dsd = dsd_ptr->dsd_addr;
			}
			sle_dma = sg_dma_address(sg);
			*cur_dsd++ = cpu_to_le32(LSD(sle_dma));
			*cur_dsd++ = cpu_to_le32(MSD(sle_dma));
			*cur_dsd++ = cpu_to_le32(sg_dma_len(sg));
=======
				put_unaligned_le64(dsd_ptr->dsd_list_dma,
						   &cur_dsd->address);
				cur_dsd->length = cpu_to_le32(dsd_list_len);
				cur_dsd = dsd_ptr->dsd_addr;
			}
			append_dsd64(&cur_dsd, sg);
>>>>>>> 0ecfebd2
			avail_dsds--;
		}
	}
	/* Null termination */
	cur_dsd->address = 0;
	cur_dsd->length = 0;
	cur_dsd++;
	return 0;
}
/**
 * qla24xx_build_scsi_crc_2_iocbs() - Build IOCB command utilizing Command
 *							Type 6 IOCB types.
 *
 * @sp: SRB command to process
 * @cmd_pkt: Command type 3 IOCB
 * @tot_dsds: Total number of segments to transfer
 * @tot_prot_dsds: Total number of segments with protection information
 * @fw_prot_opts: Protection options to be passed to firmware
 */
static inline int
qla24xx_build_scsi_crc_2_iocbs(srb_t *sp, struct cmd_type_crc_2 *cmd_pkt,
    uint16_t tot_dsds, uint16_t tot_prot_dsds, uint16_t fw_prot_opts)
{
	struct dsd64		*cur_dsd;
	uint32_t		*fcp_dl;
	scsi_qla_host_t		*vha;
	struct scsi_cmnd	*cmd;
	uint32_t		total_bytes = 0;
	uint32_t		data_bytes;
	uint32_t		dif_bytes;
	uint8_t			bundling = 1;
	uint16_t		blk_size;
	struct crc_context	*crc_ctx_pkt = NULL;
	struct qla_hw_data	*ha;
	uint8_t			additional_fcpcdb_len;
	uint16_t		fcp_cmnd_len;
	struct fcp_cmnd		*fcp_cmnd;
	dma_addr_t		crc_ctx_dma;

	cmd = GET_CMD_SP(sp);

	/* Update entry type to indicate Command Type CRC_2 IOCB */
	put_unaligned_le32(COMMAND_TYPE_CRC_2, &cmd_pkt->entry_type);

	vha = sp->vha;
	ha = vha->hw;

	/* No data transfer */
	data_bytes = scsi_bufflen(cmd);
	if (!data_bytes || cmd->sc_data_direction == DMA_NONE) {
		cmd_pkt->byte_count = cpu_to_le32(0);
		return QLA_SUCCESS;
	}

	cmd_pkt->vp_index = sp->vha->vp_idx;

	/* Set transfer direction */
	if (cmd->sc_data_direction == DMA_TO_DEVICE) {
		cmd_pkt->control_flags =
		    cpu_to_le16(CF_WRITE_DATA);
	} else if (cmd->sc_data_direction == DMA_FROM_DEVICE) {
		cmd_pkt->control_flags =
		    cpu_to_le16(CF_READ_DATA);
	}

	if ((scsi_get_prot_op(cmd) == SCSI_PROT_READ_INSERT) ||
	    (scsi_get_prot_op(cmd) == SCSI_PROT_WRITE_STRIP) ||
	    (scsi_get_prot_op(cmd) == SCSI_PROT_READ_STRIP) ||
	    (scsi_get_prot_op(cmd) == SCSI_PROT_WRITE_INSERT))
		bundling = 0;

	/* Allocate CRC context from global pool */
	crc_ctx_pkt = sp->u.scmd.ctx =
	    dma_pool_zalloc(ha->dl_dma_pool, GFP_ATOMIC, &crc_ctx_dma);

	if (!crc_ctx_pkt)
		goto crc_queuing_error;

	crc_ctx_pkt->crc_ctx_dma = crc_ctx_dma;

	sp->flags |= SRB_CRC_CTX_DMA_VALID;

	/* Set handle */
	crc_ctx_pkt->handle = cmd_pkt->handle;

	INIT_LIST_HEAD(&crc_ctx_pkt->dsd_list);

	qla24xx_set_t10dif_tags(sp, (struct fw_dif_context *)
	    &crc_ctx_pkt->ref_tag, tot_prot_dsds);

	put_unaligned_le64(crc_ctx_dma, &cmd_pkt->crc_context_address);
	cmd_pkt->crc_context_len = CRC_CONTEXT_LEN_FW;

	/* Determine SCSI command length -- align to 4 byte boundary */
	if (cmd->cmd_len > 16) {
		additional_fcpcdb_len = cmd->cmd_len - 16;
		if ((cmd->cmd_len % 4) != 0) {
			/* SCSI cmd > 16 bytes must be multiple of 4 */
			goto crc_queuing_error;
		}
		fcp_cmnd_len = 12 + cmd->cmd_len + 4;
	} else {
		additional_fcpcdb_len = 0;
		fcp_cmnd_len = 12 + 16 + 4;
	}

	fcp_cmnd = &crc_ctx_pkt->fcp_cmnd;

	fcp_cmnd->additional_cdb_len = additional_fcpcdb_len;
	if (cmd->sc_data_direction == DMA_TO_DEVICE)
		fcp_cmnd->additional_cdb_len |= 1;
	else if (cmd->sc_data_direction == DMA_FROM_DEVICE)
		fcp_cmnd->additional_cdb_len |= 2;

	int_to_scsilun(cmd->device->lun, &fcp_cmnd->lun);
	memcpy(fcp_cmnd->cdb, cmd->cmnd, cmd->cmd_len);
	cmd_pkt->fcp_cmnd_dseg_len = cpu_to_le16(fcp_cmnd_len);
	put_unaligned_le64(crc_ctx_dma + CRC_CONTEXT_FCPCMND_OFF,
			   &cmd_pkt->fcp_cmnd_dseg_address);
	fcp_cmnd->task_management = 0;
	fcp_cmnd->task_attribute = TSK_SIMPLE;

	cmd_pkt->fcp_rsp_dseg_len = 0; /* Let response come in status iocb */

	/* Compute dif len and adjust data len to incude protection */
	dif_bytes = 0;
	blk_size = cmd->device->sector_size;
	dif_bytes = (data_bytes / blk_size) * 8;

	switch (scsi_get_prot_op(GET_CMD_SP(sp))) {
	case SCSI_PROT_READ_INSERT:
	case SCSI_PROT_WRITE_STRIP:
		total_bytes = data_bytes;
		data_bytes += dif_bytes;
		break;

	case SCSI_PROT_READ_STRIP:
	case SCSI_PROT_WRITE_INSERT:
	case SCSI_PROT_READ_PASS:
	case SCSI_PROT_WRITE_PASS:
		total_bytes = data_bytes + dif_bytes;
		break;
	default:
		BUG();
	}

	if (!qla2x00_hba_err_chk_enabled(sp))
		fw_prot_opts |= 0x10; /* Disable Guard tag checking */
	/* HBA error checking enabled */
	else if (IS_PI_UNINIT_CAPABLE(ha)) {
		if ((scsi_get_prot_type(GET_CMD_SP(sp)) == SCSI_PROT_DIF_TYPE1)
		    || (scsi_get_prot_type(GET_CMD_SP(sp)) ==
			SCSI_PROT_DIF_TYPE2))
			fw_prot_opts |= BIT_10;
		else if (scsi_get_prot_type(GET_CMD_SP(sp)) ==
		    SCSI_PROT_DIF_TYPE3)
			fw_prot_opts |= BIT_11;
	}

	if (!bundling) {
		cur_dsd = &crc_ctx_pkt->u.nobundling.data_dsd;
	} else {
		/*
		 * Configure Bundling if we need to fetch interlaving
		 * protection PCI accesses
		 */
		fw_prot_opts |= PO_ENABLE_DIF_BUNDLING;
		crc_ctx_pkt->u.bundling.dif_byte_count = cpu_to_le32(dif_bytes);
		crc_ctx_pkt->u.bundling.dseg_count = cpu_to_le16(tot_dsds -
							tot_prot_dsds);
		cur_dsd = &crc_ctx_pkt->u.bundling.data_dsd;
	}

	/* Finish the common fields of CRC pkt */
	crc_ctx_pkt->blk_size = cpu_to_le16(blk_size);
	crc_ctx_pkt->prot_opts = cpu_to_le16(fw_prot_opts);
	crc_ctx_pkt->byte_count = cpu_to_le32(data_bytes);
	crc_ctx_pkt->guard_seed = cpu_to_le16(0);
	/* Fibre channel byte count */
	cmd_pkt->byte_count = cpu_to_le32(total_bytes);
	fcp_dl = (uint32_t *)(crc_ctx_pkt->fcp_cmnd.cdb + 16 +
	    additional_fcpcdb_len);
	*fcp_dl = htonl(total_bytes);

	if (!data_bytes || cmd->sc_data_direction == DMA_NONE) {
		cmd_pkt->byte_count = cpu_to_le32(0);
		return QLA_SUCCESS;
	}
	/* Walks data segments */

	cmd_pkt->control_flags |= cpu_to_le16(CF_DATA_SEG_DESCR_ENABLE);

	if (!bundling && tot_prot_dsds) {
		if (qla24xx_walk_and_build_sglist_no_difb(ha, sp,
			cur_dsd, tot_dsds, NULL))
			goto crc_queuing_error;
	} else if (qla24xx_walk_and_build_sglist(ha, sp, cur_dsd,
			(tot_dsds - tot_prot_dsds), NULL))
		goto crc_queuing_error;

	if (bundling && tot_prot_dsds) {
		/* Walks dif segments */
		cmd_pkt->control_flags |= cpu_to_le16(CF_DIF_SEG_DESCR_ENABLE);
		cur_dsd = &crc_ctx_pkt->u.bundling.dif_dsd;
		if (qla24xx_walk_and_build_prot_sglist(ha, sp, cur_dsd,
				tot_prot_dsds, NULL))
			goto crc_queuing_error;
	}
	return QLA_SUCCESS;

crc_queuing_error:
	/* Cleanup will be performed by the caller */

	return QLA_FUNCTION_FAILED;
}

/**
 * qla24xx_start_scsi() - Send a SCSI command to the ISP
 * @sp: command to send to the ISP
 *
 * Returns non-zero if a failure occurred, else zero.
 */
int
qla24xx_start_scsi(srb_t *sp)
{
	int		nseg;
	unsigned long   flags;
	uint32_t	*clr_ptr;
	uint32_t        index;
	uint32_t	handle;
	struct cmd_type_7 *cmd_pkt;
	uint16_t	cnt;
	uint16_t	req_cnt;
	uint16_t	tot_dsds;
	struct req_que *req = NULL;
	struct scsi_cmnd *cmd = GET_CMD_SP(sp);
	struct scsi_qla_host *vha = sp->vha;
	struct qla_hw_data *ha = vha->hw;

	/* Setup device pointers. */
	req = vha->req;

	/* So we know we haven't pci_map'ed anything yet */
	tot_dsds = 0;

	/* Send marker if required */
	if (vha->marker_needed != 0) {
		if (qla2x00_marker(vha, ha->base_qpair, 0, 0, MK_SYNC_ALL) !=
		    QLA_SUCCESS)
			return QLA_FUNCTION_FAILED;
		vha->marker_needed = 0;
	}

	/* Acquire ring specific lock */
	spin_lock_irqsave(&ha->hardware_lock, flags);

	/* Check for room in outstanding command list. */
	handle = req->current_outstanding_cmd;
	for (index = 1; index < req->num_outstanding_cmds; index++) {
		handle++;
		if (handle == req->num_outstanding_cmds)
			handle = 1;
		if (!req->outstanding_cmds[handle])
			break;
	}
	if (index == req->num_outstanding_cmds)
		goto queuing_error;

	/* Map the sg table so we have an accurate count of sg entries needed */
	if (scsi_sg_count(cmd)) {
		nseg = dma_map_sg(&ha->pdev->dev, scsi_sglist(cmd),
		    scsi_sg_count(cmd), cmd->sc_data_direction);
		if (unlikely(!nseg))
			goto queuing_error;
	} else
		nseg = 0;

	tot_dsds = nseg;
	req_cnt = qla24xx_calc_iocbs(vha, tot_dsds);
	if (req->cnt < (req_cnt + 2)) {
		cnt = IS_SHADOW_REG_CAPABLE(ha) ? *req->out_ptr :
		    RD_REG_DWORD_RELAXED(req->req_q_out);
		if (req->ring_index < cnt)
			req->cnt = cnt - req->ring_index;
		else
			req->cnt = req->length -
				(req->ring_index - cnt);
		if (req->cnt < (req_cnt + 2))
			goto queuing_error;
	}

	/* Build command packet. */
	req->current_outstanding_cmd = handle;
	req->outstanding_cmds[handle] = sp;
	sp->handle = handle;
	cmd->host_scribble = (unsigned char *)(unsigned long)handle;
	req->cnt -= req_cnt;

	cmd_pkt = (struct cmd_type_7 *)req->ring_ptr;
	cmd_pkt->handle = MAKE_HANDLE(req->id, handle);

	/* Zero out remaining portion of packet. */
	/*    tagged queuing modifier -- default is TSK_SIMPLE (0). */
	clr_ptr = (uint32_t *)cmd_pkt + 2;
	memset(clr_ptr, 0, REQUEST_ENTRY_SIZE - 8);
	cmd_pkt->dseg_count = cpu_to_le16(tot_dsds);

	/* Set NPORT-ID and LUN number*/
	cmd_pkt->nport_handle = cpu_to_le16(sp->fcport->loop_id);
	cmd_pkt->port_id[0] = sp->fcport->d_id.b.al_pa;
	cmd_pkt->port_id[1] = sp->fcport->d_id.b.area;
	cmd_pkt->port_id[2] = sp->fcport->d_id.b.domain;
	cmd_pkt->vp_index = sp->vha->vp_idx;

	int_to_scsilun(cmd->device->lun, &cmd_pkt->lun);
	host_to_fcp_swap((uint8_t *)&cmd_pkt->lun, sizeof(cmd_pkt->lun));

	cmd_pkt->task = TSK_SIMPLE;

	/* Load SCSI command packet. */
	memcpy(cmd_pkt->fcp_cdb, cmd->cmnd, cmd->cmd_len);
	host_to_fcp_swap(cmd_pkt->fcp_cdb, sizeof(cmd_pkt->fcp_cdb));

	cmd_pkt->byte_count = cpu_to_le32((uint32_t)scsi_bufflen(cmd));

	/* Build IOCB segments */
	qla24xx_build_scsi_iocbs(sp, cmd_pkt, tot_dsds, req);

	/* Set total data segment count. */
	cmd_pkt->entry_count = (uint8_t)req_cnt;
	wmb();
	/* Adjust ring index. */
	req->ring_index++;
	if (req->ring_index == req->length) {
		req->ring_index = 0;
		req->ring_ptr = req->ring;
	} else
		req->ring_ptr++;

	sp->flags |= SRB_DMA_VALID;

	/* Set chip new ring index. */
	WRT_REG_DWORD(req->req_q_in, req->ring_index);

	spin_unlock_irqrestore(&ha->hardware_lock, flags);
	return QLA_SUCCESS;

queuing_error:
	if (tot_dsds)
		scsi_dma_unmap(cmd);

	spin_unlock_irqrestore(&ha->hardware_lock, flags);

	return QLA_FUNCTION_FAILED;
}

/**
 * qla24xx_dif_start_scsi() - Send a SCSI command to the ISP
 * @sp: command to send to the ISP
 *
 * Returns non-zero if a failure occurred, else zero.
 */
int
qla24xx_dif_start_scsi(srb_t *sp)
{
	int			nseg;
	unsigned long		flags;
	uint32_t		*clr_ptr;
	uint32_t		index;
	uint32_t		handle;
	uint16_t		cnt;
	uint16_t		req_cnt = 0;
	uint16_t		tot_dsds;
	uint16_t		tot_prot_dsds;
	uint16_t		fw_prot_opts = 0;
	struct req_que		*req = NULL;
	struct rsp_que		*rsp = NULL;
	struct scsi_cmnd	*cmd = GET_CMD_SP(sp);
	struct scsi_qla_host	*vha = sp->vha;
	struct qla_hw_data	*ha = vha->hw;
	struct cmd_type_crc_2	*cmd_pkt;
	uint32_t		status = 0;

#define QDSS_GOT_Q_SPACE	BIT_0

	/* Only process protection or >16 cdb in this routine */
	if (scsi_get_prot_op(cmd) == SCSI_PROT_NORMAL) {
		if (cmd->cmd_len <= 16)
			return qla24xx_start_scsi(sp);
	}

	/* Setup device pointers. */
	req = vha->req;
	rsp = req->rsp;

	/* So we know we haven't pci_map'ed anything yet */
	tot_dsds = 0;

	/* Send marker if required */
	if (vha->marker_needed != 0) {
		if (qla2x00_marker(vha, ha->base_qpair, 0, 0, MK_SYNC_ALL) !=
		    QLA_SUCCESS)
			return QLA_FUNCTION_FAILED;
		vha->marker_needed = 0;
	}

	/* Acquire ring specific lock */
	spin_lock_irqsave(&ha->hardware_lock, flags);

	/* Check for room in outstanding command list. */
	handle = req->current_outstanding_cmd;
	for (index = 1; index < req->num_outstanding_cmds; index++) {
		handle++;
		if (handle == req->num_outstanding_cmds)
			handle = 1;
		if (!req->outstanding_cmds[handle])
			break;
	}

	if (index == req->num_outstanding_cmds)
		goto queuing_error;

	/* Compute number of required data segments */
	/* Map the sg table so we have an accurate count of sg entries needed */
	if (scsi_sg_count(cmd)) {
		nseg = dma_map_sg(&ha->pdev->dev, scsi_sglist(cmd),
		    scsi_sg_count(cmd), cmd->sc_data_direction);
		if (unlikely(!nseg))
			goto queuing_error;
		else
			sp->flags |= SRB_DMA_VALID;

		if ((scsi_get_prot_op(cmd) == SCSI_PROT_READ_INSERT) ||
		    (scsi_get_prot_op(cmd) == SCSI_PROT_WRITE_STRIP)) {
			struct qla2_sgx sgx;
			uint32_t	partial;

			memset(&sgx, 0, sizeof(struct qla2_sgx));
			sgx.tot_bytes = scsi_bufflen(cmd);
			sgx.cur_sg = scsi_sglist(cmd);
			sgx.sp = sp;

			nseg = 0;
			while (qla24xx_get_one_block_sg(
			    cmd->device->sector_size, &sgx, &partial))
				nseg++;
		}
	} else
		nseg = 0;

	/* number of required data segments */
	tot_dsds = nseg;

	/* Compute number of required protection segments */
	if (qla24xx_configure_prot_mode(sp, &fw_prot_opts)) {
		nseg = dma_map_sg(&ha->pdev->dev, scsi_prot_sglist(cmd),
		    scsi_prot_sg_count(cmd), cmd->sc_data_direction);
		if (unlikely(!nseg))
			goto queuing_error;
		else
			sp->flags |= SRB_CRC_PROT_DMA_VALID;

		if ((scsi_get_prot_op(cmd) == SCSI_PROT_READ_INSERT) ||
		    (scsi_get_prot_op(cmd) == SCSI_PROT_WRITE_STRIP)) {
			nseg = scsi_bufflen(cmd) / cmd->device->sector_size;
		}
	} else {
		nseg = 0;
	}

	req_cnt = 1;
	/* Total Data and protection sg segment(s) */
	tot_prot_dsds = nseg;
	tot_dsds += nseg;
	if (req->cnt < (req_cnt + 2)) {
		cnt = IS_SHADOW_REG_CAPABLE(ha) ? *req->out_ptr :
		    RD_REG_DWORD_RELAXED(req->req_q_out);
		if (req->ring_index < cnt)
			req->cnt = cnt - req->ring_index;
		else
			req->cnt = req->length -
				(req->ring_index - cnt);
		if (req->cnt < (req_cnt + 2))
			goto queuing_error;
	}

	status |= QDSS_GOT_Q_SPACE;

	/* Build header part of command packet (excluding the OPCODE). */
	req->current_outstanding_cmd = handle;
	req->outstanding_cmds[handle] = sp;
	sp->handle = handle;
	cmd->host_scribble = (unsigned char *)(unsigned long)handle;
	req->cnt -= req_cnt;

	/* Fill-in common area */
	cmd_pkt = (struct cmd_type_crc_2 *)req->ring_ptr;
	cmd_pkt->handle = MAKE_HANDLE(req->id, handle);

	clr_ptr = (uint32_t *)cmd_pkt + 2;
	memset(clr_ptr, 0, REQUEST_ENTRY_SIZE - 8);

	/* Set NPORT-ID and LUN number*/
	cmd_pkt->nport_handle = cpu_to_le16(sp->fcport->loop_id);
	cmd_pkt->port_id[0] = sp->fcport->d_id.b.al_pa;
	cmd_pkt->port_id[1] = sp->fcport->d_id.b.area;
	cmd_pkt->port_id[2] = sp->fcport->d_id.b.domain;

	int_to_scsilun(cmd->device->lun, &cmd_pkt->lun);
	host_to_fcp_swap((uint8_t *)&cmd_pkt->lun, sizeof(cmd_pkt->lun));

	/* Total Data and protection segment(s) */
	cmd_pkt->dseg_count = cpu_to_le16(tot_dsds);

	/* Build IOCB segments and adjust for data protection segments */
	if (qla24xx_build_scsi_crc_2_iocbs(sp, (struct cmd_type_crc_2 *)
	    req->ring_ptr, tot_dsds, tot_prot_dsds, fw_prot_opts) !=
		QLA_SUCCESS)
		goto queuing_error;

	cmd_pkt->entry_count = (uint8_t)req_cnt;
	/* Specify response queue number where completion should happen */
	cmd_pkt->entry_status = (uint8_t) rsp->id;
	cmd_pkt->timeout = cpu_to_le16(0);
	wmb();

	/* Adjust ring index. */
	req->ring_index++;
	if (req->ring_index == req->length) {
		req->ring_index = 0;
		req->ring_ptr = req->ring;
	} else
		req->ring_ptr++;

	/* Set chip new ring index. */
	WRT_REG_DWORD(req->req_q_in, req->ring_index);

	spin_unlock_irqrestore(&ha->hardware_lock, flags);

	return QLA_SUCCESS;

queuing_error:
	if (status & QDSS_GOT_Q_SPACE) {
		req->outstanding_cmds[handle] = NULL;
		req->cnt += req_cnt;
	}
	/* Cleanup will be performed by the caller (queuecommand) */

	spin_unlock_irqrestore(&ha->hardware_lock, flags);
	return QLA_FUNCTION_FAILED;
}

/**
 * qla2xxx_start_scsi_mq() - Send a SCSI command to the ISP
 * @sp: command to send to the ISP
 *
 * Returns non-zero if a failure occurred, else zero.
 */
static int
qla2xxx_start_scsi_mq(srb_t *sp)
{
	int		nseg;
	unsigned long   flags;
	uint32_t	*clr_ptr;
	uint32_t        index;
	uint32_t	handle;
	struct cmd_type_7 *cmd_pkt;
	uint16_t	cnt;
	uint16_t	req_cnt;
	uint16_t	tot_dsds;
	struct req_que *req = NULL;
	struct scsi_cmnd *cmd = GET_CMD_SP(sp);
	struct scsi_qla_host *vha = sp->fcport->vha;
	struct qla_hw_data *ha = vha->hw;
	struct qla_qpair *qpair = sp->qpair;

	/* Acquire qpair specific lock */
	spin_lock_irqsave(&qpair->qp_lock, flags);

	/* Setup qpair pointers */
	req = qpair->req;

	/* So we know we haven't pci_map'ed anything yet */
	tot_dsds = 0;

	/* Send marker if required */
	if (vha->marker_needed != 0) {
		if (__qla2x00_marker(vha, qpair, 0, 0, MK_SYNC_ALL) !=
		    QLA_SUCCESS) {
			spin_unlock_irqrestore(&qpair->qp_lock, flags);
			return QLA_FUNCTION_FAILED;
		}
		vha->marker_needed = 0;
	}

	/* Check for room in outstanding command list. */
	handle = req->current_outstanding_cmd;
	for (index = 1; index < req->num_outstanding_cmds; index++) {
		handle++;
		if (handle == req->num_outstanding_cmds)
			handle = 1;
		if (!req->outstanding_cmds[handle])
			break;
	}
	if (index == req->num_outstanding_cmds)
		goto queuing_error;

	/* Map the sg table so we have an accurate count of sg entries needed */
	if (scsi_sg_count(cmd)) {
		nseg = dma_map_sg(&ha->pdev->dev, scsi_sglist(cmd),
		    scsi_sg_count(cmd), cmd->sc_data_direction);
		if (unlikely(!nseg))
			goto queuing_error;
	} else
		nseg = 0;

	tot_dsds = nseg;
	req_cnt = qla24xx_calc_iocbs(vha, tot_dsds);
	if (req->cnt < (req_cnt + 2)) {
		cnt = IS_SHADOW_REG_CAPABLE(ha) ? *req->out_ptr :
		    RD_REG_DWORD_RELAXED(req->req_q_out);
		if (req->ring_index < cnt)
			req->cnt = cnt - req->ring_index;
		else
			req->cnt = req->length -
				(req->ring_index - cnt);
		if (req->cnt < (req_cnt + 2))
			goto queuing_error;
	}

	/* Build command packet. */
	req->current_outstanding_cmd = handle;
	req->outstanding_cmds[handle] = sp;
	sp->handle = handle;
	cmd->host_scribble = (unsigned char *)(unsigned long)handle;
	req->cnt -= req_cnt;

	cmd_pkt = (struct cmd_type_7 *)req->ring_ptr;
	cmd_pkt->handle = MAKE_HANDLE(req->id, handle);

	/* Zero out remaining portion of packet. */
	/*    tagged queuing modifier -- default is TSK_SIMPLE (0). */
	clr_ptr = (uint32_t *)cmd_pkt + 2;
	memset(clr_ptr, 0, REQUEST_ENTRY_SIZE - 8);
	cmd_pkt->dseg_count = cpu_to_le16(tot_dsds);

	/* Set NPORT-ID and LUN number*/
	cmd_pkt->nport_handle = cpu_to_le16(sp->fcport->loop_id);
	cmd_pkt->port_id[0] = sp->fcport->d_id.b.al_pa;
	cmd_pkt->port_id[1] = sp->fcport->d_id.b.area;
	cmd_pkt->port_id[2] = sp->fcport->d_id.b.domain;
	cmd_pkt->vp_index = sp->fcport->vha->vp_idx;

	int_to_scsilun(cmd->device->lun, &cmd_pkt->lun);
	host_to_fcp_swap((uint8_t *)&cmd_pkt->lun, sizeof(cmd_pkt->lun));

	cmd_pkt->task = TSK_SIMPLE;

	/* Load SCSI command packet. */
	memcpy(cmd_pkt->fcp_cdb, cmd->cmnd, cmd->cmd_len);
	host_to_fcp_swap(cmd_pkt->fcp_cdb, sizeof(cmd_pkt->fcp_cdb));

	cmd_pkt->byte_count = cpu_to_le32((uint32_t)scsi_bufflen(cmd));

	/* Build IOCB segments */
	qla24xx_build_scsi_iocbs(sp, cmd_pkt, tot_dsds, req);

	/* Set total data segment count. */
	cmd_pkt->entry_count = (uint8_t)req_cnt;
	wmb();
	/* Adjust ring index. */
	req->ring_index++;
	if (req->ring_index == req->length) {
		req->ring_index = 0;
		req->ring_ptr = req->ring;
	} else
		req->ring_ptr++;

	sp->flags |= SRB_DMA_VALID;

	/* Set chip new ring index. */
	WRT_REG_DWORD(req->req_q_in, req->ring_index);

	spin_unlock_irqrestore(&qpair->qp_lock, flags);
	return QLA_SUCCESS;

queuing_error:
	if (tot_dsds)
		scsi_dma_unmap(cmd);

	spin_unlock_irqrestore(&qpair->qp_lock, flags);

	return QLA_FUNCTION_FAILED;
}


/**
 * qla2xxx_dif_start_scsi_mq() - Send a SCSI command to the ISP
 * @sp: command to send to the ISP
 *
 * Returns non-zero if a failure occurred, else zero.
 */
int
qla2xxx_dif_start_scsi_mq(srb_t *sp)
{
	int			nseg;
	unsigned long		flags;
	uint32_t		*clr_ptr;
	uint32_t		index;
	uint32_t		handle;
	uint16_t		cnt;
	uint16_t		req_cnt = 0;
	uint16_t		tot_dsds;
	uint16_t		tot_prot_dsds;
	uint16_t		fw_prot_opts = 0;
	struct req_que		*req = NULL;
	struct rsp_que		*rsp = NULL;
	struct scsi_cmnd	*cmd = GET_CMD_SP(sp);
	struct scsi_qla_host	*vha = sp->fcport->vha;
	struct qla_hw_data	*ha = vha->hw;
	struct cmd_type_crc_2	*cmd_pkt;
	uint32_t		status = 0;
	struct qla_qpair	*qpair = sp->qpair;

#define QDSS_GOT_Q_SPACE	BIT_0

	/* Check for host side state */
	if (!qpair->online) {
		cmd->result = DID_NO_CONNECT << 16;
		return QLA_INTERFACE_ERROR;
	}

	if (!qpair->difdix_supported &&
		scsi_get_prot_op(cmd) != SCSI_PROT_NORMAL) {
		cmd->result = DID_NO_CONNECT << 16;
		return QLA_INTERFACE_ERROR;
	}

	/* Only process protection or >16 cdb in this routine */
	if (scsi_get_prot_op(cmd) == SCSI_PROT_NORMAL) {
		if (cmd->cmd_len <= 16)
			return qla2xxx_start_scsi_mq(sp);
	}

	spin_lock_irqsave(&qpair->qp_lock, flags);

	/* Setup qpair pointers */
	rsp = qpair->rsp;
	req = qpair->req;

	/* So we know we haven't pci_map'ed anything yet */
	tot_dsds = 0;

	/* Send marker if required */
	if (vha->marker_needed != 0) {
		if (__qla2x00_marker(vha, qpair, 0, 0, MK_SYNC_ALL) !=
		    QLA_SUCCESS) {
			spin_unlock_irqrestore(&qpair->qp_lock, flags);
			return QLA_FUNCTION_FAILED;
		}
		vha->marker_needed = 0;
	}

	/* Check for room in outstanding command list. */
	handle = req->current_outstanding_cmd;
	for (index = 1; index < req->num_outstanding_cmds; index++) {
		handle++;
		if (handle == req->num_outstanding_cmds)
			handle = 1;
		if (!req->outstanding_cmds[handle])
			break;
	}

	if (index == req->num_outstanding_cmds)
		goto queuing_error;

	/* Compute number of required data segments */
	/* Map the sg table so we have an accurate count of sg entries needed */
	if (scsi_sg_count(cmd)) {
		nseg = dma_map_sg(&ha->pdev->dev, scsi_sglist(cmd),
		    scsi_sg_count(cmd), cmd->sc_data_direction);
		if (unlikely(!nseg))
			goto queuing_error;
		else
			sp->flags |= SRB_DMA_VALID;

		if ((scsi_get_prot_op(cmd) == SCSI_PROT_READ_INSERT) ||
		    (scsi_get_prot_op(cmd) == SCSI_PROT_WRITE_STRIP)) {
			struct qla2_sgx sgx;
			uint32_t	partial;

			memset(&sgx, 0, sizeof(struct qla2_sgx));
			sgx.tot_bytes = scsi_bufflen(cmd);
			sgx.cur_sg = scsi_sglist(cmd);
			sgx.sp = sp;

			nseg = 0;
			while (qla24xx_get_one_block_sg(
			    cmd->device->sector_size, &sgx, &partial))
				nseg++;
		}
	} else
		nseg = 0;

	/* number of required data segments */
	tot_dsds = nseg;

	/* Compute number of required protection segments */
	if (qla24xx_configure_prot_mode(sp, &fw_prot_opts)) {
		nseg = dma_map_sg(&ha->pdev->dev, scsi_prot_sglist(cmd),
		    scsi_prot_sg_count(cmd), cmd->sc_data_direction);
		if (unlikely(!nseg))
			goto queuing_error;
		else
			sp->flags |= SRB_CRC_PROT_DMA_VALID;

		if ((scsi_get_prot_op(cmd) == SCSI_PROT_READ_INSERT) ||
		    (scsi_get_prot_op(cmd) == SCSI_PROT_WRITE_STRIP)) {
			nseg = scsi_bufflen(cmd) / cmd->device->sector_size;
		}
	} else {
		nseg = 0;
	}

	req_cnt = 1;
	/* Total Data and protection sg segment(s) */
	tot_prot_dsds = nseg;
	tot_dsds += nseg;
	if (req->cnt < (req_cnt + 2)) {
		cnt = IS_SHADOW_REG_CAPABLE(ha) ? *req->out_ptr :
		    RD_REG_DWORD_RELAXED(req->req_q_out);
		if (req->ring_index < cnt)
			req->cnt = cnt - req->ring_index;
		else
			req->cnt = req->length -
				(req->ring_index - cnt);
		if (req->cnt < (req_cnt + 2))
			goto queuing_error;
	}

	status |= QDSS_GOT_Q_SPACE;

	/* Build header part of command packet (excluding the OPCODE). */
	req->current_outstanding_cmd = handle;
	req->outstanding_cmds[handle] = sp;
	sp->handle = handle;
	cmd->host_scribble = (unsigned char *)(unsigned long)handle;
	req->cnt -= req_cnt;

	/* Fill-in common area */
	cmd_pkt = (struct cmd_type_crc_2 *)req->ring_ptr;
	cmd_pkt->handle = MAKE_HANDLE(req->id, handle);

	clr_ptr = (uint32_t *)cmd_pkt + 2;
	memset(clr_ptr, 0, REQUEST_ENTRY_SIZE - 8);

	/* Set NPORT-ID and LUN number*/
	cmd_pkt->nport_handle = cpu_to_le16(sp->fcport->loop_id);
	cmd_pkt->port_id[0] = sp->fcport->d_id.b.al_pa;
	cmd_pkt->port_id[1] = sp->fcport->d_id.b.area;
	cmd_pkt->port_id[2] = sp->fcport->d_id.b.domain;

	int_to_scsilun(cmd->device->lun, &cmd_pkt->lun);
	host_to_fcp_swap((uint8_t *)&cmd_pkt->lun, sizeof(cmd_pkt->lun));

	/* Total Data and protection segment(s) */
	cmd_pkt->dseg_count = cpu_to_le16(tot_dsds);

	/* Build IOCB segments and adjust for data protection segments */
	if (qla24xx_build_scsi_crc_2_iocbs(sp, (struct cmd_type_crc_2 *)
	    req->ring_ptr, tot_dsds, tot_prot_dsds, fw_prot_opts) !=
		QLA_SUCCESS)
		goto queuing_error;

	cmd_pkt->entry_count = (uint8_t)req_cnt;
	cmd_pkt->timeout = cpu_to_le16(0);
	wmb();

	/* Adjust ring index. */
	req->ring_index++;
	if (req->ring_index == req->length) {
		req->ring_index = 0;
		req->ring_ptr = req->ring;
	} else
		req->ring_ptr++;

	/* Set chip new ring index. */
	WRT_REG_DWORD(req->req_q_in, req->ring_index);

	/* Manage unprocessed RIO/ZIO commands in response queue. */
	if (vha->flags.process_response_queue &&
	    rsp->ring_ptr->signature != RESPONSE_PROCESSED)
		qla24xx_process_response_queue(vha, rsp);

	spin_unlock_irqrestore(&qpair->qp_lock, flags);

	return QLA_SUCCESS;

queuing_error:
	if (status & QDSS_GOT_Q_SPACE) {
		req->outstanding_cmds[handle] = NULL;
		req->cnt += req_cnt;
	}
	/* Cleanup will be performed by the caller (queuecommand) */

	spin_unlock_irqrestore(&qpair->qp_lock, flags);
	return QLA_FUNCTION_FAILED;
}

/* Generic Control-SRB manipulation functions. */

/* hardware_lock assumed to be held. */

void *
__qla2x00_alloc_iocbs(struct qla_qpair *qpair, srb_t *sp)
{
	scsi_qla_host_t *vha = qpair->vha;
	struct qla_hw_data *ha = vha->hw;
	struct req_que *req = qpair->req;
	device_reg_t *reg = ISP_QUE_REG(ha, req->id);
	uint32_t index, handle;
	request_t *pkt;
	uint16_t cnt, req_cnt;

	pkt = NULL;
	req_cnt = 1;
	handle = 0;

	if (sp && (sp->type != SRB_SCSI_CMD)) {
		/* Adjust entry-counts as needed. */
		req_cnt = sp->iocbs;
	}

	/* Check for room on request queue. */
	if (req->cnt < req_cnt + 2) {
		if (qpair->use_shadow_reg)
			cnt = *req->out_ptr;
		else if (ha->mqenable || IS_QLA83XX(ha) || IS_QLA27XX(ha) ||
		    IS_QLA28XX(ha))
			cnt = RD_REG_DWORD(&reg->isp25mq.req_q_out);
		else if (IS_P3P_TYPE(ha))
			cnt = RD_REG_DWORD(&reg->isp82.req_q_out);
		else if (IS_FWI2_CAPABLE(ha))
			cnt = RD_REG_DWORD(&reg->isp24.req_q_out);
		else if (IS_QLAFX00(ha))
			cnt = RD_REG_DWORD(&reg->ispfx00.req_q_out);
		else
			cnt = qla2x00_debounce_register(
			    ISP_REQ_Q_OUT(ha, &reg->isp));

		if  (req->ring_index < cnt)
			req->cnt = cnt - req->ring_index;
		else
			req->cnt = req->length -
			    (req->ring_index - cnt);
	}
	if (req->cnt < req_cnt + 2)
		goto queuing_error;

	if (sp) {
		/* Check for room in outstanding command list. */
		handle = req->current_outstanding_cmd;
		for (index = 1; index < req->num_outstanding_cmds; index++) {
			handle++;
			if (handle == req->num_outstanding_cmds)
				handle = 1;
			if (!req->outstanding_cmds[handle])
				break;
		}
		if (index == req->num_outstanding_cmds) {
			ql_log(ql_log_warn, vha, 0x700b,
			    "No room on outstanding cmd array.\n");
			goto queuing_error;
		}

		/* Prep command array. */
		req->current_outstanding_cmd = handle;
		req->outstanding_cmds[handle] = sp;
		sp->handle = handle;
	}

	/* Prep packet */
	req->cnt -= req_cnt;
	pkt = req->ring_ptr;
	memset(pkt, 0, REQUEST_ENTRY_SIZE);
	if (IS_QLAFX00(ha)) {
		WRT_REG_BYTE((void __iomem *)&pkt->entry_count, req_cnt);
		WRT_REG_WORD((void __iomem *)&pkt->handle, handle);
	} else {
		pkt->entry_count = req_cnt;
		pkt->handle = handle;
	}

	return pkt;

queuing_error:
	qpair->tgt_counters.num_alloc_iocb_failed++;
	return pkt;
}

void *
qla2x00_alloc_iocbs_ready(struct qla_qpair *qpair, srb_t *sp)
{
	scsi_qla_host_t *vha = qpair->vha;

	if (qla2x00_reset_active(vha))
		return NULL;

	return __qla2x00_alloc_iocbs(qpair, sp);
}

void *
qla2x00_alloc_iocbs(struct scsi_qla_host *vha, srb_t *sp)
{
	return __qla2x00_alloc_iocbs(vha->hw->base_qpair, sp);
}

static void
qla24xx_prli_iocb(srb_t *sp, struct logio_entry_24xx *logio)
{
	struct srb_iocb *lio = &sp->u.iocb_cmd;

	logio->entry_type = LOGINOUT_PORT_IOCB_TYPE;
	logio->control_flags = cpu_to_le16(LCF_COMMAND_PRLI);
	if (lio->u.logio.flags & SRB_LOGIN_NVME_PRLI) {
		logio->control_flags |= LCF_NVME_PRLI;
		if (sp->vha->flags.nvme_first_burst)
			logio->io_parameter[0] = NVME_PRLI_SP_FIRST_BURST;
	}

	logio->nport_handle = cpu_to_le16(sp->fcport->loop_id);
	logio->port_id[0] = sp->fcport->d_id.b.al_pa;
	logio->port_id[1] = sp->fcport->d_id.b.area;
	logio->port_id[2] = sp->fcport->d_id.b.domain;
	logio->vp_index = sp->vha->vp_idx;
}

static void
qla24xx_login_iocb(srb_t *sp, struct logio_entry_24xx *logio)
{
	struct srb_iocb *lio = &sp->u.iocb_cmd;

	logio->entry_type = LOGINOUT_PORT_IOCB_TYPE;
	if (lio->u.logio.flags & SRB_LOGIN_PRLI_ONLY) {
		logio->control_flags = cpu_to_le16(LCF_COMMAND_PRLI);
	} else {
		logio->control_flags = cpu_to_le16(LCF_COMMAND_PLOGI);
		if (lio->u.logio.flags & SRB_LOGIN_COND_PLOGI)
			logio->control_flags |= cpu_to_le16(LCF_COND_PLOGI);
		if (lio->u.logio.flags & SRB_LOGIN_SKIP_PRLI)
			logio->control_flags |= cpu_to_le16(LCF_SKIP_PRLI);
	}
	logio->nport_handle = cpu_to_le16(sp->fcport->loop_id);
	logio->port_id[0] = sp->fcport->d_id.b.al_pa;
	logio->port_id[1] = sp->fcport->d_id.b.area;
	logio->port_id[2] = sp->fcport->d_id.b.domain;
	logio->vp_index = sp->vha->vp_idx;
}

static void
qla2x00_login_iocb(srb_t *sp, struct mbx_entry *mbx)
{
	struct qla_hw_data *ha = sp->vha->hw;
	struct srb_iocb *lio = &sp->u.iocb_cmd;
	uint16_t opts;

	mbx->entry_type = MBX_IOCB_TYPE;
	SET_TARGET_ID(ha, mbx->loop_id, sp->fcport->loop_id);
	mbx->mb0 = cpu_to_le16(MBC_LOGIN_FABRIC_PORT);
	opts = lio->u.logio.flags & SRB_LOGIN_COND_PLOGI ? BIT_0 : 0;
	opts |= lio->u.logio.flags & SRB_LOGIN_SKIP_PRLI ? BIT_1 : 0;
	if (HAS_EXTENDED_IDS(ha)) {
		mbx->mb1 = cpu_to_le16(sp->fcport->loop_id);
		mbx->mb10 = cpu_to_le16(opts);
	} else {
		mbx->mb1 = cpu_to_le16((sp->fcport->loop_id << 8) | opts);
	}
	mbx->mb2 = cpu_to_le16(sp->fcport->d_id.b.domain);
	mbx->mb3 = cpu_to_le16(sp->fcport->d_id.b.area << 8 |
	    sp->fcport->d_id.b.al_pa);
	mbx->mb9 = cpu_to_le16(sp->vha->vp_idx);
}

static void
qla24xx_logout_iocb(srb_t *sp, struct logio_entry_24xx *logio)
{
	logio->entry_type = LOGINOUT_PORT_IOCB_TYPE;
	logio->control_flags =
	    cpu_to_le16(LCF_COMMAND_LOGO|LCF_IMPL_LOGO);
	if (!sp->fcport->keep_nport_handle)
		logio->control_flags |= cpu_to_le16(LCF_FREE_NPORT);
	logio->nport_handle = cpu_to_le16(sp->fcport->loop_id);
	logio->port_id[0] = sp->fcport->d_id.b.al_pa;
	logio->port_id[1] = sp->fcport->d_id.b.area;
	logio->port_id[2] = sp->fcport->d_id.b.domain;
	logio->vp_index = sp->vha->vp_idx;
}

static void
qla2x00_logout_iocb(srb_t *sp, struct mbx_entry *mbx)
{
	struct qla_hw_data *ha = sp->vha->hw;

	mbx->entry_type = MBX_IOCB_TYPE;
	SET_TARGET_ID(ha, mbx->loop_id, sp->fcport->loop_id);
	mbx->mb0 = cpu_to_le16(MBC_LOGOUT_FABRIC_PORT);
	mbx->mb1 = HAS_EXTENDED_IDS(ha) ?
	    cpu_to_le16(sp->fcport->loop_id) :
	    cpu_to_le16(sp->fcport->loop_id << 8);
	mbx->mb2 = cpu_to_le16(sp->fcport->d_id.b.domain);
	mbx->mb3 = cpu_to_le16(sp->fcport->d_id.b.area << 8 |
	    sp->fcport->d_id.b.al_pa);
	mbx->mb9 = cpu_to_le16(sp->vha->vp_idx);
	/* Implicit: mbx->mbx10 = 0. */
}

static void
qla24xx_adisc_iocb(srb_t *sp, struct logio_entry_24xx *logio)
{
	logio->entry_type = LOGINOUT_PORT_IOCB_TYPE;
	logio->control_flags = cpu_to_le16(LCF_COMMAND_ADISC);
	logio->nport_handle = cpu_to_le16(sp->fcport->loop_id);
	logio->vp_index = sp->vha->vp_idx;
}

static void
qla2x00_adisc_iocb(srb_t *sp, struct mbx_entry *mbx)
{
	struct qla_hw_data *ha = sp->vha->hw;

	mbx->entry_type = MBX_IOCB_TYPE;
	SET_TARGET_ID(ha, mbx->loop_id, sp->fcport->loop_id);
	mbx->mb0 = cpu_to_le16(MBC_GET_PORT_DATABASE);
	if (HAS_EXTENDED_IDS(ha)) {
		mbx->mb1 = cpu_to_le16(sp->fcport->loop_id);
		mbx->mb10 = cpu_to_le16(BIT_0);
	} else {
		mbx->mb1 = cpu_to_le16((sp->fcport->loop_id << 8) | BIT_0);
	}
	mbx->mb2 = cpu_to_le16(MSW(ha->async_pd_dma));
	mbx->mb3 = cpu_to_le16(LSW(ha->async_pd_dma));
	mbx->mb6 = cpu_to_le16(MSW(MSD(ha->async_pd_dma)));
	mbx->mb7 = cpu_to_le16(LSW(MSD(ha->async_pd_dma)));
	mbx->mb9 = cpu_to_le16(sp->vha->vp_idx);
}

static void
qla24xx_tm_iocb(srb_t *sp, struct tsk_mgmt_entry *tsk)
{
	uint32_t flags;
	uint64_t lun;
	struct fc_port *fcport = sp->fcport;
	scsi_qla_host_t *vha = fcport->vha;
	struct qla_hw_data *ha = vha->hw;
	struct srb_iocb *iocb = &sp->u.iocb_cmd;
	struct req_que *req = vha->req;

	flags = iocb->u.tmf.flags;
	lun = iocb->u.tmf.lun;

	tsk->entry_type = TSK_MGMT_IOCB_TYPE;
	tsk->entry_count = 1;
	tsk->handle = MAKE_HANDLE(req->id, tsk->handle);
	tsk->nport_handle = cpu_to_le16(fcport->loop_id);
	tsk->timeout = cpu_to_le16(ha->r_a_tov / 10 * 2);
	tsk->control_flags = cpu_to_le32(flags);
	tsk->port_id[0] = fcport->d_id.b.al_pa;
	tsk->port_id[1] = fcport->d_id.b.area;
	tsk->port_id[2] = fcport->d_id.b.domain;
	tsk->vp_index = fcport->vha->vp_idx;

	if (flags == TCF_LUN_RESET) {
		int_to_scsilun(lun, &tsk->lun);
		host_to_fcp_swap((uint8_t *)&tsk->lun,
			sizeof(tsk->lun));
	}
}

void qla2x00_init_timer(srb_t *sp, unsigned long tmo)
{
	timer_setup(&sp->u.iocb_cmd.timer, qla2x00_sp_timeout, 0);
	sp->u.iocb_cmd.timer.expires = jiffies + tmo * HZ;
	sp->free = qla2x00_sp_free;
	if (IS_QLAFX00(sp->vha->hw) && sp->type == SRB_FXIOCB_DCMD)
		init_completion(&sp->u.iocb_cmd.u.fxiocb.fxiocb_comp);
	add_timer(&sp->u.iocb_cmd.timer);
}

static void
qla2x00_els_dcmd_sp_free(void *data)
{
	srb_t *sp = data;
	struct srb_iocb *elsio = &sp->u.iocb_cmd;

	kfree(sp->fcport);

	if (elsio->u.els_logo.els_logo_pyld)
		dma_free_coherent(&sp->vha->hw->pdev->dev, DMA_POOL_SIZE,
		    elsio->u.els_logo.els_logo_pyld,
		    elsio->u.els_logo.els_logo_pyld_dma);

	del_timer(&elsio->timer);
	qla2x00_rel_sp(sp);
}

static void
qla2x00_els_dcmd_iocb_timeout(void *data)
{
	srb_t *sp = data;
	fc_port_t *fcport = sp->fcport;
	struct scsi_qla_host *vha = sp->vha;
	struct srb_iocb *lio = &sp->u.iocb_cmd;

	ql_dbg(ql_dbg_io, vha, 0x3069,
	    "%s Timeout, hdl=%x, portid=%02x%02x%02x\n",
	    sp->name, sp->handle, fcport->d_id.b.domain, fcport->d_id.b.area,
	    fcport->d_id.b.al_pa);

	complete(&lio->u.els_logo.comp);
}

static void
qla2x00_els_dcmd_sp_done(void *ptr, int res)
{
	srb_t *sp = ptr;
	fc_port_t *fcport = sp->fcport;
	struct srb_iocb *lio = &sp->u.iocb_cmd;
	struct scsi_qla_host *vha = sp->vha;

	ql_dbg(ql_dbg_io, vha, 0x3072,
	    "%s hdl=%x, portid=%02x%02x%02x done\n",
	    sp->name, sp->handle, fcport->d_id.b.domain,
	    fcport->d_id.b.area, fcport->d_id.b.al_pa);

	complete(&lio->u.els_logo.comp);
}

int
qla24xx_els_dcmd_iocb(scsi_qla_host_t *vha, int els_opcode,
    port_id_t remote_did)
{
	srb_t *sp;
	fc_port_t *fcport = NULL;
	struct srb_iocb *elsio = NULL;
	struct qla_hw_data *ha = vha->hw;
	struct els_logo_payload logo_pyld;
	int rval = QLA_SUCCESS;

	fcport = qla2x00_alloc_fcport(vha, GFP_KERNEL);
	if (!fcport) {
	       ql_log(ql_log_info, vha, 0x70e5, "fcport allocation failed\n");
	       return -ENOMEM;
	}

	/* Alloc SRB structure */
	sp = qla2x00_get_sp(vha, fcport, GFP_KERNEL);
	if (!sp) {
		kfree(fcport);
		ql_log(ql_log_info, vha, 0x70e6,
		 "SRB allocation failed\n");
		return -ENOMEM;
	}

	elsio = &sp->u.iocb_cmd;
	fcport->loop_id = 0xFFFF;
	fcport->d_id.b.domain = remote_did.b.domain;
	fcport->d_id.b.area = remote_did.b.area;
	fcport->d_id.b.al_pa = remote_did.b.al_pa;

	ql_dbg(ql_dbg_io, vha, 0x3073, "portid=%02x%02x%02x done\n",
	    fcport->d_id.b.domain, fcport->d_id.b.area, fcport->d_id.b.al_pa);

	sp->type = SRB_ELS_DCMD;
	sp->name = "ELS_DCMD";
	sp->fcport = fcport;
	elsio->timeout = qla2x00_els_dcmd_iocb_timeout;
	qla2x00_init_timer(sp, ELS_DCMD_TIMEOUT);
	init_completion(&sp->u.iocb_cmd.u.els_logo.comp);
	sp->done = qla2x00_els_dcmd_sp_done;
	sp->free = qla2x00_els_dcmd_sp_free;

	elsio->u.els_logo.els_logo_pyld = dma_alloc_coherent(&ha->pdev->dev,
			    DMA_POOL_SIZE, &elsio->u.els_logo.els_logo_pyld_dma,
			    GFP_KERNEL);

	if (!elsio->u.els_logo.els_logo_pyld) {
		sp->free(sp);
		return QLA_FUNCTION_FAILED;
	}

	memset(&logo_pyld, 0, sizeof(struct els_logo_payload));

	elsio->u.els_logo.els_cmd = els_opcode;
	logo_pyld.opcode = els_opcode;
	logo_pyld.s_id[0] = vha->d_id.b.al_pa;
	logo_pyld.s_id[1] = vha->d_id.b.area;
	logo_pyld.s_id[2] = vha->d_id.b.domain;
	host_to_fcp_swap(logo_pyld.s_id, sizeof(uint32_t));
	memcpy(&logo_pyld.wwpn, vha->port_name, WWN_SIZE);

	memcpy(elsio->u.els_logo.els_logo_pyld, &logo_pyld,
	    sizeof(struct els_logo_payload));

	rval = qla2x00_start_sp(sp);
	if (rval != QLA_SUCCESS) {
		sp->free(sp);
		return QLA_FUNCTION_FAILED;
	}

	ql_dbg(ql_dbg_io, vha, 0x3074,
	    "%s LOGO sent, hdl=%x, loopid=%x, portid=%02x%02x%02x.\n",
	    sp->name, sp->handle, fcport->loop_id, fcport->d_id.b.domain,
	    fcport->d_id.b.area, fcport->d_id.b.al_pa);

	wait_for_completion(&elsio->u.els_logo.comp);

	sp->free(sp);
	return rval;
}

static void
qla24xx_els_logo_iocb(srb_t *sp, struct els_entry_24xx *els_iocb)
{
	scsi_qla_host_t *vha = sp->vha;
	struct srb_iocb *elsio = &sp->u.iocb_cmd;

	els_iocb->entry_type = ELS_IOCB_TYPE;
	els_iocb->entry_count = 1;
	els_iocb->sys_define = 0;
	els_iocb->entry_status = 0;
	els_iocb->handle = sp->handle;
	els_iocb->nport_handle = cpu_to_le16(sp->fcport->loop_id);
	els_iocb->tx_dsd_count = 1;
	els_iocb->vp_index = vha->vp_idx;
	els_iocb->sof_type = EST_SOFI3;
	els_iocb->rx_dsd_count = 0;
	els_iocb->opcode = elsio->u.els_logo.els_cmd;

	els_iocb->port_id[0] = sp->fcport->d_id.b.al_pa;
	els_iocb->port_id[1] = sp->fcport->d_id.b.area;
	els_iocb->port_id[2] = sp->fcport->d_id.b.domain;
	els_iocb->s_id[0] = vha->d_id.b.al_pa;
	els_iocb->s_id[1] = vha->d_id.b.area;
	els_iocb->s_id[2] = vha->d_id.b.domain;
	els_iocb->control_flags = 0;

	if (elsio->u.els_logo.els_cmd == ELS_DCMD_PLOGI) {
		els_iocb->tx_byte_count = els_iocb->tx_len =
			sizeof(struct els_plogi_payload);
		put_unaligned_le64(elsio->u.els_plogi.els_plogi_pyld_dma,
				   &els_iocb->tx_address);
		els_iocb->rx_dsd_count = 1;
		els_iocb->rx_byte_count = els_iocb->rx_len =
			sizeof(struct els_plogi_payload);
		put_unaligned_le64(elsio->u.els_plogi.els_resp_pyld_dma,
				   &els_iocb->rx_address);

		ql_dbg(ql_dbg_io + ql_dbg_buffer, vha, 0x3073,
		    "PLOGI ELS IOCB:\n");
		ql_dump_buffer(ql_log_info, vha, 0x0109,
		    (uint8_t *)els_iocb, 0x70);
	} else {
		els_iocb->tx_byte_count = sizeof(struct els_logo_payload);
		put_unaligned_le64(elsio->u.els_logo.els_logo_pyld_dma,
				   &els_iocb->tx_address);
		els_iocb->tx_len = cpu_to_le32(sizeof(struct els_logo_payload));

		els_iocb->rx_byte_count = 0;
		els_iocb->rx_address = 0;
		els_iocb->rx_len = 0;
	}

	sp->vha->qla_stats.control_requests++;
}

static void
qla2x00_els_dcmd2_iocb_timeout(void *data)
{
	srb_t *sp = data;
	fc_port_t *fcport = sp->fcport;
	struct scsi_qla_host *vha = sp->vha;
	struct qla_hw_data *ha = vha->hw;
	unsigned long flags = 0;
	int res;

	ql_dbg(ql_dbg_io + ql_dbg_disc, vha, 0x3069,
	    "%s hdl=%x ELS Timeout, %8phC portid=%06x\n",
	    sp->name, sp->handle, fcport->port_name, fcport->d_id.b24);

	/* Abort the exchange */
	spin_lock_irqsave(&ha->hardware_lock, flags);
	res = ha->isp_ops->abort_command(sp);
	ql_dbg(ql_dbg_io, vha, 0x3070,
	    "mbx abort_command %s\n",
	    (res == QLA_SUCCESS) ? "successful" : "failed");
	spin_unlock_irqrestore(&ha->hardware_lock, flags);

	sp->done(sp, QLA_FUNCTION_TIMEOUT);
}

static void
qla2x00_els_dcmd2_sp_done(void *ptr, int res)
{
	srb_t *sp = ptr;
	fc_port_t *fcport = sp->fcport;
	struct srb_iocb *lio = &sp->u.iocb_cmd;
	struct scsi_qla_host *vha = sp->vha;
	struct event_arg ea;
	struct qla_work_evt *e;

	ql_dbg(ql_dbg_disc, vha, 0x3072,
	    "%s ELS done rc %d hdl=%x, portid=%06x %8phC\n",
	    sp->name, res, sp->handle, fcport->d_id.b24, fcport->port_name);

	fcport->flags &= ~(FCF_ASYNC_SENT|FCF_ASYNC_ACTIVE);
	del_timer(&sp->u.iocb_cmd.timer);

	if (sp->flags & SRB_WAKEUP_ON_COMP)
		complete(&lio->u.els_plogi.comp);
	else {
		if (res) {
			set_bit(RELOGIN_NEEDED, &vha->dpc_flags);
		} else {
			memset(&ea, 0, sizeof(ea));
			ea.fcport = fcport;
			ea.rc = res;
			ea.event = FCME_ELS_PLOGI_DONE;
			qla2x00_fcport_event_handler(vha, &ea);
		}

		e = qla2x00_alloc_work(vha, QLA_EVT_UNMAP);
		if (!e) {
			struct srb_iocb *elsio = &sp->u.iocb_cmd;

			if (elsio->u.els_plogi.els_plogi_pyld)
				dma_free_coherent(&sp->vha->hw->pdev->dev,
				    elsio->u.els_plogi.tx_size,
				    elsio->u.els_plogi.els_plogi_pyld,
				    elsio->u.els_plogi.els_plogi_pyld_dma);

			if (elsio->u.els_plogi.els_resp_pyld)
				dma_free_coherent(&sp->vha->hw->pdev->dev,
				    elsio->u.els_plogi.rx_size,
				    elsio->u.els_plogi.els_resp_pyld,
				    elsio->u.els_plogi.els_resp_pyld_dma);
			sp->free(sp);
			return;
		}
		e->u.iosb.sp = sp;
		qla2x00_post_work(vha, e);
	}
}

int
qla24xx_els_dcmd2_iocb(scsi_qla_host_t *vha, int els_opcode,
    fc_port_t *fcport, bool wait)
{
	srb_t *sp;
	struct srb_iocb *elsio = NULL;
	struct qla_hw_data *ha = vha->hw;
	int rval = QLA_SUCCESS;
	void	*ptr, *resp_ptr;

	/* Alloc SRB structure */
	sp = qla2x00_get_sp(vha, fcport, GFP_KERNEL);
	if (!sp) {
		ql_log(ql_log_info, vha, 0x70e6,
		 "SRB allocation failed\n");
		return -ENOMEM;
	}

	elsio = &sp->u.iocb_cmd;
	ql_dbg(ql_dbg_io, vha, 0x3073,
	    "Enter: PLOGI portid=%06x\n", fcport->d_id.b24);

	fcport->flags |= FCF_ASYNC_SENT;
	sp->type = SRB_ELS_DCMD;
	sp->name = "ELS_DCMD";
	sp->fcport = fcport;

	elsio->timeout = qla2x00_els_dcmd2_iocb_timeout;
	init_completion(&elsio->u.els_plogi.comp);
	if (wait)
		sp->flags = SRB_WAKEUP_ON_COMP;

	qla2x00_init_timer(sp, ELS_DCMD_TIMEOUT + 2);

	sp->done = qla2x00_els_dcmd2_sp_done;
	elsio->u.els_plogi.tx_size = elsio->u.els_plogi.rx_size = DMA_POOL_SIZE;

	ptr = elsio->u.els_plogi.els_plogi_pyld =
	    dma_alloc_coherent(&ha->pdev->dev, DMA_POOL_SIZE,
		&elsio->u.els_plogi.els_plogi_pyld_dma, GFP_KERNEL);

	if (!elsio->u.els_plogi.els_plogi_pyld) {
		rval = QLA_FUNCTION_FAILED;
		goto out;
	}

	resp_ptr = elsio->u.els_plogi.els_resp_pyld =
	    dma_alloc_coherent(&ha->pdev->dev, DMA_POOL_SIZE,
		&elsio->u.els_plogi.els_resp_pyld_dma, GFP_KERNEL);

	if (!elsio->u.els_plogi.els_resp_pyld) {
		rval = QLA_FUNCTION_FAILED;
		goto out;
	}

	ql_dbg(ql_dbg_io, vha, 0x3073, "PLOGI %p %p\n", ptr, resp_ptr);

	memset(ptr, 0, sizeof(struct els_plogi_payload));
	memset(resp_ptr, 0, sizeof(struct els_plogi_payload));
	memcpy(elsio->u.els_plogi.els_plogi_pyld->data,
	    &ha->plogi_els_payld.data,
	    sizeof(elsio->u.els_plogi.els_plogi_pyld->data));

	elsio->u.els_plogi.els_cmd = els_opcode;
	elsio->u.els_plogi.els_plogi_pyld->opcode = els_opcode;

	ql_dbg(ql_dbg_disc + ql_dbg_buffer, vha, 0x3073, "PLOGI buffer:\n");
	ql_dump_buffer(ql_dbg_disc + ql_dbg_buffer, vha, 0x0109,
	    (uint8_t *)elsio->u.els_plogi.els_plogi_pyld, 0x70);

	rval = qla2x00_start_sp(sp);
	if (rval != QLA_SUCCESS) {
		rval = QLA_FUNCTION_FAILED;
	} else {
		ql_dbg(ql_dbg_disc, vha, 0x3074,
		    "%s PLOGI sent, hdl=%x, loopid=%x, to port_id %06x from port_id %06x\n",
		    sp->name, sp->handle, fcport->loop_id,
		    fcport->d_id.b24, vha->d_id.b24);
	}

	if (wait) {
		wait_for_completion(&elsio->u.els_plogi.comp);

		if (elsio->u.els_plogi.comp_status != CS_COMPLETE)
			rval = QLA_FUNCTION_FAILED;
	} else {
		goto done;
	}

out:
	fcport->flags &= ~(FCF_ASYNC_SENT);
	if (elsio->u.els_plogi.els_plogi_pyld)
		dma_free_coherent(&sp->vha->hw->pdev->dev,
		    elsio->u.els_plogi.tx_size,
		    elsio->u.els_plogi.els_plogi_pyld,
		    elsio->u.els_plogi.els_plogi_pyld_dma);

	if (elsio->u.els_plogi.els_resp_pyld)
		dma_free_coherent(&sp->vha->hw->pdev->dev,
		    elsio->u.els_plogi.rx_size,
		    elsio->u.els_plogi.els_resp_pyld,
		    elsio->u.els_plogi.els_resp_pyld_dma);

	sp->free(sp);
done:
	return rval;
}

static void
qla24xx_els_iocb(srb_t *sp, struct els_entry_24xx *els_iocb)
{
	struct bsg_job *bsg_job = sp->u.bsg_job;
	struct fc_bsg_request *bsg_request = bsg_job->request;

        els_iocb->entry_type = ELS_IOCB_TYPE;
        els_iocb->entry_count = 1;
        els_iocb->sys_define = 0;
        els_iocb->entry_status = 0;
        els_iocb->handle = sp->handle;
        els_iocb->nport_handle = cpu_to_le16(sp->fcport->loop_id);
	els_iocb->tx_dsd_count = cpu_to_le16(bsg_job->request_payload.sg_cnt);
	els_iocb->vp_index = sp->vha->vp_idx;
        els_iocb->sof_type = EST_SOFI3;
	els_iocb->rx_dsd_count = cpu_to_le16(bsg_job->reply_payload.sg_cnt);

	els_iocb->opcode =
	    sp->type == SRB_ELS_CMD_RPT ?
	    bsg_request->rqst_data.r_els.els_code :
	    bsg_request->rqst_data.h_els.command_code;
        els_iocb->port_id[0] = sp->fcport->d_id.b.al_pa;
        els_iocb->port_id[1] = sp->fcport->d_id.b.area;
        els_iocb->port_id[2] = sp->fcport->d_id.b.domain;
        els_iocb->control_flags = 0;
        els_iocb->rx_byte_count =
            cpu_to_le32(bsg_job->reply_payload.payload_len);
        els_iocb->tx_byte_count =
            cpu_to_le32(bsg_job->request_payload.payload_len);

	put_unaligned_le64(sg_dma_address(bsg_job->request_payload.sg_list),
			   &els_iocb->tx_address);
        els_iocb->tx_len = cpu_to_le32(sg_dma_len
            (bsg_job->request_payload.sg_list));

	put_unaligned_le64(sg_dma_address(bsg_job->reply_payload.sg_list),
			   &els_iocb->rx_address);
        els_iocb->rx_len = cpu_to_le32(sg_dma_len
            (bsg_job->reply_payload.sg_list));

	sp->vha->qla_stats.control_requests++;
}

static void
qla2x00_ct_iocb(srb_t *sp, ms_iocb_entry_t *ct_iocb)
{
	uint16_t        avail_dsds;
	struct dsd64	*cur_dsd;
	struct scatterlist *sg;
	int index;
	uint16_t tot_dsds;
	scsi_qla_host_t *vha = sp->vha;
	struct qla_hw_data *ha = vha->hw;
	struct bsg_job *bsg_job = sp->u.bsg_job;
	int entry_count = 1;

	memset(ct_iocb, 0, sizeof(ms_iocb_entry_t));
	ct_iocb->entry_type = CT_IOCB_TYPE;
	ct_iocb->entry_status = 0;
	ct_iocb->handle1 = sp->handle;
	SET_TARGET_ID(ha, ct_iocb->loop_id, sp->fcport->loop_id);
	ct_iocb->status = cpu_to_le16(0);
	ct_iocb->control_flags = cpu_to_le16(0);
	ct_iocb->timeout = 0;
	ct_iocb->cmd_dsd_count =
	    cpu_to_le16(bsg_job->request_payload.sg_cnt);
	ct_iocb->total_dsd_count =
	    cpu_to_le16(bsg_job->request_payload.sg_cnt + 1);
	ct_iocb->req_bytecount =
	    cpu_to_le32(bsg_job->request_payload.payload_len);
	ct_iocb->rsp_bytecount =
	    cpu_to_le32(bsg_job->reply_payload.payload_len);

	put_unaligned_le64(sg_dma_address(bsg_job->request_payload.sg_list),
			   &ct_iocb->req_dsd.address);
	ct_iocb->req_dsd.length = ct_iocb->req_bytecount;

	put_unaligned_le64(sg_dma_address(bsg_job->reply_payload.sg_list),
			   &ct_iocb->rsp_dsd.address);
	ct_iocb->rsp_dsd.length = ct_iocb->rsp_bytecount;

	avail_dsds = 1;
	cur_dsd = &ct_iocb->rsp_dsd;
	index = 0;
	tot_dsds = bsg_job->reply_payload.sg_cnt;

	for_each_sg(bsg_job->reply_payload.sg_list, sg, tot_dsds, index) {
		cont_a64_entry_t *cont_pkt;

		/* Allocate additional continuation packets? */
		if (avail_dsds == 0) {
			/*
			* Five DSDs are available in the Cont.
			* Type 1 IOCB.
			       */
			cont_pkt = qla2x00_prep_cont_type1_iocb(vha,
			    vha->hw->req_q_map[0]);
			cur_dsd = cont_pkt->dsd;
			avail_dsds = 5;
			entry_count++;
		}

		append_dsd64(&cur_dsd, sg);
		avail_dsds--;
	}
	ct_iocb->entry_count = entry_count;

	sp->vha->qla_stats.control_requests++;
}

static void
qla24xx_ct_iocb(srb_t *sp, struct ct_entry_24xx *ct_iocb)
{
	uint16_t        avail_dsds;
	struct dsd64	*cur_dsd;
	struct scatterlist *sg;
	int index;
	uint16_t cmd_dsds, rsp_dsds;
	scsi_qla_host_t *vha = sp->vha;
	struct qla_hw_data *ha = vha->hw;
	struct bsg_job *bsg_job = sp->u.bsg_job;
	int entry_count = 1;
	cont_a64_entry_t *cont_pkt = NULL;

	ct_iocb->entry_type = CT_IOCB_TYPE;
        ct_iocb->entry_status = 0;
        ct_iocb->sys_define = 0;
        ct_iocb->handle = sp->handle;

	ct_iocb->nport_handle = cpu_to_le16(sp->fcport->loop_id);
	ct_iocb->vp_index = sp->vha->vp_idx;
	ct_iocb->comp_status = cpu_to_le16(0);

	cmd_dsds = bsg_job->request_payload.sg_cnt;
	rsp_dsds = bsg_job->reply_payload.sg_cnt;

	ct_iocb->cmd_dsd_count = cpu_to_le16(cmd_dsds);
        ct_iocb->timeout = 0;
	ct_iocb->rsp_dsd_count = cpu_to_le16(rsp_dsds);
        ct_iocb->cmd_byte_count =
            cpu_to_le32(bsg_job->request_payload.payload_len);

	avail_dsds = 2;
	cur_dsd = ct_iocb->dsd;
	index = 0;

	for_each_sg(bsg_job->request_payload.sg_list, sg, cmd_dsds, index) {
		/* Allocate additional continuation packets? */
		if (avail_dsds == 0) {
			/*
			 * Five DSDs are available in the Cont.
			 * Type 1 IOCB.
			 */
			cont_pkt = qla2x00_prep_cont_type1_iocb(
			    vha, ha->req_q_map[0]);
			cur_dsd = cont_pkt->dsd;
			avail_dsds = 5;
			entry_count++;
		}

		append_dsd64(&cur_dsd, sg);
		avail_dsds--;
	}

	index = 0;

	for_each_sg(bsg_job->reply_payload.sg_list, sg, rsp_dsds, index) {
		/* Allocate additional continuation packets? */
		if (avail_dsds == 0) {
			/*
			* Five DSDs are available in the Cont.
			* Type 1 IOCB.
			       */
			cont_pkt = qla2x00_prep_cont_type1_iocb(vha,
			    ha->req_q_map[0]);
			cur_dsd = cont_pkt->dsd;
			avail_dsds = 5;
			entry_count++;
		}

		append_dsd64(&cur_dsd, sg);
		avail_dsds--;
	}
        ct_iocb->entry_count = entry_count;
}

/*
 * qla82xx_start_scsi() - Send a SCSI command to the ISP
 * @sp: command to send to the ISP
 *
 * Returns non-zero if a failure occurred, else zero.
 */
int
qla82xx_start_scsi(srb_t *sp)
{
	int		nseg;
	unsigned long   flags;
	struct scsi_cmnd *cmd;
	uint32_t	*clr_ptr;
	uint32_t        index;
	uint32_t	handle;
	uint16_t	cnt;
	uint16_t	req_cnt;
	uint16_t	tot_dsds;
	struct device_reg_82xx __iomem *reg;
	uint32_t dbval;
	uint32_t *fcp_dl;
	uint8_t additional_cdb_len;
	struct ct6_dsd *ctx;
	struct scsi_qla_host *vha = sp->vha;
	struct qla_hw_data *ha = vha->hw;
	struct req_que *req = NULL;
	struct rsp_que *rsp = NULL;

	/* Setup device pointers. */
	reg = &ha->iobase->isp82;
	cmd = GET_CMD_SP(sp);
	req = vha->req;
	rsp = ha->rsp_q_map[0];

	/* So we know we haven't pci_map'ed anything yet */
	tot_dsds = 0;

	dbval = 0x04 | (ha->portnum << 5);

	/* Send marker if required */
	if (vha->marker_needed != 0) {
		if (qla2x00_marker(vha, ha->base_qpair,
			0, 0, MK_SYNC_ALL) != QLA_SUCCESS) {
			ql_log(ql_log_warn, vha, 0x300c,
			    "qla2x00_marker failed for cmd=%p.\n", cmd);
			return QLA_FUNCTION_FAILED;
		}
		vha->marker_needed = 0;
	}

	/* Acquire ring specific lock */
	spin_lock_irqsave(&ha->hardware_lock, flags);

	/* Check for room in outstanding command list. */
	handle = req->current_outstanding_cmd;
	for (index = 1; index < req->num_outstanding_cmds; index++) {
		handle++;
		if (handle == req->num_outstanding_cmds)
			handle = 1;
		if (!req->outstanding_cmds[handle])
			break;
	}
	if (index == req->num_outstanding_cmds)
		goto queuing_error;

	/* Map the sg table so we have an accurate count of sg entries needed */
	if (scsi_sg_count(cmd)) {
		nseg = dma_map_sg(&ha->pdev->dev, scsi_sglist(cmd),
		    scsi_sg_count(cmd), cmd->sc_data_direction);
		if (unlikely(!nseg))
			goto queuing_error;
	} else
		nseg = 0;

	tot_dsds = nseg;

	if (tot_dsds > ql2xshiftctondsd) {
		struct cmd_type_6 *cmd_pkt;
		uint16_t more_dsd_lists = 0;
		struct dsd_dma *dsd_ptr;
		uint16_t i;

		more_dsd_lists = qla24xx_calc_dsd_lists(tot_dsds);
		if ((more_dsd_lists + ha->gbl_dsd_inuse) >= NUM_DSD_CHAIN) {
			ql_dbg(ql_dbg_io, vha, 0x300d,
			    "Num of DSD list %d is than %d for cmd=%p.\n",
			    more_dsd_lists + ha->gbl_dsd_inuse, NUM_DSD_CHAIN,
			    cmd);
			goto queuing_error;
		}

		if (more_dsd_lists <= ha->gbl_dsd_avail)
			goto sufficient_dsds;
		else
			more_dsd_lists -= ha->gbl_dsd_avail;

		for (i = 0; i < more_dsd_lists; i++) {
			dsd_ptr = kzalloc(sizeof(struct dsd_dma), GFP_ATOMIC);
			if (!dsd_ptr) {
				ql_log(ql_log_fatal, vha, 0x300e,
				    "Failed to allocate memory for dsd_dma "
				    "for cmd=%p.\n", cmd);
				goto queuing_error;
			}

			dsd_ptr->dsd_addr = dma_pool_alloc(ha->dl_dma_pool,
				GFP_ATOMIC, &dsd_ptr->dsd_list_dma);
			if (!dsd_ptr->dsd_addr) {
				kfree(dsd_ptr);
				ql_log(ql_log_fatal, vha, 0x300f,
				    "Failed to allocate memory for dsd_addr "
				    "for cmd=%p.\n", cmd);
				goto queuing_error;
			}
			list_add_tail(&dsd_ptr->list, &ha->gbl_dsd_list);
			ha->gbl_dsd_avail++;
		}

sufficient_dsds:
		req_cnt = 1;

		if (req->cnt < (req_cnt + 2)) {
			cnt = (uint16_t)RD_REG_DWORD_RELAXED(
				&reg->req_q_out[0]);
			if (req->ring_index < cnt)
				req->cnt = cnt - req->ring_index;
			else
				req->cnt = req->length -
					(req->ring_index - cnt);
			if (req->cnt < (req_cnt + 2))
				goto queuing_error;
		}

		ctx = sp->u.scmd.ctx =
		    mempool_alloc(ha->ctx_mempool, GFP_ATOMIC);
		if (!ctx) {
			ql_log(ql_log_fatal, vha, 0x3010,
			    "Failed to allocate ctx for cmd=%p.\n", cmd);
			goto queuing_error;
		}

		memset(ctx, 0, sizeof(struct ct6_dsd));
		ctx->fcp_cmnd = dma_pool_zalloc(ha->fcp_cmnd_dma_pool,
			GFP_ATOMIC, &ctx->fcp_cmnd_dma);
		if (!ctx->fcp_cmnd) {
			ql_log(ql_log_fatal, vha, 0x3011,
			    "Failed to allocate fcp_cmnd for cmd=%p.\n", cmd);
			goto queuing_error;
		}

		/* Initialize the DSD list and dma handle */
		INIT_LIST_HEAD(&ctx->dsd_list);
		ctx->dsd_use_cnt = 0;

		if (cmd->cmd_len > 16) {
			additional_cdb_len = cmd->cmd_len - 16;
			if ((cmd->cmd_len % 4) != 0) {
				/* SCSI command bigger than 16 bytes must be
				 * multiple of 4
				 */
				ql_log(ql_log_warn, vha, 0x3012,
				    "scsi cmd len %d not multiple of 4 "
				    "for cmd=%p.\n", cmd->cmd_len, cmd);
				goto queuing_error_fcp_cmnd;
			}
			ctx->fcp_cmnd_len = 12 + cmd->cmd_len + 4;
		} else {
			additional_cdb_len = 0;
			ctx->fcp_cmnd_len = 12 + 16 + 4;
		}

		cmd_pkt = (struct cmd_type_6 *)req->ring_ptr;
		cmd_pkt->handle = MAKE_HANDLE(req->id, handle);

		/* Zero out remaining portion of packet. */
		/*    tagged queuing modifier -- default is TSK_SIMPLE (0). */
		clr_ptr = (uint32_t *)cmd_pkt + 2;
		memset(clr_ptr, 0, REQUEST_ENTRY_SIZE - 8);
		cmd_pkt->dseg_count = cpu_to_le16(tot_dsds);

		/* Set NPORT-ID and LUN number*/
		cmd_pkt->nport_handle = cpu_to_le16(sp->fcport->loop_id);
		cmd_pkt->port_id[0] = sp->fcport->d_id.b.al_pa;
		cmd_pkt->port_id[1] = sp->fcport->d_id.b.area;
		cmd_pkt->port_id[2] = sp->fcport->d_id.b.domain;
		cmd_pkt->vp_index = sp->vha->vp_idx;

		/* Build IOCB segments */
		if (qla24xx_build_scsi_type_6_iocbs(sp, cmd_pkt, tot_dsds))
			goto queuing_error_fcp_cmnd;

		int_to_scsilun(cmd->device->lun, &cmd_pkt->lun);
		host_to_fcp_swap((uint8_t *)&cmd_pkt->lun, sizeof(cmd_pkt->lun));

		/* build FCP_CMND IU */
		int_to_scsilun(cmd->device->lun, &ctx->fcp_cmnd->lun);
		ctx->fcp_cmnd->additional_cdb_len = additional_cdb_len;

		if (cmd->sc_data_direction == DMA_TO_DEVICE)
			ctx->fcp_cmnd->additional_cdb_len |= 1;
		else if (cmd->sc_data_direction == DMA_FROM_DEVICE)
			ctx->fcp_cmnd->additional_cdb_len |= 2;

		/* Populate the FCP_PRIO. */
		if (ha->flags.fcp_prio_enabled)
			ctx->fcp_cmnd->task_attribute |=
			    sp->fcport->fcp_prio << 3;

		memcpy(ctx->fcp_cmnd->cdb, cmd->cmnd, cmd->cmd_len);

		fcp_dl = (uint32_t *)(ctx->fcp_cmnd->cdb + 16 +
		    additional_cdb_len);
		*fcp_dl = htonl((uint32_t)scsi_bufflen(cmd));

		cmd_pkt->fcp_cmnd_dseg_len = cpu_to_le16(ctx->fcp_cmnd_len);
		put_unaligned_le64(ctx->fcp_cmnd_dma,
				   &cmd_pkt->fcp_cmnd_dseg_address);

		sp->flags |= SRB_FCP_CMND_DMA_VALID;
		cmd_pkt->byte_count = cpu_to_le32((uint32_t)scsi_bufflen(cmd));
		/* Set total data segment count. */
		cmd_pkt->entry_count = (uint8_t)req_cnt;
		/* Specify response queue number where
		 * completion should happen
		 */
		cmd_pkt->entry_status = (uint8_t) rsp->id;
	} else {
		struct cmd_type_7 *cmd_pkt;

		req_cnt = qla24xx_calc_iocbs(vha, tot_dsds);
		if (req->cnt < (req_cnt + 2)) {
			cnt = (uint16_t)RD_REG_DWORD_RELAXED(
			    &reg->req_q_out[0]);
			if (req->ring_index < cnt)
				req->cnt = cnt - req->ring_index;
			else
				req->cnt = req->length -
					(req->ring_index - cnt);
		}
		if (req->cnt < (req_cnt + 2))
			goto queuing_error;

		cmd_pkt = (struct cmd_type_7 *)req->ring_ptr;
		cmd_pkt->handle = MAKE_HANDLE(req->id, handle);

		/* Zero out remaining portion of packet. */
		/* tagged queuing modifier -- default is TSK_SIMPLE (0).*/
		clr_ptr = (uint32_t *)cmd_pkt + 2;
		memset(clr_ptr, 0, REQUEST_ENTRY_SIZE - 8);
		cmd_pkt->dseg_count = cpu_to_le16(tot_dsds);

		/* Set NPORT-ID and LUN number*/
		cmd_pkt->nport_handle = cpu_to_le16(sp->fcport->loop_id);
		cmd_pkt->port_id[0] = sp->fcport->d_id.b.al_pa;
		cmd_pkt->port_id[1] = sp->fcport->d_id.b.area;
		cmd_pkt->port_id[2] = sp->fcport->d_id.b.domain;
		cmd_pkt->vp_index = sp->vha->vp_idx;

		int_to_scsilun(cmd->device->lun, &cmd_pkt->lun);
		host_to_fcp_swap((uint8_t *)&cmd_pkt->lun,
		    sizeof(cmd_pkt->lun));

		/* Populate the FCP_PRIO. */
		if (ha->flags.fcp_prio_enabled)
			cmd_pkt->task |= sp->fcport->fcp_prio << 3;

		/* Load SCSI command packet. */
		memcpy(cmd_pkt->fcp_cdb, cmd->cmnd, cmd->cmd_len);
		host_to_fcp_swap(cmd_pkt->fcp_cdb, sizeof(cmd_pkt->fcp_cdb));

		cmd_pkt->byte_count = cpu_to_le32((uint32_t)scsi_bufflen(cmd));

		/* Build IOCB segments */
		qla24xx_build_scsi_iocbs(sp, cmd_pkt, tot_dsds, req);

		/* Set total data segment count. */
		cmd_pkt->entry_count = (uint8_t)req_cnt;
		/* Specify response queue number where
		 * completion should happen.
		 */
		cmd_pkt->entry_status = (uint8_t) rsp->id;

	}
	/* Build command packet. */
	req->current_outstanding_cmd = handle;
	req->outstanding_cmds[handle] = sp;
	sp->handle = handle;
	cmd->host_scribble = (unsigned char *)(unsigned long)handle;
	req->cnt -= req_cnt;
	wmb();

	/* Adjust ring index. */
	req->ring_index++;
	if (req->ring_index == req->length) {
		req->ring_index = 0;
		req->ring_ptr = req->ring;
	} else
		req->ring_ptr++;

	sp->flags |= SRB_DMA_VALID;

	/* Set chip new ring index. */
	/* write, read and verify logic */
	dbval = dbval | (req->id << 8) | (req->ring_index << 16);
	if (ql2xdbwr)
		qla82xx_wr_32(ha, (uintptr_t __force)ha->nxdb_wr_ptr, dbval);
	else {
		WRT_REG_DWORD(ha->nxdb_wr_ptr, dbval);
		wmb();
		while (RD_REG_DWORD(ha->nxdb_rd_ptr) != dbval) {
			WRT_REG_DWORD(ha->nxdb_wr_ptr, dbval);
			wmb();
		}
	}

	/* Manage unprocessed RIO/ZIO commands in response queue. */
	if (vha->flags.process_response_queue &&
	    rsp->ring_ptr->signature != RESPONSE_PROCESSED)
		qla24xx_process_response_queue(vha, rsp);

	spin_unlock_irqrestore(&ha->hardware_lock, flags);
	return QLA_SUCCESS;

queuing_error_fcp_cmnd:
	dma_pool_free(ha->fcp_cmnd_dma_pool, ctx->fcp_cmnd, ctx->fcp_cmnd_dma);
queuing_error:
	if (tot_dsds)
		scsi_dma_unmap(cmd);

	if (sp->u.scmd.ctx) {
		mempool_free(sp->u.scmd.ctx, ha->ctx_mempool);
		sp->u.scmd.ctx = NULL;
	}
	spin_unlock_irqrestore(&ha->hardware_lock, flags);

	return QLA_FUNCTION_FAILED;
}

static void
qla24xx_abort_iocb(srb_t *sp, struct abort_entry_24xx *abt_iocb)
{
	struct srb_iocb *aio = &sp->u.iocb_cmd;
	scsi_qla_host_t *vha = sp->vha;
	struct req_que *req = sp->qpair->req;

	memset(abt_iocb, 0, sizeof(struct abort_entry_24xx));
	abt_iocb->entry_type = ABORT_IOCB_TYPE;
	abt_iocb->entry_count = 1;
	abt_iocb->handle = cpu_to_le32(MAKE_HANDLE(req->id, sp->handle));
	if (sp->fcport) {
		abt_iocb->nport_handle = cpu_to_le16(sp->fcport->loop_id);
		abt_iocb->port_id[0] = sp->fcport->d_id.b.al_pa;
		abt_iocb->port_id[1] = sp->fcport->d_id.b.area;
		abt_iocb->port_id[2] = sp->fcport->d_id.b.domain;
	}
	abt_iocb->handle_to_abort =
	    cpu_to_le32(MAKE_HANDLE(aio->u.abt.req_que_no,
				    aio->u.abt.cmd_hndl));
	abt_iocb->vp_index = vha->vp_idx;
	abt_iocb->req_que_no = cpu_to_le16(aio->u.abt.req_que_no);
	/* Send the command to the firmware */
	wmb();
}

static void
qla2x00_mb_iocb(srb_t *sp, struct mbx_24xx_entry *mbx)
{
	int i, sz;

	mbx->entry_type = MBX_IOCB_TYPE;
	mbx->handle = sp->handle;
	sz = min(ARRAY_SIZE(mbx->mb), ARRAY_SIZE(sp->u.iocb_cmd.u.mbx.out_mb));

	for (i = 0; i < sz; i++)
		mbx->mb[i] = cpu_to_le16(sp->u.iocb_cmd.u.mbx.out_mb[i]);
}

static void
qla2x00_ctpthru_cmd_iocb(srb_t *sp, struct ct_entry_24xx *ct_pkt)
{
	sp->u.iocb_cmd.u.ctarg.iocb = ct_pkt;
	qla24xx_prep_ms_iocb(sp->vha, &sp->u.iocb_cmd.u.ctarg);
	ct_pkt->handle = sp->handle;
}

static void qla2x00_send_notify_ack_iocb(srb_t *sp,
	struct nack_to_isp *nack)
{
	struct imm_ntfy_from_isp *ntfy = sp->u.iocb_cmd.u.nack.ntfy;

	nack->entry_type = NOTIFY_ACK_TYPE;
	nack->entry_count = 1;
	nack->ox_id = ntfy->ox_id;

	nack->u.isp24.handle = sp->handle;
	nack->u.isp24.nport_handle = ntfy->u.isp24.nport_handle;
	if (le16_to_cpu(ntfy->u.isp24.status) == IMM_NTFY_ELS) {
		nack->u.isp24.flags = ntfy->u.isp24.flags &
			cpu_to_le32(NOTIFY24XX_FLAGS_PUREX_IOCB);
	}
	nack->u.isp24.srr_rx_id = ntfy->u.isp24.srr_rx_id;
	nack->u.isp24.status = ntfy->u.isp24.status;
	nack->u.isp24.status_subcode = ntfy->u.isp24.status_subcode;
	nack->u.isp24.fw_handle = ntfy->u.isp24.fw_handle;
	nack->u.isp24.exchange_address = ntfy->u.isp24.exchange_address;
	nack->u.isp24.srr_rel_offs = ntfy->u.isp24.srr_rel_offs;
	nack->u.isp24.srr_ui = ntfy->u.isp24.srr_ui;
	nack->u.isp24.srr_flags = 0;
	nack->u.isp24.srr_reject_code = 0;
	nack->u.isp24.srr_reject_code_expl = 0;
	nack->u.isp24.vp_index = ntfy->u.isp24.vp_index;
}

/*
 * Build NVME LS request
 */
static int
qla_nvme_ls(srb_t *sp, struct pt_ls4_request *cmd_pkt)
{
	struct srb_iocb *nvme;
	int     rval = QLA_SUCCESS;

	nvme = &sp->u.iocb_cmd;
	cmd_pkt->entry_type = PT_LS4_REQUEST;
	cmd_pkt->entry_count = 1;
	cmd_pkt->control_flags = CF_LS4_ORIGINATOR << CF_LS4_SHIFT;

	cmd_pkt->timeout = cpu_to_le16(nvme->u.nvme.timeout_sec);
	cmd_pkt->nport_handle = cpu_to_le16(sp->fcport->loop_id);
	cmd_pkt->vp_index = sp->fcport->vha->vp_idx;

	cmd_pkt->tx_dseg_count = 1;
	cmd_pkt->tx_byte_count = nvme->u.nvme.cmd_len;
	cmd_pkt->dsd[0].length = nvme->u.nvme.cmd_len;
	put_unaligned_le64(nvme->u.nvme.cmd_dma, &cmd_pkt->dsd[0].address);

	cmd_pkt->rx_dseg_count = 1;
	cmd_pkt->rx_byte_count = nvme->u.nvme.rsp_len;
	cmd_pkt->dsd[1].length  = nvme->u.nvme.rsp_len;
	put_unaligned_le64(nvme->u.nvme.rsp_dma, &cmd_pkt->dsd[1].address);

	return rval;
}

static void
qla25xx_ctrlvp_iocb(srb_t *sp, struct vp_ctrl_entry_24xx *vce)
{
	int map, pos;

	vce->entry_type = VP_CTRL_IOCB_TYPE;
	vce->handle = sp->handle;
	vce->entry_count = 1;
	vce->command = cpu_to_le16(sp->u.iocb_cmd.u.ctrlvp.cmd);
	vce->vp_count = cpu_to_le16(1);

	/*
	 * index map in firmware starts with 1; decrement index
	 * this is ok as we never use index 0
	 */
	map = (sp->u.iocb_cmd.u.ctrlvp.vp_index - 1) / 8;
	pos = (sp->u.iocb_cmd.u.ctrlvp.vp_index - 1) & 7;
	vce->vp_idx_map[map] |= 1 << pos;
}

static void
qla24xx_prlo_iocb(srb_t *sp, struct logio_entry_24xx *logio)
{
	logio->entry_type = LOGINOUT_PORT_IOCB_TYPE;
	logio->control_flags =
	    cpu_to_le16(LCF_COMMAND_PRLO|LCF_IMPL_PRLO);

	logio->nport_handle = cpu_to_le16(sp->fcport->loop_id);
	logio->port_id[0] = sp->fcport->d_id.b.al_pa;
	logio->port_id[1] = sp->fcport->d_id.b.area;
	logio->port_id[2] = sp->fcport->d_id.b.domain;
	logio->vp_index = sp->fcport->vha->vp_idx;
}

int
qla2x00_start_sp(srb_t *sp)
{
	int rval = QLA_SUCCESS;
	scsi_qla_host_t *vha = sp->vha;
	struct qla_hw_data *ha = vha->hw;
	struct qla_qpair *qp = sp->qpair;
	void *pkt;
	unsigned long flags;

	spin_lock_irqsave(qp->qp_lock_ptr, flags);
	pkt = __qla2x00_alloc_iocbs(sp->qpair, sp);
	if (!pkt) {
		rval = EAGAIN;
		ql_log(ql_log_warn, vha, 0x700c,
		    "qla2x00_alloc_iocbs failed.\n");
		goto done;
	}

	switch (sp->type) {
	case SRB_LOGIN_CMD:
		IS_FWI2_CAPABLE(ha) ?
		    qla24xx_login_iocb(sp, pkt) :
		    qla2x00_login_iocb(sp, pkt);
		break;
	case SRB_PRLI_CMD:
		qla24xx_prli_iocb(sp, pkt);
		break;
	case SRB_LOGOUT_CMD:
		IS_FWI2_CAPABLE(ha) ?
		    qla24xx_logout_iocb(sp, pkt) :
		    qla2x00_logout_iocb(sp, pkt);
		break;
	case SRB_ELS_CMD_RPT:
	case SRB_ELS_CMD_HST:
		qla24xx_els_iocb(sp, pkt);
		break;
	case SRB_CT_CMD:
		IS_FWI2_CAPABLE(ha) ?
		    qla24xx_ct_iocb(sp, pkt) :
		    qla2x00_ct_iocb(sp, pkt);
		break;
	case SRB_ADISC_CMD:
		IS_FWI2_CAPABLE(ha) ?
		    qla24xx_adisc_iocb(sp, pkt) :
		    qla2x00_adisc_iocb(sp, pkt);
		break;
	case SRB_TM_CMD:
		IS_QLAFX00(ha) ?
		    qlafx00_tm_iocb(sp, pkt) :
		    qla24xx_tm_iocb(sp, pkt);
		break;
	case SRB_FXIOCB_DCMD:
	case SRB_FXIOCB_BCMD:
		qlafx00_fxdisc_iocb(sp, pkt);
		break;
	case SRB_NVME_LS:
		qla_nvme_ls(sp, pkt);
		break;
	case SRB_ABT_CMD:
		IS_QLAFX00(ha) ?
			qlafx00_abort_iocb(sp, pkt) :
			qla24xx_abort_iocb(sp, pkt);
		break;
	case SRB_ELS_DCMD:
		qla24xx_els_logo_iocb(sp, pkt);
		break;
	case SRB_CT_PTHRU_CMD:
		qla2x00_ctpthru_cmd_iocb(sp, pkt);
		break;
	case SRB_MB_IOCB:
		qla2x00_mb_iocb(sp, pkt);
		break;
	case SRB_NACK_PLOGI:
	case SRB_NACK_PRLI:
	case SRB_NACK_LOGO:
		qla2x00_send_notify_ack_iocb(sp, pkt);
		break;
	case SRB_CTRL_VP:
		qla25xx_ctrlvp_iocb(sp, pkt);
		break;
	case SRB_PRLO_CMD:
		qla24xx_prlo_iocb(sp, pkt);
		break;
	default:
		break;
	}

	wmb();
	qla2x00_start_iocbs(vha, qp->req);
done:
	spin_unlock_irqrestore(qp->qp_lock_ptr, flags);
	return rval;
}

static void
qla25xx_build_bidir_iocb(srb_t *sp, struct scsi_qla_host *vha,
				struct cmd_bidir *cmd_pkt, uint32_t tot_dsds)
{
	uint16_t avail_dsds;
	struct dsd64 *cur_dsd;
	uint32_t req_data_len = 0;
	uint32_t rsp_data_len = 0;
	struct scatterlist *sg;
	int index;
	int entry_count = 1;
	struct bsg_job *bsg_job = sp->u.bsg_job;

	/*Update entry type to indicate bidir command */
	put_unaligned_le32(COMMAND_BIDIRECTIONAL, &cmd_pkt->entry_type);

	/* Set the transfer direction, in this set both flags
	 * Also set the BD_WRAP_BACK flag, firmware will take care
	 * assigning DID=SID for outgoing pkts.
	 */
	cmd_pkt->wr_dseg_count = cpu_to_le16(bsg_job->request_payload.sg_cnt);
	cmd_pkt->rd_dseg_count = cpu_to_le16(bsg_job->reply_payload.sg_cnt);
	cmd_pkt->control_flags = cpu_to_le16(BD_WRITE_DATA | BD_READ_DATA |
							BD_WRAP_BACK);

	req_data_len = rsp_data_len = bsg_job->request_payload.payload_len;
	cmd_pkt->wr_byte_count = cpu_to_le32(req_data_len);
	cmd_pkt->rd_byte_count = cpu_to_le32(rsp_data_len);
	cmd_pkt->timeout = cpu_to_le16(qla2x00_get_async_timeout(vha) + 2);

	vha->bidi_stats.transfer_bytes += req_data_len;
	vha->bidi_stats.io_count++;

	vha->qla_stats.output_bytes += req_data_len;
	vha->qla_stats.output_requests++;

	/* Only one dsd is available for bidirectional IOCB, remaining dsds
	 * are bundled in continuation iocb
	 */
	avail_dsds = 1;
	cur_dsd = &cmd_pkt->fcp_dsd;

	index = 0;

	for_each_sg(bsg_job->request_payload.sg_list, sg,
				bsg_job->request_payload.sg_cnt, index) {
		cont_a64_entry_t *cont_pkt;

		/* Allocate additional continuation packets */
		if (avail_dsds == 0) {
			/* Continuation type 1 IOCB can accomodate
			 * 5 DSDS
			 */
			cont_pkt = qla2x00_prep_cont_type1_iocb(vha, vha->req);
			cur_dsd = cont_pkt->dsd;
			avail_dsds = 5;
			entry_count++;
		}
		append_dsd64(&cur_dsd, sg);
		avail_dsds--;
	}
	/* For read request DSD will always goes to continuation IOCB
	 * and follow the write DSD. If there is room on the current IOCB
	 * then it is added to that IOCB else new continuation IOCB is
	 * allocated.
	 */
	for_each_sg(bsg_job->reply_payload.sg_list, sg,
				bsg_job->reply_payload.sg_cnt, index) {
		cont_a64_entry_t *cont_pkt;

		/* Allocate additional continuation packets */
		if (avail_dsds == 0) {
			/* Continuation type 1 IOCB can accomodate
			 * 5 DSDS
			 */
			cont_pkt = qla2x00_prep_cont_type1_iocb(vha, vha->req);
			cur_dsd = cont_pkt->dsd;
			avail_dsds = 5;
			entry_count++;
		}
		append_dsd64(&cur_dsd, sg);
		avail_dsds--;
	}
	/* This value should be same as number of IOCB required for this cmd */
	cmd_pkt->entry_count = entry_count;
}

int
qla2x00_start_bidir(srb_t *sp, struct scsi_qla_host *vha, uint32_t tot_dsds)
{

	struct qla_hw_data *ha = vha->hw;
	unsigned long flags;
	uint32_t handle;
	uint32_t index;
	uint16_t req_cnt;
	uint16_t cnt;
	uint32_t *clr_ptr;
	struct cmd_bidir *cmd_pkt = NULL;
	struct rsp_que *rsp;
	struct req_que *req;
	int rval = EXT_STATUS_OK;

	rval = QLA_SUCCESS;

	rsp = ha->rsp_q_map[0];
	req = vha->req;

	/* Send marker if required */
	if (vha->marker_needed != 0) {
		if (qla2x00_marker(vha, ha->base_qpair,
			0, 0, MK_SYNC_ALL) != QLA_SUCCESS)
			return EXT_STATUS_MAILBOX;
		vha->marker_needed = 0;
	}

	/* Acquire ring specific lock */
	spin_lock_irqsave(&ha->hardware_lock, flags);

	/* Check for room in outstanding command list. */
	handle = req->current_outstanding_cmd;
	for (index = 1; index < req->num_outstanding_cmds; index++) {
		handle++;
		if (handle == req->num_outstanding_cmds)
			handle = 1;
		if (!req->outstanding_cmds[handle])
			break;
	}

	if (index == req->num_outstanding_cmds) {
		rval = EXT_STATUS_BUSY;
		goto queuing_error;
	}

	/* Calculate number of IOCB required */
	req_cnt = qla24xx_calc_iocbs(vha, tot_dsds);

	/* Check for room on request queue. */
	if (req->cnt < req_cnt + 2) {
		cnt = IS_SHADOW_REG_CAPABLE(ha) ? *req->out_ptr :
		    RD_REG_DWORD_RELAXED(req->req_q_out);
		if  (req->ring_index < cnt)
			req->cnt = cnt - req->ring_index;
		else
			req->cnt = req->length -
				(req->ring_index - cnt);
	}
	if (req->cnt < req_cnt + 2) {
		rval = EXT_STATUS_BUSY;
		goto queuing_error;
	}

	cmd_pkt = (struct cmd_bidir *)req->ring_ptr;
	cmd_pkt->handle = MAKE_HANDLE(req->id, handle);

	/* Zero out remaining portion of packet. */
	/* tagged queuing modifier -- default is TSK_SIMPLE (0).*/
	clr_ptr = (uint32_t *)cmd_pkt + 2;
	memset(clr_ptr, 0, REQUEST_ENTRY_SIZE - 8);

	/* Set NPORT-ID  (of vha)*/
	cmd_pkt->nport_handle = cpu_to_le16(vha->self_login_loop_id);
	cmd_pkt->port_id[0] = vha->d_id.b.al_pa;
	cmd_pkt->port_id[1] = vha->d_id.b.area;
	cmd_pkt->port_id[2] = vha->d_id.b.domain;

	qla25xx_build_bidir_iocb(sp, vha, cmd_pkt, tot_dsds);
	cmd_pkt->entry_status = (uint8_t) rsp->id;
	/* Build command packet. */
	req->current_outstanding_cmd = handle;
	req->outstanding_cmds[handle] = sp;
	sp->handle = handle;
	req->cnt -= req_cnt;

	/* Send the command to the firmware */
	wmb();
	qla2x00_start_iocbs(vha, req);
queuing_error:
	spin_unlock_irqrestore(&ha->hardware_lock, flags);
	return rval;
}<|MERGE_RESOLUTION|>--- conflicted
+++ resolved
@@ -1070,11 +1070,7 @@
 
 int
 qla24xx_walk_and_build_prot_sglist(struct qla_hw_data *ha, srb_t *sp,
-<<<<<<< HEAD
-    uint32_t *cur_dsd, uint16_t tot_dsds, struct qla_tgt_cmd *tc)
-=======
 	struct dsd64 *cur_dsd, uint16_t tot_dsds, struct qla_tgt_cmd *tc)
->>>>>>> 0ecfebd2
 {
 	struct dsd_dma *dsd_ptr = NULL, *dif_dsd, *nxt_dsd;
 	struct scatterlist *sg, *sgl;
@@ -1089,10 +1085,7 @@
 
 	if (sp) {
 		struct scsi_cmnd *cmd = GET_CMD_SP(sp);
-<<<<<<< HEAD
-=======
-
->>>>>>> 0ecfebd2
+
 		sgl = scsi_prot_sglist(cmd);
 		vha = sp->vha;
 		difctx = sp->u.scmd.ctx;
@@ -1134,7 +1127,6 @@
 					    __func__);
 				}
 				break;
-<<<<<<< HEAD
 			}
 		}
 		ha->dif_bundle_writes++;
@@ -1228,101 +1220,6 @@
 				}
 			}
 		}
-=======
-			}
-		}
-		ha->dif_bundle_writes++;
-	} else {
-		ha->dif_bundle_reads++;
-	}
-
-	if (ql2xdifbundlinginternalbuffers)
-		dif_local_dma_alloc = direction_to_device;
-
-	if (dif_local_dma_alloc) {
-		u32 track_difbundl_buf = 0;
-		u32 ldma_sg_len = 0;
-		u8 ldma_needed = 1;
-
-		difctx->no_dif_bundl = 0;
-		difctx->dif_bundl_len = 0;
-
-		/* Track DSD buffers */
-		INIT_LIST_HEAD(&difctx->ldif_dsd_list);
-		/* Track local DMA buffers */
-		INIT_LIST_HEAD(&difctx->ldif_dma_hndl_list);
-
-		for_each_sg(sgl, sg, tot_dsds, i) {
-			u32 sglen = sg_dma_len(sg);
-
-			ql_dbg(ql_dbg_tgt + ql_dbg_verbose, vha, 0xe023,
-			    "%s: sg[%x] (phys=%llx sglen=%x) ldma_sg_len: %x dif_bundl_len: %x ldma_needed: %x\n",
-			    __func__, i, (u64)sg_phys(sg), sglen, ldma_sg_len,
-			    difctx->dif_bundl_len, ldma_needed);
-
-			while (sglen) {
-				u32 xfrlen = 0;
-
-				if (ldma_needed) {
-					/*
-					 * Allocate list item to store
-					 * the DMA buffers
-					 */
-					dsd_ptr = kzalloc(sizeof(*dsd_ptr),
-					    GFP_ATOMIC);
-					if (!dsd_ptr) {
-						ql_dbg(ql_dbg_tgt, vha, 0xe024,
-						    "%s: failed alloc dsd_ptr\n",
-						    __func__);
-						return 1;
-					}
-					ha->dif_bundle_kallocs++;
-
-					/* allocate dma buffer */
-					dsd_ptr->dsd_addr = dma_pool_alloc
-						(ha->dif_bundl_pool, GFP_ATOMIC,
-						 &dsd_ptr->dsd_list_dma);
-					if (!dsd_ptr->dsd_addr) {
-						ql_dbg(ql_dbg_tgt, vha, 0xe024,
-						    "%s: failed alloc ->dsd_ptr\n",
-						    __func__);
-						/*
-						 * need to cleanup only this
-						 * dsd_ptr rest will be done
-						 * by sp_free_dma()
-						 */
-						kfree(dsd_ptr);
-						ha->dif_bundle_kallocs--;
-						return 1;
-					}
-					ha->dif_bundle_dma_allocs++;
-					ldma_needed = 0;
-					difctx->no_dif_bundl++;
-					list_add_tail(&dsd_ptr->list,
-					    &difctx->ldif_dma_hndl_list);
-				}
-
-				/* xfrlen is min of dma pool size and sglen */
-				xfrlen = (sglen >
-				   (DIF_BUNDLING_DMA_POOL_SIZE - ldma_sg_len)) ?
-				    DIF_BUNDLING_DMA_POOL_SIZE - ldma_sg_len :
-				    sglen;
-
-				/* replace with local allocated dma buffer */
-				sg_pcopy_to_buffer(sgl, sg_nents(sgl),
-				    dsd_ptr->dsd_addr + ldma_sg_len, xfrlen,
-				    difctx->dif_bundl_len);
-				difctx->dif_bundl_len += xfrlen;
-				sglen -= xfrlen;
-				ldma_sg_len += xfrlen;
-				if (ldma_sg_len == DIF_BUNDLING_DMA_POOL_SIZE ||
-				    sg_is_last(sg)) {
-					ldma_needed = 1;
-					ldma_sg_len = 0;
-				}
-			}
-		}
->>>>>>> 0ecfebd2
 
 		track_difbundl_buf = used_dsds = difctx->no_dif_bundl;
 		ql_dbg(ql_dbg_tgt + ql_dbg_verbose, vha, 0xe025,
@@ -1394,18 +1291,6 @@
 				}
 
 				/* add new list to cmd iocb or last list */
-<<<<<<< HEAD
-				*cur_dsd++ =
-				    cpu_to_le32(LSD(dsd_ptr->dsd_list_dma));
-				*cur_dsd++ =
-				    cpu_to_le32(MSD(dsd_ptr->dsd_list_dma));
-				*cur_dsd++ = dsd_list_len;
-				cur_dsd = dsd_ptr->dsd_addr;
-			}
-			*cur_dsd++ = cpu_to_le32(LSD(dif_dsd->dsd_list_dma));
-			*cur_dsd++ = cpu_to_le32(MSD(dif_dsd->dsd_list_dma));
-			*cur_dsd++ = cpu_to_le32(sglen);
-=======
 				put_unaligned_le64(dsd_ptr->dsd_list_dma,
 						   &cur_dsd->address);
 				cur_dsd->length = cpu_to_le32(dsd_list_len);
@@ -1415,7 +1300,6 @@
 					   &cur_dsd->address);
 			cur_dsd->length = cpu_to_le32(sglen);
 			cur_dsd++;
->>>>>>> 0ecfebd2
 			avail_dsds--;
 			difctx->dif_bundl_len -= sglen;
 			track_difbundl_buf--;
@@ -1426,11 +1310,6 @@
 			difctx->no_ldif_dsd, difctx->no_dif_bundl);
 	} else {
 		for_each_sg(sgl, sg, tot_dsds, i) {
-<<<<<<< HEAD
-			dma_addr_t sle_dma;
-
-=======
->>>>>>> 0ecfebd2
 			/* Allocate additional continuation packets? */
 			if (avail_dsds == 0) {
 				avail_dsds = (used_dsds > QLA_DSDS_PER_IOCB) ?
@@ -1470,26 +1349,12 @@
 				}
 
 				/* add new list to cmd iocb or last list */
-<<<<<<< HEAD
-				*cur_dsd++ =
-				    cpu_to_le32(LSD(dsd_ptr->dsd_list_dma));
-				*cur_dsd++ =
-				    cpu_to_le32(MSD(dsd_ptr->dsd_list_dma));
-				*cur_dsd++ = dsd_list_len;
-				cur_dsd = dsd_ptr->dsd_addr;
-			}
-			sle_dma = sg_dma_address(sg);
-			*cur_dsd++ = cpu_to_le32(LSD(sle_dma));
-			*cur_dsd++ = cpu_to_le32(MSD(sle_dma));
-			*cur_dsd++ = cpu_to_le32(sg_dma_len(sg));
-=======
 				put_unaligned_le64(dsd_ptr->dsd_list_dma,
 						   &cur_dsd->address);
 				cur_dsd->length = cpu_to_le32(dsd_list_len);
 				cur_dsd = dsd_ptr->dsd_addr;
 			}
 			append_dsd64(&cur_dsd, sg);
->>>>>>> 0ecfebd2
 			avail_dsds--;
 		}
 	}
