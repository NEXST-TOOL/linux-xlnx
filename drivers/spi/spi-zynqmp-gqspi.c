--- conflicted
+++ resolved
@@ -23,6 +23,7 @@
 #include <linux/spinlock.h>
 #include <linux/workqueue.h>
 #include <linux/spi/spi-mem.h>
+#include <linux/mtd/spi-nor.h>
 
 /* Generic QSPI register offsets */
 #define GQSPI_CONFIG_OFST		0x00000100
@@ -225,6 +226,28 @@
 };
 
 /**
+ * zynqmp_get_addr_buswidth - Get address buswidth
+ * @op:	The memory operation to execute
+ *
+ * This function gets address busswith
+ *
+ * Return:	buswidth
+ */
+static u8 zynqmp_get_addr_buswidth(const struct spi_mem_op *op)
+{
+	if (op->cmd.opcode == SPINOR_OP_BE_4K ||
+	    op->cmd.opcode == SPINOR_OP_BE_32K ||
+	    op->cmd.opcode == SPINOR_OP_CHIP_ERASE ||
+	    op->cmd.opcode == SPINOR_OP_SE ||
+	    op->cmd.opcode == SPINOR_OP_BE_4K_4B ||
+	    op->cmd.opcode == SPINOR_OP_BE_32K_4B ||
+	    op->cmd.opcode == SPINOR_OP_SE_4B)
+		return op->cmd.buswidth;
+	else
+		return op->addr.buswidth;
+}
+
+/**
  * zynqmp_gqspi_read - For GQSPI controller read operation
  * @xqspi:	Pointer to the zynqmp_qspi structure
  * @offset:	Offset from where to read
@@ -620,10 +643,24 @@
 {
 	struct spi_controller *ctlr = qspi->master;
 	struct zynqmp_qspi *xqspi = spi_controller_get_devdata(ctlr);
+	struct device *dev = &ctlr->dev;
+	int ret;
 
 	if (ctlr->busy)
 		return -EBUSY;
 
+	ret = clk_enable(xqspi->refclk);
+	if (ret) {
+		dev_err(dev, "Cannot enable device clock.\n");
+		return ret;
+	}
+
+	ret = clk_enable(xqspi->pclk);
+	if (ret) {
+		dev_err(dev, "Cannot enable APB clock.\n");
+		clk_disable(xqspi->refclk);
+		return ret;
+	}
 	zynqmp_gqspi_write(xqspi, GQSPI_EN_OFST, GQSPI_EN_MASK);
 
 	return 0;
@@ -640,23 +677,6 @@
 {
 	u32 count = 0, intermediate;
 
-<<<<<<< HEAD
-	while ((xqspi->bytes_to_transfer > 0) && (count < size) &&
-	       (xqspi->txbuf)) {
-                if (xqspi->bytes_to_transfer >= 4) {
-                        memcpy(&intermediate, xqspi->txbuf, 4);
-                        xqspi->txbuf += 4;
-                        xqspi->bytes_to_transfer -= 4;
-                        count += 4;
-                } else {
-                        memcpy(&intermediate, xqspi->txbuf,
-                               xqspi->bytes_to_transfer);
-                        xqspi->txbuf += xqspi->bytes_to_transfer;
-                        xqspi->bytes_to_transfer = 0;
-                        count += xqspi->bytes_to_transfer;
-                }
-                zynqmp_gqspi_write(xqspi, GQSPI_TXD_OFST, intermediate);
-=======
 	while ((xqspi->bytes_to_transfer > 0) && (count < size) && (xqspi->txbuf)) {
 		if (xqspi->bytes_to_transfer >= 4) {
 			memcpy(&intermediate, xqspi->txbuf, 4);
@@ -671,7 +691,6 @@
 			count += xqspi->bytes_to_transfer;
 		}
 		zynqmp_gqspi_write(xqspi, GQSPI_TXD_OFST, intermediate);
->>>>>>> 8bb7eca9
 	}
 }
 
@@ -728,10 +747,7 @@
 		else
 			transfer_len = xqspi->bytes_to_receive;
 	} else {
-<<<<<<< HEAD
-=======
 		/* Sending dummy circles here */
->>>>>>> 8bb7eca9
 		genfifoentry &= ~(GQSPI_GENFIFO_TX | GQSPI_GENFIFO_RX);
 		genfifoentry |= GQSPI_GENFIFO_DATA_XFER;
 		transfer_len = xqspi->bytes_to_transfer;
@@ -980,10 +996,6 @@
 static int zynqmp_qspi_read_op(struct zynqmp_qspi *xqspi, u8 rx_nbits,
 				u32 genfifoentry)
 {
-<<<<<<< HEAD
-	zynqmp_qspi_setuprxdma(xqspi);
-	zynqmp_qspi_fillgenfifo(xqspi, rx_nbits, genfifoentry);
-=======
 	int ret;
 
 	ret = zynqmp_qspi_setuprxdma(xqspi);
@@ -992,7 +1004,6 @@
 	zynqmp_qspi_fillgenfifo(xqspi, rx_nbits, genfifoentry);
 
 	return 0;
->>>>>>> 8bb7eca9
 }
 
 /**
@@ -1029,68 +1040,74 @@
  */
 static int __maybe_unused zynqmp_qspi_resume(struct device *dev)
 {
-	struct zynqmp_qspi *xqspi = dev_get_drvdata(dev);
-	struct spi_controller *ctlr = xqspi->ctlr;
-
-	zynqmp_gqspi_write(xqspi, GQSPI_EN_OFST, GQSPI_EN_MASK);
-
-	zynqmp_qspi_init_hw(xqspi);
-	spi_controller_resume(ctlr);
-
-	return 0;
-}
-
-/**
- * zynqmp_runtime_suspend - Runtime suspend method for the SPI driver
- * @dev:	Address of the platform_device structure
- *
- * This function disables the clocks
- *
- * Return:	Always 0
- */
-static int __maybe_unused zynqmp_runtime_suspend(struct device *dev)
-{
-<<<<<<< HEAD
 	struct spi_controller *ctlr = dev_get_drvdata(dev);
 	struct zynqmp_qspi *xqspi = spi_controller_get_devdata(ctlr);
-=======
-	struct zynqmp_qspi *xqspi = dev_get_drvdata(dev);
->>>>>>> 8bb7eca9
-
-	clk_disable_unprepare(xqspi->refclk);
-	clk_disable_unprepare(xqspi->pclk);
-
-	return 0;
-}
-
-/**
- * zynqmp_runtime_resume - Runtime resume method for the SPI driver
- * @dev:	Address of the platform_device structure
- *
- * This function enables the clocks
- *
- * Return:	0 on success and error value on error
- */
-static int __maybe_unused zynqmp_runtime_resume(struct device *dev)
-{
-<<<<<<< HEAD
-	struct spi_controller *ctlr = dev_get_drvdata(dev);
-	struct zynqmp_qspi *xqspi = spi_controller_get_devdata(ctlr);
-=======
-	struct zynqmp_qspi *xqspi = dev_get_drvdata(dev);
->>>>>>> 8bb7eca9
-	int ret;
-
-	ret = clk_prepare_enable(xqspi->pclk);
+	int ret = 0;
+
+	ret = clk_enable(xqspi->pclk);
 	if (ret) {
 		dev_err(dev, "Cannot enable APB clock.\n");
 		return ret;
 	}
 
-	ret = clk_prepare_enable(xqspi->refclk);
+	ret = clk_enable(xqspi->refclk);
 	if (ret) {
 		dev_err(dev, "Cannot enable device clock.\n");
-		clk_disable_unprepare(xqspi->pclk);
+		clk_disable(xqspi->pclk);
+		return ret;
+	}
+
+	zynqmp_qspi_init_hw(xqspi);
+	spi_controller_resume(ctlr);
+
+	clk_disable(xqspi->refclk);
+	clk_disable(xqspi->pclk);
+	return 0;
+}
+
+/**
+ * zynqmp_runtime_suspend - Runtime suspend method for the SPI driver
+ * @dev:	Address of the platform_device structure
+ *
+ * This function disables the clocks
+ *
+ * Return:	Always 0
+ */
+static int __maybe_unused zynqmp_runtime_suspend(struct device *dev)
+{
+	struct spi_controller *ctlr = dev_get_drvdata(dev);
+	struct zynqmp_qspi *xqspi = spi_controller_get_devdata(ctlr);
+
+	clk_disable(xqspi->refclk);
+	clk_disable(xqspi->pclk);
+
+	return 0;
+}
+
+/**
+ * zynqmp_runtime_resume - Runtime resume method for the SPI driver
+ * @dev:	Address of the platform_device structure
+ *
+ * This function enables the clocks
+ *
+ * Return:	0 on success and error value on error
+ */
+static int __maybe_unused zynqmp_runtime_resume(struct device *dev)
+{
+	struct spi_controller *ctlr = dev_get_drvdata(dev);
+	struct zynqmp_qspi *xqspi = spi_controller_get_devdata(ctlr);
+	int ret;
+
+	ret = clk_enable(xqspi->pclk);
+	if (ret) {
+		dev_err(dev, "Cannot enable APB clock.\n");
+		return ret;
+	}
+
+	ret = clk_enable(xqspi->refclk);
+	if (ret) {
+		dev_err(dev, "Cannot enable device clock.\n");
+		clk_disable(xqspi->pclk);
 		return ret;
 	}
 
@@ -1117,6 +1134,7 @@
 	u32 genfifoentry = 0;
 	u16 opcode = op->cmd.opcode;
 	u64 opaddr;
+	u8 addrbuswidth = zynqmp_get_addr_buswidth(op);
 
 	dev_dbg(xqspi->dev, "cmd:%#x mode:%d.%d.%d.%d\n",
 		op->cmd.opcode, op->cmd.buswidth, op->addr.buswidth,
@@ -1162,7 +1180,7 @@
 		xqspi->rxbuf = NULL;
 		xqspi->bytes_to_transfer = op->addr.nbytes;
 		xqspi->bytes_to_receive = 0;
-		zynqmp_qspi_write_op(xqspi, op->addr.buswidth, genfifoentry);
+		zynqmp_qspi_write_op(xqspi, addrbuswidth, genfifoentry);
 		zynqmp_gqspi_write(xqspi, GQSPI_CONFIG_OFST,
 				   zynqmp_gqspi_read(xqspi,
 						     GQSPI_CONFIG_OFST) |
@@ -1183,23 +1201,13 @@
 		xqspi->rxbuf = NULL;
 		/*
 		 * xqspi->bytes_to_transfer here represents the dummy circles
-<<<<<<< HEAD
-		 * per data line.
-=======
 		 * which need to be sent.
->>>>>>> 8bb7eca9
 		 */
 		xqspi->bytes_to_transfer = op->dummy.nbytes * 8 / op->dummy.buswidth;
 		xqspi->bytes_to_receive = 0;
 		/*
-<<<<<<< HEAD
-		 * Using op->data.buswidth instead of op->dummy.buswidth since
-		 * the specification requires that the dummy.buswidth should
-		 * be the same as data.buswidth.
-=======
 		 * Using op->data.buswidth instead of op->dummy.buswidth here because
 		 * we need to use it to configure the correct SPI mode.
->>>>>>> 8bb7eca9
 		 */
 		zynqmp_qspi_write_op(xqspi, op->data.buswidth,
 				     genfifoentry);
@@ -1256,11 +1264,7 @@
 			}
 		}
 		if (!wait_for_completion_timeout
-<<<<<<< HEAD
 		    (&xqspi->data_completion, msecs_to_jiffies(1000000)))
-=======
-		    (&xqspi->data_completion, msecs_to_jiffies(1000)))
->>>>>>> 8bb7eca9
 			err = -ETIMEDOUT;
 	}
 
@@ -1332,12 +1336,8 @@
 
 	xqspi = spi_controller_get_devdata(ctlr);
 	xqspi->dev = dev;
-<<<<<<< HEAD
+	xqspi->ctlr = ctlr;
 	platform_set_drvdata(pdev, ctlr);
-=======
-	xqspi->ctlr = ctlr;
-	platform_set_drvdata(pdev, xqspi);
->>>>>>> 8bb7eca9
 
 	match = of_match_node(zynqmp_qspi_of_match, pdev->dev.of_node);
 	if (match) {
@@ -1378,11 +1378,8 @@
 		goto clk_dis_pclk;
 	}
 
-<<<<<<< HEAD
-=======
 	init_completion(&xqspi->data_completion);
 
->>>>>>> 8bb7eca9
 	mutex_init(&xqspi->op_lock);
 
 	pm_runtime_use_autosuspend(&pdev->dev);
@@ -1390,19 +1387,17 @@
 	pm_runtime_set_active(&pdev->dev);
 	pm_runtime_enable(&pdev->dev);
 
-<<<<<<< HEAD
 	if (of_property_read_bool(pdev->dev.of_node, "has-io-mode"))
 		xqspi->io_mode = true;
 
 	ctlr->max_speed_hz = clk_get_rate(xqspi->refclk) / 2;
 	xqspi->speed_hz = ctlr->max_speed_hz;
-=======
+
 	ret = pm_runtime_get_sync(&pdev->dev);
 	if (ret < 0) {
 		dev_err(&pdev->dev, "Failed to pm_runtime_get_sync: %d\n", ret);
 		goto clk_dis_all;
 	}
->>>>>>> 8bb7eca9
 
 	/* QSPI controller initializations */
 	zynqmp_qspi_init_hw(xqspi);
@@ -1421,7 +1416,6 @@
 		goto clk_dis_all;
 	}
 
-<<<<<<< HEAD
 	xqspi->rx_bus_width = GQSPI_RX_BUS_WIDTH_SINGLE;
 	for_each_available_child_of_node(pdev->dev.of_node, nc) {
 		ret = of_property_read_u32(nc, "spi-rx-bus-width",
@@ -1454,9 +1448,6 @@
 
 	dma_set_mask(&pdev->dev, DMA_BIT_MASK(44));
 
-=======
-	dma_set_mask(&pdev->dev, DMA_BIT_MASK(44));
->>>>>>> 8bb7eca9
 	ctlr->bits_per_word_mask = SPI_BPW_MASK(8);
 	ctlr->mem_ops = &zynqmp_qspi_mem_ops;
 	ctlr->setup = zynqmp_qspi_setup_op;
