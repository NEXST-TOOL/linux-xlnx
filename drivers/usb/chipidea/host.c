/*
 * host.c - ChipIdea USB host controller driver
 *
 * Copyright (c) 2012 Intel Corporation
 *
 * Author: Alexander Shishkin
 *
 * This program is free software; you can redistribute it and/or modify
 * it under the terms of the GNU General Public License version 2 as
 * published by the Free Software Foundation.
 *
 * This program is distributed in the hope that it will be useful,
 * but WITHOUT ANY WARRANTY; without even the implied warranty of
 * MERCHANTABILITY or FITNESS FOR A PARTICULAR PURPOSE.  See the
 * GNU General Public License for more details.
 *
 * You should have received a copy of the GNU General Public License
 * along with this program; if not, write to the Free Software
 * Foundation, Inc., 675 Mass Ave, Cambridge, MA 02139, USA.
 */

#include <linux/kernel.h>
#include <linux/io.h>
#include <linux/usb.h>
#include <linux/usb/hcd.h>
#include <linux/usb/chipidea.h>
#include <linux/regulator/consumer.h>

#include "../host/ehci.h"

#include "ci.h"
#include "bits.h"
#include "host.h"

static struct hc_driver __read_mostly ci_ehci_hc_driver;
static int (*orig_bus_suspend)(struct usb_hcd *hcd);

struct ehci_ci_priv {
	struct regulator *reg_vbus;
	struct ci_hdrc *ci;
};

static int ehci_ci_portpower(struct usb_hcd *hcd, int portnum, bool enable)
{
	struct ehci_hcd *ehci = hcd_to_ehci(hcd);
	struct ehci_ci_priv *priv = (struct ehci_ci_priv *)ehci->priv;
	struct ci_hdrc *ci = priv->ci;
	struct device *dev = hcd->self.controller;
	struct ci_hdrc *ci = dev_get_drvdata(dev);
	int ret = 0;
	int port = HCS_N_PORTS(ehci->hcs_params);

	if (priv->reg_vbus) {
		if (port > 1) {
			dev_warn(dev,
				"Not support multi-port regulator control\n");
			return 0;
		}
		if (enable)
			ret = regulator_enable(priv->reg_vbus);
		else
			ret = regulator_disable(priv->reg_vbus);
		if (ret) {
			dev_err(dev,
				"Failed to %s vbus regulator, ret=%d\n",
				enable ? "enable" : "disable", ret);
			return ret;
		}
	}

<<<<<<< HEAD
	if (ci->platdata->flags & CI_HDRC_PHY_VBUS_CONTROL &&
			ci->usb_phy && ci->usb_phy->set_vbus) {
		if (enable)
			ci->usb_phy->set_vbus(ci->usb_phy, 1);
		else
			ci->usb_phy->set_vbus(ci->usb_phy, 0);
	}

=======
	if (enable && (ci->platdata->phy_mode == USBPHY_INTERFACE_MODE_HSIC)) {
		/*
		 * Marvell 28nm HSIC PHY requires forcing the port to HS mode.
		 * As HSIC is always HS, this should be safe for others.
		 */
		hw_port_test_set(ci, 5);
		hw_port_test_set(ci, 0);
	}
>>>>>>> 64291f7d
	return 0;
};

static const struct ehci_driver_overrides ehci_ci_overrides = {
	.extra_priv_size = sizeof(struct ehci_ci_priv),
	.port_power	 = ehci_ci_portpower,
};

static irqreturn_t host_irq(struct ci_hdrc *ci)
{
	return usb_hcd_irq(ci->irq, ci->hcd);
}

static int host_start(struct ci_hdrc *ci)
{
	struct usb_hcd *hcd;
	struct ehci_hcd *ehci;
	struct ehci_ci_priv *priv;
	int ret;

	if (usb_disabled())
		return -ENODEV;

	hcd = usb_create_hcd(&ci_ehci_hc_driver, ci->dev, dev_name(ci->dev));
	if (!hcd)
		return -ENOMEM;

	dev_set_drvdata(ci->dev, ci);
	hcd->rsrc_start = ci->hw_bank.phys;
	hcd->rsrc_len = ci->hw_bank.size;
	hcd->regs = ci->hw_bank.abs;
	hcd->has_tt = 1;

	hcd->power_budget = ci->platdata->power_budget;
	hcd->tpl_support = ci->platdata->tpl_support;
	if (ci->phy)
		hcd->phy = ci->phy;
	else
		hcd->usb_phy = ci->usb_phy;

	ehci = hcd_to_ehci(hcd);
	ehci->caps = ci->hw_bank.cap;
	ehci->has_hostpc = ci->hw_bank.lpm;
	ehci->has_tdi_phy_lpm = ci->hw_bank.lpm;
	ehci->imx28_write_fix = ci->imx28_write_fix;

	priv = (struct ehci_ci_priv *)ehci->priv;
	priv->reg_vbus = NULL;
	priv->ci = ci;

	if (ci->platdata->reg_vbus && !ci_otg_is_fsm_mode(ci)) {
		if (ci->platdata->flags & CI_HDRC_TURN_VBUS_EARLY_ON) {
			ret = regulator_enable(ci->platdata->reg_vbus);
			if (ret) {
				dev_err(ci->dev,
				"Failed to enable vbus regulator, ret=%d\n",
									ret);
				goto put_hcd;
			}
		} else {
			priv->reg_vbus = ci->platdata->reg_vbus;
		}
	}

	ret = usb_add_hcd(hcd, 0, 0);
	if (ret) {
		goto disable_reg;
	} else {
		struct usb_otg *otg = &ci->otg;

		ci->hcd = hcd;

		if (ci_otg_is_fsm_mode(ci)) {
			otg->host = &hcd->self;
			hcd->self.otg_port = 1;
		}
	}

	if (ci->platdata->flags & CI_HDRC_DISABLE_STREAMING)
		hw_write(ci, OP_USBMODE, USBMODE_CI_SDIS, USBMODE_CI_SDIS);

	if (ci->platdata->flags & CI_HDRC_FORCE_FULLSPEED)
		hw_write(ci, OP_PORTSC, PORTSC_PFSC, PORTSC_PFSC);

	return ret;

disable_reg:
	if (ci->platdata->reg_vbus && !ci_otg_is_fsm_mode(ci) &&
			(ci->platdata->flags & CI_HDRC_TURN_VBUS_EARLY_ON))
		regulator_disable(ci->platdata->reg_vbus);
put_hcd:
	usb_put_hcd(hcd);

	return ret;
}

static void host_stop(struct ci_hdrc *ci)
{
	struct usb_hcd *hcd = ci->hcd;

	if (hcd) {
		usb_remove_hcd(hcd);
		usb_put_hcd(hcd);
		if (ci->platdata->reg_vbus && !ci_otg_is_fsm_mode(ci) &&
			(ci->platdata->flags & CI_HDRC_TURN_VBUS_EARLY_ON))
				regulator_disable(ci->platdata->reg_vbus);
	}
}


void ci_hdrc_host_destroy(struct ci_hdrc *ci)
{
	if (ci->role == CI_ROLE_HOST && ci->hcd)
		host_stop(ci);
}

static int ci_ehci_bus_suspend(struct usb_hcd *hcd)
{
	struct ehci_hcd *ehci = hcd_to_ehci(hcd);
	int port;
	u32 tmp;

	int ret = orig_bus_suspend(hcd);

	if (ret)
		return ret;

	port = HCS_N_PORTS(ehci->hcs_params);
	while (port--) {
		u32 __iomem *reg = &ehci->regs->port_status[port];
		u32 portsc = ehci_readl(ehci, reg);

		if (portsc & PORT_CONNECT) {
			/*
			 * For chipidea, the resume signal will be ended
			 * automatically, so for remote wakeup case, the
			 * usbcmd.rs may not be set before the resume has
			 * ended if other resume paths consumes too much
			 * time (~24ms), in that case, the SOF will not
			 * send out within 3ms after resume ends, then the
			 * high speed device will enter full speed mode.
			 */

			tmp = ehci_readl(ehci, &ehci->regs->command);
			tmp |= CMD_RUN;
			ehci_writel(ehci, tmp, &ehci->regs->command);
			/*
			 * It needs a short delay between set RS bit and PHCD.
			 */
			usleep_range(150, 200);
			break;
		}
	}

	return 0;
}

int ci_hdrc_host_init(struct ci_hdrc *ci)
{
	struct ci_role_driver *rdrv;

	if (!hw_read(ci, CAP_DCCPARAMS, DCCPARAMS_HC))
		return -ENXIO;

	rdrv = devm_kzalloc(ci->dev, sizeof(struct ci_role_driver), GFP_KERNEL);
	if (!rdrv)
		return -ENOMEM;

	rdrv->start	= host_start;
	rdrv->stop	= host_stop;
	rdrv->irq	= host_irq;
	rdrv->name	= "host";
	ci->roles[CI_ROLE_HOST] = rdrv;

	return 0;
}

void ci_hdrc_host_driver_init(void)
{
	ehci_init_driver(&ci_ehci_hc_driver, &ehci_ci_overrides);
	orig_bus_suspend = ci_ehci_hc_driver.bus_suspend;
	ci_ehci_hc_driver.bus_suspend = ci_ehci_bus_suspend;
}<|MERGE_RESOLUTION|>--- conflicted
+++ resolved
@@ -37,14 +37,12 @@
 
 struct ehci_ci_priv {
 	struct regulator *reg_vbus;
-	struct ci_hdrc *ci;
 };
 
 static int ehci_ci_portpower(struct usb_hcd *hcd, int portnum, bool enable)
 {
 	struct ehci_hcd *ehci = hcd_to_ehci(hcd);
 	struct ehci_ci_priv *priv = (struct ehci_ci_priv *)ehci->priv;
-	struct ci_hdrc *ci = priv->ci;
 	struct device *dev = hcd->self.controller;
 	struct ci_hdrc *ci = dev_get_drvdata(dev);
 	int ret = 0;
@@ -68,7 +66,6 @@
 		}
 	}
 
-<<<<<<< HEAD
 	if (ci->platdata->flags & CI_HDRC_PHY_VBUS_CONTROL &&
 			ci->usb_phy && ci->usb_phy->set_vbus) {
 		if (enable)
@@ -77,7 +74,6 @@
 			ci->usb_phy->set_vbus(ci->usb_phy, 0);
 	}
 
-=======
 	if (enable && (ci->platdata->phy_mode == USBPHY_INTERFACE_MODE_HSIC)) {
 		/*
 		 * Marvell 28nm HSIC PHY requires forcing the port to HS mode.
@@ -86,7 +82,7 @@
 		hw_port_test_set(ci, 5);
 		hw_port_test_set(ci, 0);
 	}
->>>>>>> 64291f7d
+
 	return 0;
 };
 
@@ -135,7 +131,6 @@
 
 	priv = (struct ehci_ci_priv *)ehci->priv;
 	priv->reg_vbus = NULL;
-	priv->ci = ci;
 
 	if (ci->platdata->reg_vbus && !ci_otg_is_fsm_mode(ci)) {
 		if (ci->platdata->flags & CI_HDRC_TURN_VBUS_EARLY_ON) {
