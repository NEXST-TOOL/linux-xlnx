--- conflicted
+++ resolved
@@ -1000,11 +1000,7 @@
  * @regs: base address for our registers
  * @regs_size: address space size
  * @fladj: frame length adjustment
-<<<<<<< HEAD
  * @refclk_fladj: boolean to update GFLADJ_REFCLK_FLADJ field also
-=======
- * @ref_clk_per: reference clock period configuration
->>>>>>> 21e04e47
  * @irq_gadget: peripheral controller's IRQ number
  * @otg: pointer to the dwc3_otg structure
  * @otg_irq: IRQ number for OTG IRQs
@@ -1201,11 +1197,7 @@
 	struct power_supply	*usb_psy;
 
 	u32			fladj;
-<<<<<<< HEAD
 	bool			refclk_fladj;
-=======
-	u32			ref_clk_per;
->>>>>>> 21e04e47
 	u32			irq_gadget;
 	u32			otg_irq;
 	u32			current_otg_role;
