// SPDX-License-Identifier: GPL-2.0
/*
 * xHCI host controller driver
 *
 * Copyright (C) 2008 Intel Corp.
 *
 * Author: Sarah Sharp
 * Some code borrowed from the Linux EHCI driver.
 */

#include <linux/pci.h>
#include <linux/iopoll.h>
#include <linux/irq.h>
#include <linux/log2.h>
#include <linux/module.h>
#include <linux/moduleparam.h>
#include <linux/slab.h>
#include <linux/dmi.h>
#include <linux/dma-mapping.h>

#include "xhci.h"
#include "xhci-trace.h"
#include "xhci-debugfs.h"
#include "xhci-dbgcap.h"

#define DRIVER_AUTHOR "Sarah Sharp"
#define DRIVER_DESC "'eXtensible' Host Controller (xHC) Driver"

#define	PORT_WAKE_BITS	(PORT_WKOC_E | PORT_WKDISC_E | PORT_WKCONN_E)

/* Some 0.95 hardware can't handle the chain bit on a Link TRB being cleared */
static int link_quirk;
module_param(link_quirk, int, S_IRUGO | S_IWUSR);
MODULE_PARM_DESC(link_quirk, "Don't clear the chain bit on a link TRB");

static unsigned long long quirks;
module_param(quirks, ullong, S_IRUGO);
MODULE_PARM_DESC(quirks, "Bit flags for quirks to be enabled as default");

static bool td_on_ring(struct xhci_td *td, struct xhci_ring *ring)
{
	struct xhci_segment *seg = ring->first_seg;

	if (!td || !td->start_seg)
		return false;
	do {
		if (seg == td->start_seg)
			return true;
		seg = seg->next;
	} while (seg && seg != ring->first_seg);

	return false;
}

/*
 * xhci_handshake - spin reading hc until handshake completes or fails
 * @ptr: address of hc register to be read
 * @mask: bits to look at in result of read
 * @done: value of those bits when handshake succeeds
 * @usec: timeout in microseconds
 *
 * Returns negative errno, or zero on success
 *
 * Success happens when the "mask" bits have the specified value (hardware
 * handshake done).  There are two failure modes:  "usec" have passed (major
 * hardware flakeout), or the register reads as all-ones (hardware removed).
 */
int xhci_handshake(void __iomem *ptr, u32 mask, u32 done, u64 timeout_us)
{
	u32	result;
	int	ret;

	ret = readl_poll_timeout_atomic(ptr, result,
					(result & mask) == done ||
					result == U32_MAX,
					1, timeout_us);
	if (result == U32_MAX)		/* card removed */
		return -ENODEV;

	return ret;
}

/*
 * Disable interrupts and begin the xHCI halting process.
 */
void xhci_quiesce(struct xhci_hcd *xhci)
{
	u32 halted;
	u32 cmd;
	u32 mask;

	mask = ~(XHCI_IRQS);
	halted = readl(&xhci->op_regs->status) & STS_HALT;
	if (!halted)
		mask &= ~CMD_RUN;

	cmd = readl(&xhci->op_regs->command);
	cmd &= mask;
	writel(cmd, &xhci->op_regs->command);
}

/*
 * Force HC into halt state.
 *
 * Disable any IRQs and clear the run/stop bit.
 * HC will complete any current and actively pipelined transactions, and
 * should halt within 16 ms of the run/stop bit being cleared.
 * Read HC Halted bit in the status register to see when the HC is finished.
 */
int xhci_halt(struct xhci_hcd *xhci)
{
	int ret;

	xhci_dbg_trace(xhci, trace_xhci_dbg_init, "// Halt the HC");
	xhci_quiesce(xhci);

	ret = xhci_handshake(&xhci->op_regs->status,
			STS_HALT, STS_HALT, XHCI_MAX_HALT_USEC);
	if (ret) {
		xhci_warn(xhci, "Host halt failed, %d\n", ret);
		return ret;
	}

	xhci->xhc_state |= XHCI_STATE_HALTED;
	xhci->cmd_ring_state = CMD_RING_STATE_STOPPED;

	return ret;
}

/*
 * Set the run bit and wait for the host to be running.
 */
int xhci_start(struct xhci_hcd *xhci)
{
	u32 temp;
	int ret;

	temp = readl(&xhci->op_regs->command);
	temp |= (CMD_RUN);
	xhci_dbg_trace(xhci, trace_xhci_dbg_init, "// Turn on HC, cmd = 0x%x.",
			temp);
	writel(temp, &xhci->op_regs->command);

	/*
	 * Wait for the HCHalted Status bit to be 0 to indicate the host is
	 * running.
	 */
	ret = xhci_handshake(&xhci->op_regs->status,
			STS_HALT, 0, XHCI_MAX_HALT_USEC);
	if (ret == -ETIMEDOUT)
		xhci_err(xhci, "Host took too long to start, "
				"waited %u microseconds.\n",
				XHCI_MAX_HALT_USEC);
	if (!ret) {
		/* clear state flags. Including dying, halted or removing */
		xhci->xhc_state = 0;
		xhci->run_graceperiod = jiffies + msecs_to_jiffies(500);
	}

	return ret;
}

/*
 * Reset a halted HC.
 *
 * This resets pipelines, timers, counters, state machines, etc.
 * Transactions will be terminated immediately, and operational registers
 * will be set to their defaults.
 */
int xhci_reset(struct xhci_hcd *xhci, u64 timeout_us)
{
	u32 command;
	u32 state;
	int ret;

	state = readl(&xhci->op_regs->status);

	if (state == ~(u32)0) {
		xhci_warn(xhci, "Host not accessible, reset failed.\n");
		return -ENODEV;
	}

	if ((state & STS_HALT) == 0) {
		xhci_warn(xhci, "Host controller not halted, aborting reset.\n");
		return 0;
	}

	xhci_dbg_trace(xhci, trace_xhci_dbg_init, "// Reset the HC");
	command = readl(&xhci->op_regs->command);
#ifdef CONFIG_USB_DWC3_OTG
	command |= CMD_LRESET;
#else
	command |= CMD_RESET;
#endif
	writel(command, &xhci->op_regs->command);

	/* Existing Intel xHCI controllers require a delay of 1 mS,
	 * after setting the CMD_RESET bit, and before accessing any
	 * HC registers. This allows the HC to complete the
	 * reset operation and be ready for HC register access.
	 * Without this delay, the subsequent HC register access,
	 * may result in a system hang very rarely.
	 */
	if (xhci->quirks & XHCI_INTEL_HOST)
		udelay(1000);

	ret = xhci_handshake(&xhci->op_regs->command,
#ifdef CONFIG_USB_DWC3_OTG
			CMD_LRESET,
#else
			CMD_RESET,
#endif
			0, timeout_us);
	if (ret)
		return ret;

	if (xhci->quirks & XHCI_ASMEDIA_MODIFY_FLOWCONTROL)
		usb_asmedia_modifyflowcontrol(to_pci_dev(xhci_to_hcd(xhci)->self.controller));

	xhci_dbg_trace(xhci, trace_xhci_dbg_init,
			 "Wait for controller to be ready for doorbell rings");
	/*
	 * xHCI cannot write to any doorbells or operational registers other
	 * than status until the "Controller Not Ready" flag is cleared.
	 */
	ret = xhci_handshake(&xhci->op_regs->status, STS_CNR, 0, timeout_us);

	xhci->usb2_rhub.bus_state.port_c_suspend = 0;
	xhci->usb2_rhub.bus_state.suspended_ports = 0;
	xhci->usb2_rhub.bus_state.resuming_ports = 0;
	xhci->usb3_rhub.bus_state.port_c_suspend = 0;
	xhci->usb3_rhub.bus_state.suspended_ports = 0;
	xhci->usb3_rhub.bus_state.resuming_ports = 0;

	return ret;
}

static void xhci_zero_64b_regs(struct xhci_hcd *xhci)
{
	struct device *dev = xhci_to_hcd(xhci)->self.sysdev;
	int err, i;
	u64 val;
	u32 intrs;

	/*
	 * Some Renesas controllers get into a weird state if they are
	 * reset while programmed with 64bit addresses (they will preserve
	 * the top half of the address in internal, non visible
	 * registers). You end up with half the address coming from the
	 * kernel, and the other half coming from the firmware. Also,
	 * changing the programming leads to extra accesses even if the
	 * controller is supposed to be halted. The controller ends up with
	 * a fatal fault, and is then ripe for being properly reset.
	 *
	 * Special care is taken to only apply this if the device is behind
	 * an iommu. Doing anything when there is no iommu is definitely
	 * unsafe...
	 */
	if (!(xhci->quirks & XHCI_ZERO_64B_REGS) || !device_iommu_mapped(dev))
		return;

	xhci_info(xhci, "Zeroing 64bit base registers, expecting fault\n");

	/* Clear HSEIE so that faults do not get signaled */
	val = readl(&xhci->op_regs->command);
	val &= ~CMD_HSEIE;
	writel(val, &xhci->op_regs->command);

	/* Clear HSE (aka FATAL) */
	val = readl(&xhci->op_regs->status);
	val |= STS_FATAL;
	writel(val, &xhci->op_regs->status);

	/* Now zero the registers, and brace for impact */
	val = xhci_read_64(xhci, &xhci->op_regs->dcbaa_ptr);
	if (upper_32_bits(val))
		xhci_write_64(xhci, 0, &xhci->op_regs->dcbaa_ptr);
	val = xhci_read_64(xhci, &xhci->op_regs->cmd_ring);
	if (upper_32_bits(val))
		xhci_write_64(xhci, 0, &xhci->op_regs->cmd_ring);

	intrs = min_t(u32, HCS_MAX_INTRS(xhci->hcs_params1),
		      ARRAY_SIZE(xhci->run_regs->ir_set));

	for (i = 0; i < intrs; i++) {
		struct xhci_intr_reg __iomem *ir;

		ir = &xhci->run_regs->ir_set[i];
		val = xhci_read_64(xhci, &ir->erst_base);
		if (upper_32_bits(val))
			xhci_write_64(xhci, 0, &ir->erst_base);
		val= xhci_read_64(xhci, &ir->erst_dequeue);
		if (upper_32_bits(val))
			xhci_write_64(xhci, 0, &ir->erst_dequeue);
	}

	/* Wait for the fault to appear. It will be cleared on reset */
	err = xhci_handshake(&xhci->op_regs->status,
			     STS_FATAL, STS_FATAL,
			     XHCI_MAX_HALT_USEC);
	if (!err)
		xhci_info(xhci, "Fault detected\n");
}

#ifdef CONFIG_USB_PCI
/*
 * Set up MSI
 */
static int xhci_setup_msi(struct xhci_hcd *xhci)
{
	int ret;
	/*
	 * TODO:Check with MSI Soc for sysdev
	 */
	struct pci_dev  *pdev = to_pci_dev(xhci_to_hcd(xhci)->self.controller);

	ret = pci_alloc_irq_vectors(pdev, 1, 1, PCI_IRQ_MSI);
	if (ret < 0) {
		xhci_dbg_trace(xhci, trace_xhci_dbg_init,
				"failed to allocate MSI entry");
		return ret;
	}

	ret = request_irq(pdev->irq, xhci_msi_irq,
				0, "xhci_hcd", xhci_to_hcd(xhci));
	if (ret) {
		xhci_dbg_trace(xhci, trace_xhci_dbg_init,
				"disable MSI interrupt");
		pci_free_irq_vectors(pdev);
	}

	return ret;
}

/*
 * Set up MSI-X
 */
static int xhci_setup_msix(struct xhci_hcd *xhci)
{
	int i, ret;
	struct usb_hcd *hcd = xhci_to_hcd(xhci);
	struct pci_dev *pdev = to_pci_dev(hcd->self.controller);

	/*
	 * calculate number of msi-x vectors supported.
	 * - HCS_MAX_INTRS: the max number of interrupts the host can handle,
	 *   with max number of interrupters based on the xhci HCSPARAMS1.
	 * - num_online_cpus: maximum msi-x vectors per CPUs core.
	 *   Add additional 1 vector to ensure always available interrupt.
	 */
	xhci->msix_count = min(num_online_cpus() + 1,
				HCS_MAX_INTRS(xhci->hcs_params1));

	ret = pci_alloc_irq_vectors(pdev, xhci->msix_count, xhci->msix_count,
			PCI_IRQ_MSIX);
	if (ret < 0) {
		xhci_dbg_trace(xhci, trace_xhci_dbg_init,
				"Failed to enable MSI-X");
		return ret;
	}

	for (i = 0; i < xhci->msix_count; i++) {
		ret = request_irq(pci_irq_vector(pdev, i), xhci_msi_irq, 0,
				"xhci_hcd", xhci_to_hcd(xhci));
		if (ret)
			goto disable_msix;
	}

	hcd->msix_enabled = 1;
	return ret;

disable_msix:
	xhci_dbg_trace(xhci, trace_xhci_dbg_init, "disable MSI-X interrupt");
	while (--i >= 0)
		free_irq(pci_irq_vector(pdev, i), xhci_to_hcd(xhci));
	pci_free_irq_vectors(pdev);
	return ret;
}

/* Free any IRQs and disable MSI-X */
static void xhci_cleanup_msix(struct xhci_hcd *xhci)
{
	struct usb_hcd *hcd = xhci_to_hcd(xhci);
	struct pci_dev *pdev = to_pci_dev(hcd->self.controller);

	if (xhci->quirks & XHCI_PLAT)
		return;

	/* return if using legacy interrupt */
	if (hcd->irq > 0)
		return;

	if (hcd->msix_enabled) {
		int i;

		for (i = 0; i < xhci->msix_count; i++)
			free_irq(pci_irq_vector(pdev, i), xhci_to_hcd(xhci));
	} else {
		free_irq(pci_irq_vector(pdev, 0), xhci_to_hcd(xhci));
	}

	pci_free_irq_vectors(pdev);
	hcd->msix_enabled = 0;
}

static void __maybe_unused xhci_msix_sync_irqs(struct xhci_hcd *xhci)
{
	struct usb_hcd *hcd = xhci_to_hcd(xhci);

	if (hcd->msix_enabled) {
		struct pci_dev *pdev = to_pci_dev(hcd->self.controller);
		int i;

		for (i = 0; i < xhci->msix_count; i++)
			synchronize_irq(pci_irq_vector(pdev, i));
	}
}

static int xhci_try_enable_msi(struct usb_hcd *hcd)
{
	struct xhci_hcd *xhci = hcd_to_xhci(hcd);
	struct pci_dev  *pdev;
	int ret;

	/* The xhci platform device has set up IRQs through usb_add_hcd. */
	if (xhci->quirks & XHCI_PLAT)
		return 0;

	pdev = to_pci_dev(xhci_to_hcd(xhci)->self.controller);
	/*
	 * Some Fresco Logic host controllers advertise MSI, but fail to
	 * generate interrupts.  Don't even try to enable MSI.
	 */
	if (xhci->quirks & XHCI_BROKEN_MSI)
		goto legacy_irq;

	/* unregister the legacy interrupt */
	if (hcd->irq)
		free_irq(hcd->irq, hcd);
	hcd->irq = 0;

	ret = xhci_setup_msix(xhci);
	if (ret)
		/* fall back to msi*/
		ret = xhci_setup_msi(xhci);

	if (!ret) {
		hcd->msi_enabled = 1;
		return 0;
	}

	if (!pdev->irq) {
		xhci_err(xhci, "No msi-x/msi found and no IRQ in BIOS\n");
		return -EINVAL;
	}

 legacy_irq:
	if (!strlen(hcd->irq_descr))
		snprintf(hcd->irq_descr, sizeof(hcd->irq_descr), "%s:usb%d",
			 hcd->driver->description, hcd->self.busnum);

	/* fall back to legacy interrupt*/
	ret = request_irq(pdev->irq, &usb_hcd_irq, IRQF_SHARED,
			hcd->irq_descr, hcd);
	if (ret) {
		xhci_err(xhci, "request interrupt %d failed\n",
				pdev->irq);
		return ret;
	}
	hcd->irq = pdev->irq;
	return 0;
}

#else

static inline int xhci_try_enable_msi(struct usb_hcd *hcd)
{
	return 0;
}

static inline void xhci_cleanup_msix(struct xhci_hcd *xhci)
{
}

static inline void xhci_msix_sync_irqs(struct xhci_hcd *xhci)
{
}

#endif

static void compliance_mode_recovery(struct timer_list *t)
{
	struct xhci_hcd *xhci;
	struct usb_hcd *hcd;
	struct xhci_hub *rhub;
	u32 temp;
	int i;

	xhci = from_timer(xhci, t, comp_mode_recovery_timer);
	rhub = &xhci->usb3_rhub;
	hcd = rhub->hcd;

	if (!hcd)
		return;

	for (i = 0; i < rhub->num_ports; i++) {
		temp = readl(rhub->ports[i]->addr);
		if ((temp & PORT_PLS_MASK) == USB_SS_PORT_LS_COMP_MOD) {
			/*
			 * Compliance Mode Detected. Letting USB Core
			 * handle the Warm Reset
			 */
			xhci_dbg_trace(xhci, trace_xhci_dbg_quirks,
					"Compliance mode detected->port %d",
					i + 1);
			xhci_dbg_trace(xhci, trace_xhci_dbg_quirks,
					"Attempting compliance mode recovery");

			if (hcd->state == HC_STATE_SUSPENDED)
				usb_hcd_resume_root_hub(hcd);

			usb_hcd_poll_rh_status(hcd);
		}
	}

	if (xhci->port_status_u0 != ((1 << rhub->num_ports) - 1))
		mod_timer(&xhci->comp_mode_recovery_timer,
			jiffies + msecs_to_jiffies(COMP_MODE_RCVRY_MSECS));
}

/*
 * Quirk to work around issue generated by the SN65LVPE502CP USB3.0 re-driver
 * that causes ports behind that hardware to enter compliance mode sometimes.
 * The quirk creates a timer that polls every 2 seconds the link state of
 * each host controller's port and recovers it by issuing a Warm reset
 * if Compliance mode is detected, otherwise the port will become "dead" (no
 * device connections or disconnections will be detected anymore). Becasue no
 * status event is generated when entering compliance mode (per xhci spec),
 * this quirk is needed on systems that have the failing hardware installed.
 */
static void compliance_mode_recovery_timer_init(struct xhci_hcd *xhci)
{
	xhci->port_status_u0 = 0;
	timer_setup(&xhci->comp_mode_recovery_timer, compliance_mode_recovery,
		    0);
	xhci->comp_mode_recovery_timer.expires = jiffies +
			msecs_to_jiffies(COMP_MODE_RCVRY_MSECS);

	add_timer(&xhci->comp_mode_recovery_timer);
	xhci_dbg_trace(xhci, trace_xhci_dbg_quirks,
			"Compliance mode recovery timer initialized");
}

/*
 * This function identifies the systems that have installed the SN65LVPE502CP
 * USB3.0 re-driver and that need the Compliance Mode Quirk.
 * Systems:
 * Vendor: Hewlett-Packard -> System Models: Z420, Z620 and Z820
 */
static bool xhci_compliance_mode_recovery_timer_quirk_check(void)
{
	const char *dmi_product_name, *dmi_sys_vendor;

	dmi_product_name = dmi_get_system_info(DMI_PRODUCT_NAME);
	dmi_sys_vendor = dmi_get_system_info(DMI_SYS_VENDOR);
	if (!dmi_product_name || !dmi_sys_vendor)
		return false;

	if (!(strstr(dmi_sys_vendor, "Hewlett-Packard")))
		return false;

	if (strstr(dmi_product_name, "Z420") ||
			strstr(dmi_product_name, "Z620") ||
			strstr(dmi_product_name, "Z820") ||
			strstr(dmi_product_name, "Z1 Workstation"))
		return true;

	return false;
}

static int xhci_all_ports_seen_u0(struct xhci_hcd *xhci)
{
	return (xhci->port_status_u0 == ((1 << xhci->usb3_rhub.num_ports) - 1));
}


/*
 * Initialize memory for HCD and xHC (one-time init).
 *
 * Program the PAGESIZE register, initialize the device context array, create
 * device contexts (?), set up a command ring segment (or two?), create event
 * ring (one for now).
 */
static int xhci_init(struct usb_hcd *hcd)
{
	struct xhci_hcd *xhci = hcd_to_xhci(hcd);
	int retval;

	xhci_dbg_trace(xhci, trace_xhci_dbg_init, "xhci_init");
	spin_lock_init(&xhci->lock);
	if (xhci->hci_version == 0x95 && link_quirk) {
		xhci_dbg_trace(xhci, trace_xhci_dbg_quirks,
				"QUIRK: Not clearing Link TRB chain bits.");
		xhci->quirks |= XHCI_LINK_TRB_QUIRK;
	} else {
		xhci_dbg_trace(xhci, trace_xhci_dbg_init,
				"xHCI doesn't need link TRB QUIRK");
	}
	retval = xhci_mem_init(xhci, GFP_KERNEL);
	xhci_dbg_trace(xhci, trace_xhci_dbg_init, "Finished xhci_init");

	/* Initializing Compliance Mode Recovery Data If Needed */
	if (xhci_compliance_mode_recovery_timer_quirk_check()) {
		xhci->quirks |= XHCI_COMP_MODE_QUIRK;
		compliance_mode_recovery_timer_init(xhci);
	}

	return retval;
}

/*-------------------------------------------------------------------------*/


static int xhci_run_finished(struct xhci_hcd *xhci)
{
	unsigned long	flags;
	u32		temp;

	/*
	 * Enable interrupts before starting the host (xhci 4.2 and 5.5.2).
	 * Protect the short window before host is running with a lock
	 */
	spin_lock_irqsave(&xhci->lock, flags);

	xhci_dbg_trace(xhci, trace_xhci_dbg_init, "Enable interrupts");
	temp = readl(&xhci->op_regs->command);
	temp |= (CMD_EIE);
	writel(temp, &xhci->op_regs->command);

	xhci_dbg_trace(xhci, trace_xhci_dbg_init, "Enable primary interrupter");
	temp = readl(&xhci->ir_set->irq_pending);
	writel(ER_IRQ_ENABLE(temp), &xhci->ir_set->irq_pending);

	if (xhci_start(xhci)) {
		xhci_halt(xhci);
		spin_unlock_irqrestore(&xhci->lock, flags);
		return -ENODEV;
	}

	xhci->cmd_ring_state = CMD_RING_STATE_RUNNING;

	if (xhci->quirks & XHCI_NEC_HOST)
		xhci_ring_cmd_db(xhci);

	spin_unlock_irqrestore(&xhci->lock, flags);

	return 0;
}

/*
 * Start the HC after it was halted.
 *
 * This function is called by the USB core when the HC driver is added.
 * Its opposite is xhci_stop().
 *
 * xhci_init() must be called once before this function can be called.
 * Reset the HC, enable device slot contexts, program DCBAAP, and
 * set command ring pointer and event ring pointer.
 *
 * Setup MSI-X vectors and enable interrupts.
 */
int xhci_run(struct usb_hcd *hcd)
{
	u32 temp;
	u64 temp_64;
	int ret;
	struct xhci_hcd *xhci = hcd_to_xhci(hcd);

	/* Start the xHCI host controller running only after the USB 2.0 roothub
	 * is setup.
	 */

	hcd->uses_new_polling = 1;
	if (!usb_hcd_is_primary_hcd(hcd))
		return xhci_run_finished(xhci);

	xhci_dbg_trace(xhci, trace_xhci_dbg_init, "xhci_run");

	ret = xhci_try_enable_msi(hcd);
	if (ret)
		return ret;

	temp_64 = xhci_read_64(xhci, &xhci->ir_set->erst_dequeue);
	temp_64 &= ~ERST_PTR_MASK;
	xhci_dbg_trace(xhci, trace_xhci_dbg_init,
			"ERST deq = 64'h%0lx", (long unsigned int) temp_64);

	xhci_dbg_trace(xhci, trace_xhci_dbg_init,
			"// Set the interrupt modulation register");
	temp = readl(&xhci->ir_set->irq_control);
	temp &= ~ER_IRQ_INTERVAL_MASK;
	temp |= (xhci->imod_interval / 250) & ER_IRQ_INTERVAL_MASK;
	writel(temp, &xhci->ir_set->irq_control);

	if (xhci->quirks & XHCI_NEC_HOST) {
		struct xhci_command *command;

		command = xhci_alloc_command(xhci, false, GFP_KERNEL);
		if (!command)
			return -ENOMEM;

		ret = xhci_queue_vendor_command(xhci, command, 0, 0, 0,
				TRB_TYPE(TRB_NEC_GET_FW));
		if (ret)
			xhci_free_command(xhci, command);
	}
	xhci_dbg_trace(xhci, trace_xhci_dbg_init,
			"Finished %s for main hcd", __func__);

	xhci_create_dbc_dev(xhci);

	xhci_debugfs_init(xhci);

	if (xhci_has_one_roothub(xhci))
		return xhci_run_finished(xhci);

	set_bit(HCD_FLAG_DEFER_RH_REGISTER, &hcd->flags);

	return 0;
}
EXPORT_SYMBOL_GPL(xhci_run);

/*
 * Stop xHCI driver.
 *
 * This function is called by the USB core when the HC driver is removed.
 * Its opposite is xhci_run().
 *
 * Disable device contexts, disable IRQs, and quiesce the HC.
 * Reset the HC, finish any completed transactions, and cleanup memory.
 */
static void xhci_stop(struct usb_hcd *hcd)
{
	u32 temp;
	struct xhci_hcd *xhci = hcd_to_xhci(hcd);

	mutex_lock(&xhci->mutex);

	/* Only halt host and free memory after both hcds are removed */
	if (!usb_hcd_is_primary_hcd(hcd)) {
		mutex_unlock(&xhci->mutex);
		return;
	}

	xhci_remove_dbc_dev(xhci);

	spin_lock_irq(&xhci->lock);
	xhci->xhc_state |= XHCI_STATE_HALTED;
	xhci->cmd_ring_state = CMD_RING_STATE_STOPPED;
	xhci_halt(xhci);
	xhci_reset(xhci, XHCI_RESET_SHORT_USEC);
	spin_unlock_irq(&xhci->lock);

	xhci_cleanup_msix(xhci);

	/* Deleting Compliance Mode Recovery Timer */
	if ((xhci->quirks & XHCI_COMP_MODE_QUIRK) &&
			(!(xhci_all_ports_seen_u0(xhci)))) {
		del_timer_sync(&xhci->comp_mode_recovery_timer);
		xhci_dbg_trace(xhci, trace_xhci_dbg_quirks,
				"%s: compliance mode recovery timer deleted",
				__func__);
	}

	if (xhci->quirks & XHCI_AMD_PLL_FIX)
		usb_amd_dev_put();

	xhci_dbg_trace(xhci, trace_xhci_dbg_init,
			"// Disabling event ring interrupts");
	temp = readl(&xhci->op_regs->status);
	writel((temp & ~0x1fff) | STS_EINT, &xhci->op_regs->status);
	temp = readl(&xhci->ir_set->irq_pending);
	writel(ER_IRQ_DISABLE(temp), &xhci->ir_set->irq_pending);

	xhci_dbg_trace(xhci, trace_xhci_dbg_init, "cleaning up memory");
	xhci_mem_cleanup(xhci);
	xhci_debugfs_exit(xhci);
	xhci_dbg_trace(xhci, trace_xhci_dbg_init,
			"xhci_stop completed - status = %x",
			readl(&xhci->op_regs->status));
	mutex_unlock(&xhci->mutex);
}

/*
 * Shutdown HC (not bus-specific)
 *
 * This is called when the machine is rebooting or halting.  We assume that the
 * machine will be powered off, and the HC's internal state will be reset.
 * Don't bother to free memory.
 *
 * This will only ever be called with the main usb_hcd (the USB3 roothub).
 */
void xhci_shutdown(struct usb_hcd *hcd)
{
	struct xhci_hcd *xhci = hcd_to_xhci(hcd);

	if (xhci->quirks & XHCI_SPURIOUS_REBOOT)
		usb_disable_xhci_ports(to_pci_dev(hcd->self.sysdev));

	/* Don't poll the roothubs after shutdown. */
	xhci_dbg(xhci, "%s: stopping usb%d port polling.\n",
			__func__, hcd->self.busnum);
	clear_bit(HCD_FLAG_POLL_RH, &hcd->flags);
	del_timer_sync(&hcd->rh_timer);

	if (xhci->shared_hcd) {
		clear_bit(HCD_FLAG_POLL_RH, &xhci->shared_hcd->flags);
		del_timer_sync(&xhci->shared_hcd->rh_timer);
	}

	spin_lock_irq(&xhci->lock);
	xhci_halt(xhci);
<<<<<<< HEAD
	/* Workaround for spurious wakeups at shutdown with HSW */
	if (xhci->quirks & XHCI_SPURIOUS_WAKEUP)
		xhci_reset(xhci, XHCI_RESET_SHORT_USEC);
=======

	/*
	 * Workaround for spurious wakeps at shutdown with HSW, and for boot
	 * firmware delay in ADL-P PCH if port are left in U3 at shutdown
	 */
	if (xhci->quirks & XHCI_SPURIOUS_WAKEUP ||
	    xhci->quirks & XHCI_RESET_TO_DEFAULT)
		xhci_reset(xhci, XHCI_RESET_SHORT_USEC);

>>>>>>> d82b0891
	spin_unlock_irq(&xhci->lock);

	xhci_cleanup_msix(xhci);

	xhci_dbg_trace(xhci, trace_xhci_dbg_init,
			"xhci_shutdown completed - status = %x",
			readl(&xhci->op_regs->status));
}
EXPORT_SYMBOL_GPL(xhci_shutdown);

#ifdef CONFIG_PM
static void xhci_save_registers(struct xhci_hcd *xhci)
{
	xhci->s3.command = readl(&xhci->op_regs->command);
	xhci->s3.dev_nt = readl(&xhci->op_regs->dev_notification);
	xhci->s3.dcbaa_ptr = xhci_read_64(xhci, &xhci->op_regs->dcbaa_ptr);
	xhci->s3.config_reg = readl(&xhci->op_regs->config_reg);
	xhci->s3.erst_size = readl(&xhci->ir_set->erst_size);
	xhci->s3.erst_base = xhci_read_64(xhci, &xhci->ir_set->erst_base);
	xhci->s3.erst_dequeue = xhci_read_64(xhci, &xhci->ir_set->erst_dequeue);
	xhci->s3.irq_pending = readl(&xhci->ir_set->irq_pending);
	xhci->s3.irq_control = readl(&xhci->ir_set->irq_control);
}

static void xhci_restore_registers(struct xhci_hcd *xhci)
{
	writel(xhci->s3.command, &xhci->op_regs->command);
	writel(xhci->s3.dev_nt, &xhci->op_regs->dev_notification);
	xhci_write_64(xhci, xhci->s3.dcbaa_ptr, &xhci->op_regs->dcbaa_ptr);
	writel(xhci->s3.config_reg, &xhci->op_regs->config_reg);
	writel(xhci->s3.erst_size, &xhci->ir_set->erst_size);
	xhci_write_64(xhci, xhci->s3.erst_base, &xhci->ir_set->erst_base);
	xhci_write_64(xhci, xhci->s3.erst_dequeue, &xhci->ir_set->erst_dequeue);
	writel(xhci->s3.irq_pending, &xhci->ir_set->irq_pending);
	writel(xhci->s3.irq_control, &xhci->ir_set->irq_control);
}

static void xhci_set_cmd_ring_deq(struct xhci_hcd *xhci)
{
	u64	val_64;

	/* step 2: initialize command ring buffer */
	val_64 = xhci_read_64(xhci, &xhci->op_regs->cmd_ring);
	val_64 = (val_64 & (u64) CMD_RING_RSVD_BITS) |
		(xhci_trb_virt_to_dma(xhci->cmd_ring->deq_seg,
				      xhci->cmd_ring->dequeue) &
		 (u64) ~CMD_RING_RSVD_BITS) |
		xhci->cmd_ring->cycle_state;
	xhci_dbg_trace(xhci, trace_xhci_dbg_init,
			"// Setting command ring address to 0x%llx",
			(long unsigned long) val_64);
	xhci_write_64(xhci, val_64, &xhci->op_regs->cmd_ring);
}

/*
 * The whole command ring must be cleared to zero when we suspend the host.
 *
 * The host doesn't save the command ring pointer in the suspend well, so we
 * need to re-program it on resume.  Unfortunately, the pointer must be 64-byte
 * aligned, because of the reserved bits in the command ring dequeue pointer
 * register.  Therefore, we can't just set the dequeue pointer back in the
 * middle of the ring (TRBs are 16-byte aligned).
 */
static void xhci_clear_command_ring(struct xhci_hcd *xhci)
{
	struct xhci_ring *ring;
	struct xhci_segment *seg;

	ring = xhci->cmd_ring;
	seg = ring->deq_seg;
	do {
		memset(seg->trbs, 0,
			sizeof(union xhci_trb) * (TRBS_PER_SEGMENT - 1));
		seg->trbs[TRBS_PER_SEGMENT - 1].link.control &=
			cpu_to_le32(~TRB_CYCLE);
		seg = seg->next;
	} while (seg != ring->deq_seg);

	/* Reset the software enqueue and dequeue pointers */
	ring->deq_seg = ring->first_seg;
	ring->dequeue = ring->first_seg->trbs;
	ring->enq_seg = ring->deq_seg;
	ring->enqueue = ring->dequeue;

	ring->num_trbs_free = ring->num_segs * (TRBS_PER_SEGMENT - 1) - 1;
	/*
	 * Ring is now zeroed, so the HW should look for change of ownership
	 * when the cycle bit is set to 1.
	 */
	ring->cycle_state = 1;

	/*
	 * Reset the hardware dequeue pointer.
	 * Yes, this will need to be re-written after resume, but we're paranoid
	 * and want to make sure the hardware doesn't access bogus memory
	 * because, say, the BIOS or an SMI started the host without changing
	 * the command ring pointers.
	 */
	xhci_set_cmd_ring_deq(xhci);
}

/*
 * Disable port wake bits if do_wakeup is not set.
 *
 * Also clear a possible internal port wake state left hanging for ports that
 * detected termination but never successfully enumerated (trained to 0U).
 * Internal wake causes immediate xHCI wake after suspend. PORT_CSC write done
 * at enumeration clears this wake, force one here as well for unconnected ports
 */

static void xhci_disable_hub_port_wake(struct xhci_hcd *xhci,
				       struct xhci_hub *rhub,
				       bool do_wakeup)
{
	unsigned long flags;
	u32 t1, t2, portsc;
	int i;

	spin_lock_irqsave(&xhci->lock, flags);

	for (i = 0; i < rhub->num_ports; i++) {
		portsc = readl(rhub->ports[i]->addr);
		t1 = xhci_port_state_to_neutral(portsc);
		t2 = t1;

		/* clear wake bits if do_wake is not set */
		if (!do_wakeup)
			t2 &= ~PORT_WAKE_BITS;

		/* Don't touch csc bit if connected or connect change is set */
		if (!(portsc & (PORT_CSC | PORT_CONNECT)))
			t2 |= PORT_CSC;

		if (t1 != t2) {
			writel(t2, rhub->ports[i]->addr);
			xhci_dbg(xhci, "config port %d-%d wake bits, portsc: 0x%x, write: 0x%x\n",
				 rhub->hcd->self.busnum, i + 1, portsc, t2);
		}
	}
	spin_unlock_irqrestore(&xhci->lock, flags);
}

static bool xhci_pending_portevent(struct xhci_hcd *xhci)
{
	struct xhci_port	**ports;
	int			port_index;
	u32			status;
	u32			portsc;

	status = readl(&xhci->op_regs->status);
	if (status & STS_EINT)
		return true;
	/*
	 * Checking STS_EINT is not enough as there is a lag between a change
	 * bit being set and the Port Status Change Event that it generated
	 * being written to the Event Ring. See note in xhci 1.1 section 4.19.2.
	 */

	port_index = xhci->usb2_rhub.num_ports;
	ports = xhci->usb2_rhub.ports;
	while (port_index--) {
		portsc = readl(ports[port_index]->addr);
		if (portsc & PORT_CHANGE_MASK ||
		    (portsc & PORT_PLS_MASK) == XDEV_RESUME)
			return true;
	}
	port_index = xhci->usb3_rhub.num_ports;
	ports = xhci->usb3_rhub.ports;
	while (port_index--) {
		portsc = readl(ports[port_index]->addr);
		if (portsc & PORT_CHANGE_MASK ||
		    (portsc & PORT_PLS_MASK) == XDEV_RESUME)
			return true;
	}
	return false;
}

/*
 * Stop HC (not bus-specific)
 *
 * This is called when the machine transition into S3/S4 mode.
 *
 */
int xhci_suspend(struct xhci_hcd *xhci, bool do_wakeup)
{
	int			rc = 0;
	unsigned int		delay = XHCI_MAX_HALT_USEC * 2;
	struct usb_hcd		*hcd = xhci_to_hcd(xhci);
	u32			command;
	u32			res;

	if (!hcd->state)
		return 0;

	if (hcd->state != HC_STATE_SUSPENDED ||
	    (xhci->shared_hcd && xhci->shared_hcd->state != HC_STATE_SUSPENDED))
		return -EINVAL;

	/* Clear root port wake on bits if wakeup not allowed. */
	xhci_disable_hub_port_wake(xhci, &xhci->usb3_rhub, do_wakeup);
	xhci_disable_hub_port_wake(xhci, &xhci->usb2_rhub, do_wakeup);

	if (!HCD_HW_ACCESSIBLE(hcd))
		return 0;

	xhci_dbc_suspend(xhci);

	/* Don't poll the roothubs on bus suspend. */
	xhci_dbg(xhci, "%s: stopping usb%d port polling.\n",
		 __func__, hcd->self.busnum);
	clear_bit(HCD_FLAG_POLL_RH, &hcd->flags);
	del_timer_sync(&hcd->rh_timer);
	if (xhci->shared_hcd) {
		clear_bit(HCD_FLAG_POLL_RH, &xhci->shared_hcd->flags);
		del_timer_sync(&xhci->shared_hcd->rh_timer);
	}

	if (xhci->quirks & XHCI_SUSPEND_DELAY)
		usleep_range(1000, 1500);

	spin_lock_irq(&xhci->lock);
	clear_bit(HCD_FLAG_HW_ACCESSIBLE, &hcd->flags);
	if (xhci->shared_hcd)
		clear_bit(HCD_FLAG_HW_ACCESSIBLE, &xhci->shared_hcd->flags);
	/* step 1: stop endpoint */
	/* skipped assuming that port suspend has done */

	/* step 2: clear Run/Stop bit */
	command = readl(&xhci->op_regs->command);
	command &= ~CMD_RUN;
	writel(command, &xhci->op_regs->command);

	/* Some chips from Fresco Logic need an extraordinary delay */
	delay *= (xhci->quirks & XHCI_SLOW_SUSPEND) ? 10 : 1;

	if (xhci_handshake(&xhci->op_regs->status,
		      STS_HALT, STS_HALT, delay)) {
		xhci_warn(xhci, "WARN: xHC CMD_RUN timeout\n");
		spin_unlock_irq(&xhci->lock);
		return -ETIMEDOUT;
	}
	xhci_clear_command_ring(xhci);

	/* step 3: save registers */
	xhci_save_registers(xhci);

	/* step 4: set CSS flag */
	command = readl(&xhci->op_regs->command);
	command |= CMD_CSS;
	writel(command, &xhci->op_regs->command);
	xhci->broken_suspend = 0;
	if (xhci_handshake(&xhci->op_regs->status,
				STS_SAVE, 0, 20 * 1000)) {
	/*
	 * AMD SNPS xHC 3.0 occasionally does not clear the
	 * SSS bit of USBSTS and when driver tries to poll
	 * to see if the xHC clears BIT(8) which never happens
	 * and driver assumes that controller is not responding
	 * and times out. To workaround this, its good to check
	 * if SRE and HCE bits are not set (as per xhci
	 * Section 5.4.2) and bypass the timeout.
	 */
		res = readl(&xhci->op_regs->status);
		if ((xhci->quirks & XHCI_SNPS_BROKEN_SUSPEND) &&
		    (((res & STS_SRE) == 0) &&
				((res & STS_HCE) == 0))) {
			xhci->broken_suspend = 1;
		} else {
			xhci_warn(xhci, "WARN: xHC save state timeout\n");
			spin_unlock_irq(&xhci->lock);
			return -ETIMEDOUT;
		}
	}
	spin_unlock_irq(&xhci->lock);

	/*
	 * Deleting Compliance Mode Recovery Timer because the xHCI Host
	 * is about to be suspended.
	 */
	if ((xhci->quirks & XHCI_COMP_MODE_QUIRK) &&
			(!(xhci_all_ports_seen_u0(xhci)))) {
		del_timer_sync(&xhci->comp_mode_recovery_timer);
		xhci_dbg_trace(xhci, trace_xhci_dbg_quirks,
				"%s: compliance mode recovery timer deleted",
				__func__);
	}

	/* step 5: remove core well power */
	/* synchronize irq when using MSI-X */
	xhci_msix_sync_irqs(xhci);

	return rc;
}
EXPORT_SYMBOL_GPL(xhci_suspend);

/*
 * start xHC (not bus-specific)
 *
 * This is called when the machine transition from S3/S4 mode.
 *
 */
int xhci_resume(struct xhci_hcd *xhci, bool hibernated)
{
	u32			command, temp = 0;
	struct usb_hcd		*hcd = xhci_to_hcd(xhci);
	int			retval = 0;
	bool			comp_timer_running = false;
	bool			pending_portevent = false;
	bool			reinit_xhc = false;

	if (!hcd->state)
		return 0;

	/* Wait a bit if either of the roothubs need to settle from the
	 * transition into bus suspend.
	 */

	if (time_before(jiffies, xhci->usb2_rhub.bus_state.next_statechange) ||
	    time_before(jiffies, xhci->usb3_rhub.bus_state.next_statechange))
		msleep(100);

	set_bit(HCD_FLAG_HW_ACCESSIBLE, &hcd->flags);
	if (xhci->shared_hcd)
		set_bit(HCD_FLAG_HW_ACCESSIBLE, &xhci->shared_hcd->flags);

	spin_lock_irq(&xhci->lock);

	if (hibernated || xhci->quirks & XHCI_RESET_ON_RESUME || xhci->broken_suspend)
		reinit_xhc = true;

	if (!reinit_xhc) {
		/*
		 * Some controllers might lose power during suspend, so wait
		 * for controller not ready bit to clear, just as in xHC init.
		 */
		retval = xhci_handshake(&xhci->op_regs->status,
					STS_CNR, 0, 10 * 1000 * 1000);
		if (retval) {
			xhci_warn(xhci, "Controller not ready at resume %d\n",
				  retval);
			spin_unlock_irq(&xhci->lock);
			return retval;
		}
		/* step 1: restore register */
		xhci_restore_registers(xhci);
		/* step 2: initialize command ring buffer */
		xhci_set_cmd_ring_deq(xhci);
		/* step 3: restore state and start state*/
		/* step 3: set CRS flag */
		command = readl(&xhci->op_regs->command);
		command |= CMD_CRS;
		writel(command, &xhci->op_regs->command);
		/*
		 * Some controllers take up to 55+ ms to complete the controller
		 * restore so setting the timeout to 100ms. Xhci specification
		 * doesn't mention any timeout value.
		 */
		if (xhci_handshake(&xhci->op_regs->status,
			      STS_RESTORE, 0, 100 * 1000)) {
			xhci_warn(xhci, "WARN: xHC restore state timeout\n");
			spin_unlock_irq(&xhci->lock);
			return -ETIMEDOUT;
		}
	}

	temp = readl(&xhci->op_regs->status);

	/* re-initialize the HC on Restore Error, or Host Controller Error */
	if (temp & (STS_SRE | STS_HCE)) {
		reinit_xhc = true;
		if (!xhci->broken_suspend)
			xhci_warn(xhci, "xHC error in resume, USBSTS 0x%x, Reinit\n", temp);
	}

	if (reinit_xhc) {
		if ((xhci->quirks & XHCI_COMP_MODE_QUIRK) &&
				!(xhci_all_ports_seen_u0(xhci))) {
			del_timer_sync(&xhci->comp_mode_recovery_timer);
			xhci_dbg_trace(xhci, trace_xhci_dbg_quirks,
				"Compliance Mode Recovery Timer deleted!");
		}

		/* Let the USB core know _both_ roothubs lost power. */
		usb_root_hub_lost_power(xhci->main_hcd->self.root_hub);
		if (xhci->shared_hcd)
			usb_root_hub_lost_power(xhci->shared_hcd->self.root_hub);

		xhci_dbg(xhci, "Stop HCD\n");
		xhci_halt(xhci);
		xhci_zero_64b_regs(xhci);
		retval = xhci_reset(xhci, XHCI_RESET_LONG_USEC);
		spin_unlock_irq(&xhci->lock);
		if (retval)
			return retval;
		xhci_cleanup_msix(xhci);

		xhci_dbg(xhci, "// Disabling event ring interrupts\n");
		temp = readl(&xhci->op_regs->status);
		writel((temp & ~0x1fff) | STS_EINT, &xhci->op_regs->status);
		temp = readl(&xhci->ir_set->irq_pending);
		writel(ER_IRQ_DISABLE(temp), &xhci->ir_set->irq_pending);

		xhci_dbg(xhci, "cleaning up memory\n");
		xhci_mem_cleanup(xhci);
		xhci_debugfs_exit(xhci);
		xhci_dbg(xhci, "xhci_stop completed - status = %x\n",
			    readl(&xhci->op_regs->status));

		/* USB core calls the PCI reinit and start functions twice:
		 * first with the primary HCD, and then with the secondary HCD.
		 * If we don't do the same, the host will never be started.
		 */
		xhci_dbg(xhci, "Initialize the xhci_hcd\n");
		retval = xhci_init(hcd);
		if (retval)
			return retval;
		comp_timer_running = true;

		xhci_dbg(xhci, "Start the primary HCD\n");
		retval = xhci_run(hcd);
		if (!retval && xhci->shared_hcd) {
			xhci_dbg(xhci, "Start the secondary HCD\n");
			retval = xhci_run(xhci->shared_hcd);
		}

		hcd->state = HC_STATE_SUSPENDED;
		if (xhci->shared_hcd)
			xhci->shared_hcd->state = HC_STATE_SUSPENDED;
		goto done;
	}

	/* step 4: set Run/Stop bit */
	command = readl(&xhci->op_regs->command);
	command |= CMD_RUN;
	writel(command, &xhci->op_regs->command);
	xhci_handshake(&xhci->op_regs->status, STS_HALT,
		  0, 250 * 1000);

	/* step 5: walk topology and initialize portsc,
	 * portpmsc and portli
	 */
	/* this is done in bus_resume */

	/* step 6: restart each of the previously
	 * Running endpoints by ringing their doorbells
	 */

	spin_unlock_irq(&xhci->lock);

	xhci_dbc_resume(xhci);

 done:
	if (retval == 0) {
		/*
		 * Resume roothubs only if there are pending events.
		 * USB 3 devices resend U3 LFPS wake after a 100ms delay if
		 * the first wake signalling failed, give it that chance.
		 */
		pending_portevent = xhci_pending_portevent(xhci);
		if (!pending_portevent) {
			msleep(120);
			pending_portevent = xhci_pending_portevent(xhci);
		}

		if (pending_portevent) {
			if (xhci->shared_hcd)
				usb_hcd_resume_root_hub(xhci->shared_hcd);
			usb_hcd_resume_root_hub(hcd);
		}
	}
	/*
	 * If system is subject to the Quirk, Compliance Mode Timer needs to
	 * be re-initialized Always after a system resume. Ports are subject
	 * to suffer the Compliance Mode issue again. It doesn't matter if
	 * ports have entered previously to U0 before system's suspension.
	 */
	if ((xhci->quirks & XHCI_COMP_MODE_QUIRK) && !comp_timer_running)
		compliance_mode_recovery_timer_init(xhci);

	if (xhci->quirks & XHCI_ASMEDIA_MODIFY_FLOWCONTROL)
		usb_asmedia_modifyflowcontrol(to_pci_dev(hcd->self.controller));

	/* Re-enable port polling. */
	xhci_dbg(xhci, "%s: starting usb%d port polling.\n",
		 __func__, hcd->self.busnum);
	if (xhci->shared_hcd) {
		set_bit(HCD_FLAG_POLL_RH, &xhci->shared_hcd->flags);
		usb_hcd_poll_rh_status(xhci->shared_hcd);
	}
	set_bit(HCD_FLAG_POLL_RH, &hcd->flags);
	usb_hcd_poll_rh_status(hcd);

	return retval;
}
EXPORT_SYMBOL_GPL(xhci_resume);
#endif	/* CONFIG_PM */

/*-------------------------------------------------------------------------*/

static int xhci_map_temp_buffer(struct usb_hcd *hcd, struct urb *urb)
{
	void *temp;
	int ret = 0;
	unsigned int buf_len;
	enum dma_data_direction dir;

	dir = usb_urb_dir_in(urb) ? DMA_FROM_DEVICE : DMA_TO_DEVICE;
	buf_len = urb->transfer_buffer_length;

	temp = kzalloc_node(buf_len, GFP_ATOMIC,
			    dev_to_node(hcd->self.sysdev));

	if (usb_urb_dir_out(urb))
		sg_pcopy_to_buffer(urb->sg, urb->num_sgs,
				   temp, buf_len, 0);

	urb->transfer_buffer = temp;
	urb->transfer_dma = dma_map_single(hcd->self.sysdev,
					   urb->transfer_buffer,
					   urb->transfer_buffer_length,
					   dir);

	if (dma_mapping_error(hcd->self.sysdev,
			      urb->transfer_dma)) {
		ret = -EAGAIN;
		kfree(temp);
	} else {
		urb->transfer_flags |= URB_DMA_MAP_SINGLE;
	}

	return ret;
}

static bool xhci_urb_temp_buffer_required(struct usb_hcd *hcd,
					  struct urb *urb)
{
	bool ret = false;
	unsigned int i;
	unsigned int len = 0;
	unsigned int trb_size;
	unsigned int max_pkt;
	struct scatterlist *sg;
	struct scatterlist *tail_sg;

	tail_sg = urb->sg;
	max_pkt = usb_endpoint_maxp(&urb->ep->desc);

	if (!urb->num_sgs)
		return ret;

	if (urb->dev->speed >= USB_SPEED_SUPER)
		trb_size = TRB_CACHE_SIZE_SS;
	else
		trb_size = TRB_CACHE_SIZE_HS;

	if (urb->transfer_buffer_length != 0 &&
	    !(urb->transfer_flags & URB_NO_TRANSFER_DMA_MAP)) {
		for_each_sg(urb->sg, sg, urb->num_sgs, i) {
			len = len + sg->length;
			if (i > trb_size - 2) {
				len = len - tail_sg->length;
				if (len < max_pkt) {
					ret = true;
					break;
				}

				tail_sg = sg_next(tail_sg);
			}
		}
	}
	return ret;
}

static void xhci_unmap_temp_buf(struct usb_hcd *hcd, struct urb *urb)
{
	unsigned int len;
	unsigned int buf_len;
	enum dma_data_direction dir;

	dir = usb_urb_dir_in(urb) ? DMA_FROM_DEVICE : DMA_TO_DEVICE;

	buf_len = urb->transfer_buffer_length;

	if (IS_ENABLED(CONFIG_HAS_DMA) &&
	    (urb->transfer_flags & URB_DMA_MAP_SINGLE))
		dma_unmap_single(hcd->self.sysdev,
				 urb->transfer_dma,
				 urb->transfer_buffer_length,
				 dir);

	if (usb_urb_dir_in(urb)) {
		len = sg_pcopy_from_buffer(urb->sg, urb->num_sgs,
					   urb->transfer_buffer,
					   buf_len,
					   0);
		if (len != buf_len) {
			xhci_dbg(hcd_to_xhci(hcd),
				 "Copy from tmp buf to urb sg list failed\n");
			urb->actual_length = len;
		}
	}
	urb->transfer_flags &= ~URB_DMA_MAP_SINGLE;
	kfree(urb->transfer_buffer);
	urb->transfer_buffer = NULL;
}

/*
 * Bypass the DMA mapping if URB is suitable for Immediate Transfer (IDT),
 * we'll copy the actual data into the TRB address register. This is limited to
 * transfers up to 8 bytes on output endpoints of any kind with wMaxPacketSize
 * >= 8 bytes. If suitable for IDT only one Transfer TRB per TD is allowed.
 */
static int xhci_map_urb_for_dma(struct usb_hcd *hcd, struct urb *urb,
				gfp_t mem_flags)
{
	struct xhci_hcd *xhci;

	xhci = hcd_to_xhci(hcd);

	if (xhci_urb_suitable_for_idt(urb))
		return 0;

	if (xhci->quirks & XHCI_SG_TRB_CACHE_SIZE_QUIRK) {
		if (xhci_urb_temp_buffer_required(hcd, urb))
			return xhci_map_temp_buffer(hcd, urb);
	}
	return usb_hcd_map_urb_for_dma(hcd, urb, mem_flags);
}

static void xhci_unmap_urb_for_dma(struct usb_hcd *hcd, struct urb *urb)
{
	struct xhci_hcd *xhci;
	bool unmap_temp_buf = false;

	xhci = hcd_to_xhci(hcd);

	if (urb->num_sgs && (urb->transfer_flags & URB_DMA_MAP_SINGLE))
		unmap_temp_buf = true;

	if ((xhci->quirks & XHCI_SG_TRB_CACHE_SIZE_QUIRK) && unmap_temp_buf)
		xhci_unmap_temp_buf(hcd, urb);
	else
		usb_hcd_unmap_urb_for_dma(hcd, urb);
}

/**
 * xhci_get_endpoint_index - Used for passing endpoint bitmasks between the core and
 * HCDs.  Find the index for an endpoint given its descriptor.  Use the return
 * value to right shift 1 for the bitmask.
 *
 * Index  = (epnum * 2) + direction - 1,
 * where direction = 0 for OUT, 1 for IN.
 * For control endpoints, the IN index is used (OUT index is unused), so
 * index = (epnum * 2) + direction - 1 = (epnum * 2) + 1 - 1 = (epnum * 2)
 */
unsigned int xhci_get_endpoint_index(struct usb_endpoint_descriptor *desc)
{
	unsigned int index;
	if (usb_endpoint_xfer_control(desc))
		index = (unsigned int) (usb_endpoint_num(desc)*2);
	else
		index = (unsigned int) (usb_endpoint_num(desc)*2) +
			(usb_endpoint_dir_in(desc) ? 1 : 0) - 1;
	return index;
}
EXPORT_SYMBOL_GPL(xhci_get_endpoint_index);

/* The reverse operation to xhci_get_endpoint_index. Calculate the USB endpoint
 * address from the XHCI endpoint index.
 */
static unsigned int xhci_get_endpoint_address(unsigned int ep_index)
{
	unsigned int number = DIV_ROUND_UP(ep_index, 2);
	unsigned int direction = ep_index % 2 ? USB_DIR_OUT : USB_DIR_IN;
	return direction | number;
}

/* Find the flag for this endpoint (for use in the control context).  Use the
 * endpoint index to create a bitmask.  The slot context is bit 0, endpoint 0 is
 * bit 1, etc.
 */
static unsigned int xhci_get_endpoint_flag(struct usb_endpoint_descriptor *desc)
{
	return 1 << (xhci_get_endpoint_index(desc) + 1);
}

/* Compute the last valid endpoint context index.  Basically, this is the
 * endpoint index plus one.  For slot contexts with more than valid endpoint,
 * we find the most significant bit set in the added contexts flags.
 * e.g. ep 1 IN (with epnum 0x81) => added_ctxs = 0b1000
 * fls(0b1000) = 4, but the endpoint context index is 3, so subtract one.
 */
unsigned int xhci_last_valid_endpoint(u32 added_ctxs)
{
	return fls(added_ctxs) - 1;
}

/* Returns 1 if the arguments are OK;
 * returns 0 this is a root hub; returns -EINVAL for NULL pointers.
 */
static int xhci_check_args(struct usb_hcd *hcd, struct usb_device *udev,
		struct usb_host_endpoint *ep, int check_ep, bool check_virt_dev,
		const char *func) {
	struct xhci_hcd	*xhci;
	struct xhci_virt_device	*virt_dev;

	if (!hcd || (check_ep && !ep) || !udev) {
		pr_debug("xHCI %s called with invalid args\n", func);
		return -EINVAL;
	}
	if (!udev->parent) {
		pr_debug("xHCI %s called for root hub\n", func);
		return 0;
	}

	xhci = hcd_to_xhci(hcd);
	if (check_virt_dev) {
		if (!udev->slot_id || !xhci->devs[udev->slot_id]) {
			xhci_dbg(xhci, "xHCI %s called with unaddressed device\n",
					func);
			return -EINVAL;
		}

		virt_dev = xhci->devs[udev->slot_id];
		if (virt_dev->udev != udev) {
			xhci_dbg(xhci, "xHCI %s called with udev and "
					  "virt_dev does not match\n", func);
			return -EINVAL;
		}
	}

	if (xhci->xhc_state & XHCI_STATE_HALTED)
		return -ENODEV;

	return 1;
}

static int xhci_configure_endpoint(struct xhci_hcd *xhci,
		struct usb_device *udev, struct xhci_command *command,
		bool ctx_change, bool must_succeed);

/*
 * Full speed devices may have a max packet size greater than 8 bytes, but the
 * USB core doesn't know that until it reads the first 8 bytes of the
 * descriptor.  If the usb_device's max packet size changes after that point,
 * we need to issue an evaluate context command and wait on it.
 */
static int xhci_check_maxpacket(struct xhci_hcd *xhci, unsigned int slot_id,
		unsigned int ep_index, struct urb *urb, gfp_t mem_flags)
{
	struct xhci_container_ctx *out_ctx;
	struct xhci_input_control_ctx *ctrl_ctx;
	struct xhci_ep_ctx *ep_ctx;
	struct xhci_command *command;
	int max_packet_size;
	int hw_max_packet_size;
	int ret = 0;

	out_ctx = xhci->devs[slot_id]->out_ctx;
	ep_ctx = xhci_get_ep_ctx(xhci, out_ctx, ep_index);
	hw_max_packet_size = MAX_PACKET_DECODED(le32_to_cpu(ep_ctx->ep_info2));
	max_packet_size = usb_endpoint_maxp(&urb->dev->ep0.desc);
	if (hw_max_packet_size != max_packet_size) {
		xhci_dbg_trace(xhci,  trace_xhci_dbg_context_change,
				"Max Packet Size for ep 0 changed.");
		xhci_dbg_trace(xhci,  trace_xhci_dbg_context_change,
				"Max packet size in usb_device = %d",
				max_packet_size);
		xhci_dbg_trace(xhci,  trace_xhci_dbg_context_change,
				"Max packet size in xHCI HW = %d",
				hw_max_packet_size);
		xhci_dbg_trace(xhci,  trace_xhci_dbg_context_change,
				"Issuing evaluate context command.");

		/* Set up the input context flags for the command */
		/* FIXME: This won't work if a non-default control endpoint
		 * changes max packet sizes.
		 */

		command = xhci_alloc_command(xhci, true, mem_flags);
		if (!command)
			return -ENOMEM;

		command->in_ctx = xhci->devs[slot_id]->in_ctx;
		ctrl_ctx = xhci_get_input_control_ctx(command->in_ctx);
		if (!ctrl_ctx) {
			xhci_warn(xhci, "%s: Could not get input context, bad type.\n",
					__func__);
			ret = -ENOMEM;
			goto command_cleanup;
		}
		/* Set up the modified control endpoint 0 */
		xhci_endpoint_copy(xhci, xhci->devs[slot_id]->in_ctx,
				xhci->devs[slot_id]->out_ctx, ep_index);

		ep_ctx = xhci_get_ep_ctx(xhci, command->in_ctx, ep_index);
		ep_ctx->ep_info &= cpu_to_le32(~EP_STATE_MASK);/* must clear */
		ep_ctx->ep_info2 &= cpu_to_le32(~MAX_PACKET_MASK);
		ep_ctx->ep_info2 |= cpu_to_le32(MAX_PACKET(max_packet_size));

		ctrl_ctx->add_flags = cpu_to_le32(EP0_FLAG);
		ctrl_ctx->drop_flags = 0;

		ret = xhci_configure_endpoint(xhci, urb->dev, command,
				true, false);

		/* Clean up the input context for later use by bandwidth
		 * functions.
		 */
		ctrl_ctx->add_flags = cpu_to_le32(SLOT_FLAG);
command_cleanup:
		kfree(command->completion);
		kfree(command);
	}
	return ret;
}

/*
 * non-error returns are a promise to giveback() the urb later
 * we drop ownership so next owner (or urb unlink) can get it
 */
static int xhci_urb_enqueue(struct usb_hcd *hcd, struct urb *urb, gfp_t mem_flags)
{
	struct xhci_hcd *xhci = hcd_to_xhci(hcd);
	unsigned long flags;
	int ret = 0;
	unsigned int slot_id, ep_index;
	unsigned int *ep_state;
	struct urb_priv	*urb_priv;
	int num_tds;

	if (!urb)
		return -EINVAL;
	ret = xhci_check_args(hcd, urb->dev, urb->ep,
					true, true, __func__);
	if (ret <= 0)
		return ret ? ret : -EINVAL;

	slot_id = urb->dev->slot_id;
	ep_index = xhci_get_endpoint_index(&urb->ep->desc);
	ep_state = &xhci->devs[slot_id]->eps[ep_index].ep_state;

	if (!HCD_HW_ACCESSIBLE(hcd))
		return -ESHUTDOWN;

	if (xhci->devs[slot_id]->flags & VDEV_PORT_ERROR) {
		xhci_dbg(xhci, "Can't queue urb, port error, link inactive\n");
		return -ENODEV;
	}

	if (usb_endpoint_xfer_isoc(&urb->ep->desc))
		num_tds = urb->number_of_packets;
	else if (usb_endpoint_is_bulk_out(&urb->ep->desc) &&
	    urb->transfer_buffer_length > 0 &&
	    urb->transfer_flags & URB_ZERO_PACKET &&
	    !(urb->transfer_buffer_length % usb_endpoint_maxp(&urb->ep->desc)))
		num_tds = 2;
	else
		num_tds = 1;

	urb_priv = kzalloc(struct_size(urb_priv, td, num_tds), mem_flags);
	if (!urb_priv)
		return -ENOMEM;

	urb_priv->num_tds = num_tds;
	urb_priv->num_tds_done = 0;
	urb->hcpriv = urb_priv;

	trace_xhci_urb_enqueue(urb);

	if (usb_endpoint_xfer_control(&urb->ep->desc)) {
		/* Check to see if the max packet size for the default control
		 * endpoint changed during FS device enumeration
		 */
		if (urb->dev->speed == USB_SPEED_FULL) {
			ret = xhci_check_maxpacket(xhci, slot_id,
					ep_index, urb, mem_flags);
			if (ret < 0) {
				xhci_urb_free_priv(urb_priv);
				urb->hcpriv = NULL;
				return ret;
			}
		}
	}

	spin_lock_irqsave(&xhci->lock, flags);

	if (xhci->xhc_state & XHCI_STATE_DYING) {
		xhci_dbg(xhci, "Ep 0x%x: URB %p submitted for non-responsive xHCI host.\n",
			 urb->ep->desc.bEndpointAddress, urb);
		ret = -ESHUTDOWN;
		goto free_priv;
	}
	if (*ep_state & (EP_GETTING_STREAMS | EP_GETTING_NO_STREAMS)) {
		xhci_warn(xhci, "WARN: Can't enqueue URB, ep in streams transition state %x\n",
			  *ep_state);
		ret = -EINVAL;
		goto free_priv;
	}
	if (*ep_state & EP_SOFT_CLEAR_TOGGLE) {
		xhci_warn(xhci, "Can't enqueue URB while manually clearing toggle\n");
		ret = -EINVAL;
		goto free_priv;
	}

	switch (usb_endpoint_type(&urb->ep->desc)) {

	case USB_ENDPOINT_XFER_CONTROL:
		ret = xhci_queue_ctrl_tx(xhci, GFP_ATOMIC, urb,
					 slot_id, ep_index);
		break;
	case USB_ENDPOINT_XFER_BULK:
		ret = xhci_queue_bulk_tx(xhci, GFP_ATOMIC, urb,
					 slot_id, ep_index);
		break;
	case USB_ENDPOINT_XFER_INT:
		ret = xhci_queue_intr_tx(xhci, GFP_ATOMIC, urb,
				slot_id, ep_index);
		break;
	case USB_ENDPOINT_XFER_ISOC:
		ret = xhci_queue_isoc_tx_prepare(xhci, GFP_ATOMIC, urb,
				slot_id, ep_index);
	}

	if (ret) {
free_priv:
		xhci_urb_free_priv(urb_priv);
		urb->hcpriv = NULL;
	}
	spin_unlock_irqrestore(&xhci->lock, flags);
	return ret;
}

/*
 * Remove the URB's TD from the endpoint ring.  This may cause the HC to stop
 * USB transfers, potentially stopping in the middle of a TRB buffer.  The HC
 * should pick up where it left off in the TD, unless a Set Transfer Ring
 * Dequeue Pointer is issued.
 *
 * The TRBs that make up the buffers for the canceled URB will be "removed" from
 * the ring.  Since the ring is a contiguous structure, they can't be physically
 * removed.  Instead, there are two options:
 *
 *  1) If the HC is in the middle of processing the URB to be canceled, we
 *     simply move the ring's dequeue pointer past those TRBs using the Set
 *     Transfer Ring Dequeue Pointer command.  This will be the common case,
 *     when drivers timeout on the last submitted URB and attempt to cancel.
 *
 *  2) If the HC is in the middle of a different TD, we turn the TRBs into a
 *     series of 1-TRB transfer no-op TDs.  (No-ops shouldn't be chained.)  The
 *     HC will need to invalidate the any TRBs it has cached after the stop
 *     endpoint command, as noted in the xHCI 0.95 errata.
 *
 *  3) The TD may have completed by the time the Stop Endpoint Command
 *     completes, so software needs to handle that case too.
 *
 * This function should protect against the TD enqueueing code ringing the
 * doorbell while this code is waiting for a Stop Endpoint command to complete.
 * It also needs to account for multiple cancellations on happening at the same
 * time for the same endpoint.
 *
 * Note that this function can be called in any context, or so says
 * usb_hcd_unlink_urb()
 */
static int xhci_urb_dequeue(struct usb_hcd *hcd, struct urb *urb, int status)
{
	unsigned long flags;
	int ret, i;
	u32 temp;
	struct xhci_hcd *xhci;
	struct urb_priv	*urb_priv;
	struct xhci_td *td;
	unsigned int ep_index;
	struct xhci_ring *ep_ring;
	struct xhci_virt_ep *ep;
	struct xhci_command *command;
	struct xhci_virt_device *vdev;

	xhci = hcd_to_xhci(hcd);
	spin_lock_irqsave(&xhci->lock, flags);

	trace_xhci_urb_dequeue(urb);

	/* Make sure the URB hasn't completed or been unlinked already */
	ret = usb_hcd_check_unlink_urb(hcd, urb, status);
	if (ret)
		goto done;

	/* give back URB now if we can't queue it for cancel */
	vdev = xhci->devs[urb->dev->slot_id];
	urb_priv = urb->hcpriv;
	if (!vdev || !urb_priv)
		goto err_giveback;

	ep_index = xhci_get_endpoint_index(&urb->ep->desc);
	ep = &vdev->eps[ep_index];
	ep_ring = xhci_urb_to_transfer_ring(xhci, urb);
	if (!ep || !ep_ring)
		goto err_giveback;

	/* If xHC is dead take it down and return ALL URBs in xhci_hc_died() */
	temp = readl(&xhci->op_regs->status);
	if (temp == ~(u32)0 || xhci->xhc_state & XHCI_STATE_DYING) {
		xhci_hc_died(xhci);
		goto done;
	}

	/*
	 * check ring is not re-allocated since URB was enqueued. If it is, then
	 * make sure none of the ring related pointers in this URB private data
	 * are touched, such as td_list, otherwise we overwrite freed data
	 */
	if (!td_on_ring(&urb_priv->td[0], ep_ring)) {
		xhci_err(xhci, "Canceled URB td not found on endpoint ring");
		for (i = urb_priv->num_tds_done; i < urb_priv->num_tds; i++) {
			td = &urb_priv->td[i];
			if (!list_empty(&td->cancelled_td_list))
				list_del_init(&td->cancelled_td_list);
		}
		goto err_giveback;
	}

	if (xhci->xhc_state & XHCI_STATE_HALTED) {
		xhci_dbg_trace(xhci, trace_xhci_dbg_cancel_urb,
				"HC halted, freeing TD manually.");
		for (i = urb_priv->num_tds_done;
		     i < urb_priv->num_tds;
		     i++) {
			td = &urb_priv->td[i];
			if (!list_empty(&td->td_list))
				list_del_init(&td->td_list);
			if (!list_empty(&td->cancelled_td_list))
				list_del_init(&td->cancelled_td_list);
		}
		goto err_giveback;
	}

	ep_index = xhci_get_endpoint_index(&urb->ep->desc);
	ep = &xhci->devs[urb->dev->slot_id]->eps[ep_index];
	ep_ring = xhci_urb_to_transfer_ring(xhci, urb);
	if (!ep_ring) {
		ret = -EINVAL;
		goto done;
	}

	/* Delete the stream timer */
	if ((xhci->quirks & XHCI_STREAM_QUIRK) && (urb->stream_id > 0))
		del_timer(&ep_ring->stream_timer);

	i = urb_priv->num_tds_done;
	if (i < urb_priv->num_tds)

		xhci_dbg_trace(xhci, trace_xhci_dbg_cancel_urb,
				"Cancel URB %p, dev %s, ep 0x%x, "
				"starting at offset 0x%llx",
				urb, urb->dev->devpath,
				urb->ep->desc.bEndpointAddress,
				(unsigned long long) xhci_trb_virt_to_dma(
					urb_priv->td[i].start_seg,
					urb_priv->td[i].first_trb));

	for (; i < urb_priv->num_tds; i++) {
		td = &urb_priv->td[i];
		/* TD can already be on cancelled list if ep halted on it */
		if (list_empty(&td->cancelled_td_list)) {
			td->cancel_status = TD_DIRTY;
			list_add_tail(&td->cancelled_td_list,
				      &ep->cancelled_td_list);
		}
	}

	/* Queue a stop endpoint command, but only if this is
	 * the first cancellation to be handled.
	 */
	if (!(ep->ep_state & EP_STOP_CMD_PENDING)) {
		command = xhci_alloc_command(xhci, false, GFP_ATOMIC);
		if (!command) {
			ret = -ENOMEM;
			goto done;
		}
		ep->ep_state |= EP_STOP_CMD_PENDING;
		xhci_queue_stop_endpoint(xhci, command, urb->dev->slot_id,
					 ep_index, 0);
		xhci_ring_cmd_db(xhci);
	}
done:
	spin_unlock_irqrestore(&xhci->lock, flags);
	return ret;

err_giveback:
	if (urb_priv)
		xhci_urb_free_priv(urb_priv);
	usb_hcd_unlink_urb_from_ep(hcd, urb);
	spin_unlock_irqrestore(&xhci->lock, flags);
	usb_hcd_giveback_urb(hcd, urb, -ESHUTDOWN);
	return ret;
}

/* Drop an endpoint from a new bandwidth configuration for this device.
 * Only one call to this function is allowed per endpoint before
 * check_bandwidth() or reset_bandwidth() must be called.
 * A call to xhci_drop_endpoint() followed by a call to xhci_add_endpoint() will
 * add the endpoint to the schedule with possibly new parameters denoted by a
 * different endpoint descriptor in usb_host_endpoint.
 * A call to xhci_add_endpoint() followed by a call to xhci_drop_endpoint() is
 * not allowed.
 *
 * The USB core will not allow URBs to be queued to an endpoint that is being
 * disabled, so there's no need for mutual exclusion to protect
 * the xhci->devs[slot_id] structure.
 */
int xhci_drop_endpoint(struct usb_hcd *hcd, struct usb_device *udev,
		       struct usb_host_endpoint *ep)
{
	struct xhci_hcd *xhci;
	struct xhci_container_ctx *in_ctx, *out_ctx;
	struct xhci_input_control_ctx *ctrl_ctx;
	unsigned int ep_index;
	struct xhci_ep_ctx *ep_ctx;
	u32 drop_flag;
	u32 new_add_flags, new_drop_flags;
	int ret;

	ret = xhci_check_args(hcd, udev, ep, 1, true, __func__);
	if (ret <= 0)
		return ret;
	xhci = hcd_to_xhci(hcd);
	if (xhci->xhc_state & XHCI_STATE_DYING)
		return -ENODEV;

	xhci_dbg(xhci, "%s called for udev %p\n", __func__, udev);
	drop_flag = xhci_get_endpoint_flag(&ep->desc);
	if (drop_flag == SLOT_FLAG || drop_flag == EP0_FLAG) {
		xhci_dbg(xhci, "xHCI %s - can't drop slot or ep 0 %#x\n",
				__func__, drop_flag);
		return 0;
	}

	in_ctx = xhci->devs[udev->slot_id]->in_ctx;
	out_ctx = xhci->devs[udev->slot_id]->out_ctx;
	ctrl_ctx = xhci_get_input_control_ctx(in_ctx);
	if (!ctrl_ctx) {
		xhci_warn(xhci, "%s: Could not get input context, bad type.\n",
				__func__);
		return 0;
	}

	ep_index = xhci_get_endpoint_index(&ep->desc);
	ep_ctx = xhci_get_ep_ctx(xhci, out_ctx, ep_index);
	/* If the HC already knows the endpoint is disabled,
	 * or the HCD has noted it is disabled, ignore this request
	 */
	if ((GET_EP_CTX_STATE(ep_ctx) == EP_STATE_DISABLED) ||
	    le32_to_cpu(ctrl_ctx->drop_flags) &
	    xhci_get_endpoint_flag(&ep->desc)) {
		/* Do not warn when called after a usb_device_reset */
		if (xhci->devs[udev->slot_id]->eps[ep_index].ring != NULL)
			xhci_warn(xhci, "xHCI %s called with disabled ep %p\n",
				  __func__, ep);
		return 0;
	}

	ctrl_ctx->drop_flags |= cpu_to_le32(drop_flag);
	new_drop_flags = le32_to_cpu(ctrl_ctx->drop_flags);

	ctrl_ctx->add_flags &= cpu_to_le32(~drop_flag);
	new_add_flags = le32_to_cpu(ctrl_ctx->add_flags);

	xhci_debugfs_remove_endpoint(xhci, xhci->devs[udev->slot_id], ep_index);

	xhci_endpoint_zero(xhci, xhci->devs[udev->slot_id], ep);

	xhci_dbg(xhci, "drop ep 0x%x, slot id %d, new drop flags = %#x, new add flags = %#x\n",
			(unsigned int) ep->desc.bEndpointAddress,
			udev->slot_id,
			(unsigned int) new_drop_flags,
			(unsigned int) new_add_flags);
	return 0;
}
EXPORT_SYMBOL_GPL(xhci_drop_endpoint);

/* Add an endpoint to a new possible bandwidth configuration for this device.
 * Only one call to this function is allowed per endpoint before
 * check_bandwidth() or reset_bandwidth() must be called.
 * A call to xhci_drop_endpoint() followed by a call to xhci_add_endpoint() will
 * add the endpoint to the schedule with possibly new parameters denoted by a
 * different endpoint descriptor in usb_host_endpoint.
 * A call to xhci_add_endpoint() followed by a call to xhci_drop_endpoint() is
 * not allowed.
 *
 * The USB core will not allow URBs to be queued to an endpoint until the
 * configuration or alt setting is installed in the device, so there's no need
 * for mutual exclusion to protect the xhci->devs[slot_id] structure.
 */
int xhci_add_endpoint(struct usb_hcd *hcd, struct usb_device *udev,
		      struct usb_host_endpoint *ep)
{
	struct xhci_hcd *xhci;
	struct xhci_container_ctx *in_ctx;
	unsigned int ep_index;
	struct xhci_input_control_ctx *ctrl_ctx;
	struct xhci_ep_ctx *ep_ctx;
	u32 added_ctxs;
	u32 new_add_flags, new_drop_flags;
	struct xhci_virt_device *virt_dev;
	int ret = 0;

	ret = xhci_check_args(hcd, udev, ep, 1, true, __func__);
	if (ret <= 0) {
		/* So we won't queue a reset ep command for a root hub */
		ep->hcpriv = NULL;
		return ret;
	}
	xhci = hcd_to_xhci(hcd);
	if (xhci->xhc_state & XHCI_STATE_DYING)
		return -ENODEV;

	added_ctxs = xhci_get_endpoint_flag(&ep->desc);
	if (added_ctxs == SLOT_FLAG || added_ctxs == EP0_FLAG) {
		/* FIXME when we have to issue an evaluate endpoint command to
		 * deal with ep0 max packet size changing once we get the
		 * descriptors
		 */
		xhci_dbg(xhci, "xHCI %s - can't add slot or ep 0 %#x\n",
				__func__, added_ctxs);
		return 0;
	}

	virt_dev = xhci->devs[udev->slot_id];
	in_ctx = virt_dev->in_ctx;
	ctrl_ctx = xhci_get_input_control_ctx(in_ctx);
	if (!ctrl_ctx) {
		xhci_warn(xhci, "%s: Could not get input context, bad type.\n",
				__func__);
		return 0;
	}

	ep_index = xhci_get_endpoint_index(&ep->desc);
	/* If this endpoint is already in use, and the upper layers are trying
	 * to add it again without dropping it, reject the addition.
	 */
	if (virt_dev->eps[ep_index].ring &&
			!(le32_to_cpu(ctrl_ctx->drop_flags) & added_ctxs)) {
		xhci_warn(xhci, "Trying to add endpoint 0x%x "
				"without dropping it.\n",
				(unsigned int) ep->desc.bEndpointAddress);
		return -EINVAL;
	}

	/* If the HCD has already noted the endpoint is enabled,
	 * ignore this request.
	 */
	if (le32_to_cpu(ctrl_ctx->add_flags) & added_ctxs) {
		xhci_warn(xhci, "xHCI %s called with enabled ep %p\n",
				__func__, ep);
		return 0;
	}

	/*
	 * Configuration and alternate setting changes must be done in
	 * process context, not interrupt context (or so documenation
	 * for usb_set_interface() and usb_set_configuration() claim).
	 */
	if (xhci_endpoint_init(xhci, virt_dev, udev, ep, GFP_NOIO) < 0) {
		dev_dbg(&udev->dev, "%s - could not initialize ep %#x\n",
				__func__, ep->desc.bEndpointAddress);
		return -ENOMEM;
	}

	ctrl_ctx->add_flags |= cpu_to_le32(added_ctxs);
	new_add_flags = le32_to_cpu(ctrl_ctx->add_flags);

	/* If xhci_endpoint_disable() was called for this endpoint, but the
	 * xHC hasn't been notified yet through the check_bandwidth() call,
	 * this re-adds a new state for the endpoint from the new endpoint
	 * descriptors.  We must drop and re-add this endpoint, so we leave the
	 * drop flags alone.
	 */
	new_drop_flags = le32_to_cpu(ctrl_ctx->drop_flags);

	/* Store the usb_device pointer for later use */
	ep->hcpriv = udev;

	ep_ctx = xhci_get_ep_ctx(xhci, virt_dev->in_ctx, ep_index);
	trace_xhci_add_endpoint(ep_ctx);

	xhci_dbg(xhci, "add ep 0x%x, slot id %d, new drop flags = %#x, new add flags = %#x\n",
			(unsigned int) ep->desc.bEndpointAddress,
			udev->slot_id,
			(unsigned int) new_drop_flags,
			(unsigned int) new_add_flags);
	return 0;
}
EXPORT_SYMBOL_GPL(xhci_add_endpoint);

static void xhci_zero_in_ctx(struct xhci_hcd *xhci, struct xhci_virt_device *virt_dev)
{
	struct xhci_input_control_ctx *ctrl_ctx;
	struct xhci_ep_ctx *ep_ctx;
	struct xhci_slot_ctx *slot_ctx;
	int i;

	ctrl_ctx = xhci_get_input_control_ctx(virt_dev->in_ctx);
	if (!ctrl_ctx) {
		xhci_warn(xhci, "%s: Could not get input context, bad type.\n",
				__func__);
		return;
	}

	/* When a device's add flag and drop flag are zero, any subsequent
	 * configure endpoint command will leave that endpoint's state
	 * untouched.  Make sure we don't leave any old state in the input
	 * endpoint contexts.
	 */
	ctrl_ctx->drop_flags = 0;
	ctrl_ctx->add_flags = 0;
	slot_ctx = xhci_get_slot_ctx(xhci, virt_dev->in_ctx);
	slot_ctx->dev_info &= cpu_to_le32(~LAST_CTX_MASK);
	/* Endpoint 0 is always valid */
	slot_ctx->dev_info |= cpu_to_le32(LAST_CTX(1));
	for (i = 1; i < 31; i++) {
		ep_ctx = xhci_get_ep_ctx(xhci, virt_dev->in_ctx, i);
		ep_ctx->ep_info = 0;
		ep_ctx->ep_info2 = 0;
		ep_ctx->deq = 0;
		ep_ctx->tx_info = 0;
	}
}

static int xhci_configure_endpoint_result(struct xhci_hcd *xhci,
		struct usb_device *udev, u32 *cmd_status)
{
	int ret;

	switch (*cmd_status) {
	case COMP_COMMAND_ABORTED:
	case COMP_COMMAND_RING_STOPPED:
		xhci_warn(xhci, "Timeout while waiting for configure endpoint command\n");
		ret = -ETIME;
		break;
	case COMP_RESOURCE_ERROR:
		dev_warn(&udev->dev,
			 "Not enough host controller resources for new device state.\n");
		ret = -ENOMEM;
		/* FIXME: can we allocate more resources for the HC? */
		break;
	case COMP_BANDWIDTH_ERROR:
	case COMP_SECONDARY_BANDWIDTH_ERROR:
		dev_warn(&udev->dev,
			 "Not enough bandwidth for new device state.\n");
		ret = -ENOSPC;
		/* FIXME: can we go back to the old state? */
		break;
	case COMP_TRB_ERROR:
		/* the HCD set up something wrong */
		dev_warn(&udev->dev, "ERROR: Endpoint drop flag = 0, "
				"add flag = 1, "
				"and endpoint is not disabled.\n");
		ret = -EINVAL;
		break;
	case COMP_INCOMPATIBLE_DEVICE_ERROR:
		dev_warn(&udev->dev,
			 "ERROR: Incompatible device for endpoint configure command.\n");
		ret = -ENODEV;
		break;
	case COMP_SUCCESS:
		xhci_dbg_trace(xhci, trace_xhci_dbg_context_change,
				"Successful Endpoint Configure command");
		ret = 0;
		break;
	default:
		xhci_err(xhci, "ERROR: unexpected command completion code 0x%x.\n",
				*cmd_status);
		ret = -EINVAL;
		break;
	}
	return ret;
}

static int xhci_evaluate_context_result(struct xhci_hcd *xhci,
		struct usb_device *udev, u32 *cmd_status)
{
	int ret;

	switch (*cmd_status) {
	case COMP_COMMAND_ABORTED:
	case COMP_COMMAND_RING_STOPPED:
		xhci_warn(xhci, "Timeout while waiting for evaluate context command\n");
		ret = -ETIME;
		break;
	case COMP_PARAMETER_ERROR:
		dev_warn(&udev->dev,
			 "WARN: xHCI driver setup invalid evaluate context command.\n");
		ret = -EINVAL;
		break;
	case COMP_SLOT_NOT_ENABLED_ERROR:
		dev_warn(&udev->dev,
			"WARN: slot not enabled for evaluate context command.\n");
		ret = -EINVAL;
		break;
	case COMP_CONTEXT_STATE_ERROR:
		dev_warn(&udev->dev,
			"WARN: invalid context state for evaluate context command.\n");
		ret = -EINVAL;
		break;
	case COMP_INCOMPATIBLE_DEVICE_ERROR:
		dev_warn(&udev->dev,
			"ERROR: Incompatible device for evaluate context command.\n");
		ret = -ENODEV;
		break;
	case COMP_MAX_EXIT_LATENCY_TOO_LARGE_ERROR:
		/* Max Exit Latency too large error */
		dev_warn(&udev->dev, "WARN: Max Exit Latency too large\n");
		ret = -EINVAL;
		break;
	case COMP_SUCCESS:
		xhci_dbg_trace(xhci, trace_xhci_dbg_context_change,
				"Successful evaluate context command");
		ret = 0;
		break;
	default:
		xhci_err(xhci, "ERROR: unexpected command completion code 0x%x.\n",
			*cmd_status);
		ret = -EINVAL;
		break;
	}
	return ret;
}

static u32 xhci_count_num_new_endpoints(struct xhci_hcd *xhci,
		struct xhci_input_control_ctx *ctrl_ctx)
{
	u32 valid_add_flags;
	u32 valid_drop_flags;

	/* Ignore the slot flag (bit 0), and the default control endpoint flag
	 * (bit 1).  The default control endpoint is added during the Address
	 * Device command and is never removed until the slot is disabled.
	 */
	valid_add_flags = le32_to_cpu(ctrl_ctx->add_flags) >> 2;
	valid_drop_flags = le32_to_cpu(ctrl_ctx->drop_flags) >> 2;

	/* Use hweight32 to count the number of ones in the add flags, or
	 * number of endpoints added.  Don't count endpoints that are changed
	 * (both added and dropped).
	 */
	return hweight32(valid_add_flags) -
		hweight32(valid_add_flags & valid_drop_flags);
}

static unsigned int xhci_count_num_dropped_endpoints(struct xhci_hcd *xhci,
		struct xhci_input_control_ctx *ctrl_ctx)
{
	u32 valid_add_flags;
	u32 valid_drop_flags;

	valid_add_flags = le32_to_cpu(ctrl_ctx->add_flags) >> 2;
	valid_drop_flags = le32_to_cpu(ctrl_ctx->drop_flags) >> 2;

	return hweight32(valid_drop_flags) -
		hweight32(valid_add_flags & valid_drop_flags);
}

/*
 * We need to reserve the new number of endpoints before the configure endpoint
 * command completes.  We can't subtract the dropped endpoints from the number
 * of active endpoints until the command completes because we can oversubscribe
 * the host in this case:
 *
 *  - the first configure endpoint command drops more endpoints than it adds
 *  - a second configure endpoint command that adds more endpoints is queued
 *  - the first configure endpoint command fails, so the config is unchanged
 *  - the second command may succeed, even though there isn't enough resources
 *
 * Must be called with xhci->lock held.
 */
static int xhci_reserve_host_resources(struct xhci_hcd *xhci,
		struct xhci_input_control_ctx *ctrl_ctx)
{
	u32 added_eps;

	added_eps = xhci_count_num_new_endpoints(xhci, ctrl_ctx);
	if (xhci->num_active_eps + added_eps > xhci->limit_active_eps) {
		xhci_dbg_trace(xhci, trace_xhci_dbg_quirks,
				"Not enough ep ctxs: "
				"%u active, need to add %u, limit is %u.",
				xhci->num_active_eps, added_eps,
				xhci->limit_active_eps);
		return -ENOMEM;
	}
	xhci->num_active_eps += added_eps;
	xhci_dbg_trace(xhci, trace_xhci_dbg_quirks,
			"Adding %u ep ctxs, %u now active.", added_eps,
			xhci->num_active_eps);
	return 0;
}

/*
 * The configure endpoint was failed by the xHC for some other reason, so we
 * need to revert the resources that failed configuration would have used.
 *
 * Must be called with xhci->lock held.
 */
static void xhci_free_host_resources(struct xhci_hcd *xhci,
		struct xhci_input_control_ctx *ctrl_ctx)
{
	u32 num_failed_eps;

	num_failed_eps = xhci_count_num_new_endpoints(xhci, ctrl_ctx);
	xhci->num_active_eps -= num_failed_eps;
	xhci_dbg_trace(xhci, trace_xhci_dbg_quirks,
			"Removing %u failed ep ctxs, %u now active.",
			num_failed_eps,
			xhci->num_active_eps);
}

/*
 * Now that the command has completed, clean up the active endpoint count by
 * subtracting out the endpoints that were dropped (but not changed).
 *
 * Must be called with xhci->lock held.
 */
static void xhci_finish_resource_reservation(struct xhci_hcd *xhci,
		struct xhci_input_control_ctx *ctrl_ctx)
{
	u32 num_dropped_eps;

	num_dropped_eps = xhci_count_num_dropped_endpoints(xhci, ctrl_ctx);
	xhci->num_active_eps -= num_dropped_eps;
	if (num_dropped_eps)
		xhci_dbg_trace(xhci, trace_xhci_dbg_quirks,
				"Removing %u dropped ep ctxs, %u now active.",
				num_dropped_eps,
				xhci->num_active_eps);
}

static unsigned int xhci_get_block_size(struct usb_device *udev)
{
	switch (udev->speed) {
	case USB_SPEED_LOW:
	case USB_SPEED_FULL:
		return FS_BLOCK;
	case USB_SPEED_HIGH:
		return HS_BLOCK;
	case USB_SPEED_SUPER:
	case USB_SPEED_SUPER_PLUS:
		return SS_BLOCK;
	case USB_SPEED_UNKNOWN:
	case USB_SPEED_WIRELESS:
	default:
		/* Should never happen */
		return 1;
	}
}

static unsigned int
xhci_get_largest_overhead(struct xhci_interval_bw *interval_bw)
{
	if (interval_bw->overhead[LS_OVERHEAD_TYPE])
		return LS_OVERHEAD;
	if (interval_bw->overhead[FS_OVERHEAD_TYPE])
		return FS_OVERHEAD;
	return HS_OVERHEAD;
}

/* If we are changing a LS/FS device under a HS hub,
 * make sure (if we are activating a new TT) that the HS bus has enough
 * bandwidth for this new TT.
 */
static int xhci_check_tt_bw_table(struct xhci_hcd *xhci,
		struct xhci_virt_device *virt_dev,
		int old_active_eps)
{
	struct xhci_interval_bw_table *bw_table;
	struct xhci_tt_bw_info *tt_info;

	/* Find the bandwidth table for the root port this TT is attached to. */
	bw_table = &xhci->rh_bw[virt_dev->real_port - 1].bw_table;
	tt_info = virt_dev->tt_info;
	/* If this TT already had active endpoints, the bandwidth for this TT
	 * has already been added.  Removing all periodic endpoints (and thus
	 * making the TT enactive) will only decrease the bandwidth used.
	 */
	if (old_active_eps)
		return 0;
	if (old_active_eps == 0 && tt_info->active_eps != 0) {
		if (bw_table->bw_used + TT_HS_OVERHEAD > HS_BW_LIMIT)
			return -ENOMEM;
		return 0;
	}
	/* Not sure why we would have no new active endpoints...
	 *
	 * Maybe because of an Evaluate Context change for a hub update or a
	 * control endpoint 0 max packet size change?
	 * FIXME: skip the bandwidth calculation in that case.
	 */
	return 0;
}

static int xhci_check_ss_bw(struct xhci_hcd *xhci,
		struct xhci_virt_device *virt_dev)
{
	unsigned int bw_reserved;

	bw_reserved = DIV_ROUND_UP(SS_BW_RESERVED*SS_BW_LIMIT_IN, 100);
	if (virt_dev->bw_table->ss_bw_in > (SS_BW_LIMIT_IN - bw_reserved))
		return -ENOMEM;

	bw_reserved = DIV_ROUND_UP(SS_BW_RESERVED*SS_BW_LIMIT_OUT, 100);
	if (virt_dev->bw_table->ss_bw_out > (SS_BW_LIMIT_OUT - bw_reserved))
		return -ENOMEM;

	return 0;
}

/*
 * This algorithm is a very conservative estimate of the worst-case scheduling
 * scenario for any one interval.  The hardware dynamically schedules the
 * packets, so we can't tell which microframe could be the limiting factor in
 * the bandwidth scheduling.  This only takes into account periodic endpoints.
 *
 * Obviously, we can't solve an NP complete problem to find the minimum worst
 * case scenario.  Instead, we come up with an estimate that is no less than
 * the worst case bandwidth used for any one microframe, but may be an
 * over-estimate.
 *
 * We walk the requirements for each endpoint by interval, starting with the
 * smallest interval, and place packets in the schedule where there is only one
 * possible way to schedule packets for that interval.  In order to simplify
 * this algorithm, we record the largest max packet size for each interval, and
 * assume all packets will be that size.
 *
 * For interval 0, we obviously must schedule all packets for each interval.
 * The bandwidth for interval 0 is just the amount of data to be transmitted
 * (the sum of all max ESIT payload sizes, plus any overhead per packet times
 * the number of packets).
 *
 * For interval 1, we have two possible microframes to schedule those packets
 * in.  For this algorithm, if we can schedule the same number of packets for
 * each possible scheduling opportunity (each microframe), we will do so.  The
 * remaining number of packets will be saved to be transmitted in the gaps in
 * the next interval's scheduling sequence.
 *
 * As we move those remaining packets to be scheduled with interval 2 packets,
 * we have to double the number of remaining packets to transmit.  This is
 * because the intervals are actually powers of 2, and we would be transmitting
 * the previous interval's packets twice in this interval.  We also have to be
 * sure that when we look at the largest max packet size for this interval, we
 * also look at the largest max packet size for the remaining packets and take
 * the greater of the two.
 *
 * The algorithm continues to evenly distribute packets in each scheduling
 * opportunity, and push the remaining packets out, until we get to the last
 * interval.  Then those packets and their associated overhead are just added
 * to the bandwidth used.
 */
static int xhci_check_bw_table(struct xhci_hcd *xhci,
		struct xhci_virt_device *virt_dev,
		int old_active_eps)
{
	unsigned int bw_reserved;
	unsigned int max_bandwidth;
	unsigned int bw_used;
	unsigned int block_size;
	struct xhci_interval_bw_table *bw_table;
	unsigned int packet_size = 0;
	unsigned int overhead = 0;
	unsigned int packets_transmitted = 0;
	unsigned int packets_remaining = 0;
	unsigned int i;

	if (virt_dev->udev->speed >= USB_SPEED_SUPER)
		return xhci_check_ss_bw(xhci, virt_dev);

	if (virt_dev->udev->speed == USB_SPEED_HIGH) {
		max_bandwidth = HS_BW_LIMIT;
		/* Convert percent of bus BW reserved to blocks reserved */
		bw_reserved = DIV_ROUND_UP(HS_BW_RESERVED * max_bandwidth, 100);
	} else {
		max_bandwidth = FS_BW_LIMIT;
		bw_reserved = DIV_ROUND_UP(FS_BW_RESERVED * max_bandwidth, 100);
	}

	bw_table = virt_dev->bw_table;
	/* We need to translate the max packet size and max ESIT payloads into
	 * the units the hardware uses.
	 */
	block_size = xhci_get_block_size(virt_dev->udev);

	/* If we are manipulating a LS/FS device under a HS hub, double check
	 * that the HS bus has enough bandwidth if we are activing a new TT.
	 */
	if (virt_dev->tt_info) {
		xhci_dbg_trace(xhci, trace_xhci_dbg_quirks,
				"Recalculating BW for rootport %u",
				virt_dev->real_port);
		if (xhci_check_tt_bw_table(xhci, virt_dev, old_active_eps)) {
			xhci_warn(xhci, "Not enough bandwidth on HS bus for "
					"newly activated TT.\n");
			return -ENOMEM;
		}
		xhci_dbg_trace(xhci, trace_xhci_dbg_quirks,
				"Recalculating BW for TT slot %u port %u",
				virt_dev->tt_info->slot_id,
				virt_dev->tt_info->ttport);
	} else {
		xhci_dbg_trace(xhci, trace_xhci_dbg_quirks,
				"Recalculating BW for rootport %u",
				virt_dev->real_port);
	}

	/* Add in how much bandwidth will be used for interval zero, or the
	 * rounded max ESIT payload + number of packets * largest overhead.
	 */
	bw_used = DIV_ROUND_UP(bw_table->interval0_esit_payload, block_size) +
		bw_table->interval_bw[0].num_packets *
		xhci_get_largest_overhead(&bw_table->interval_bw[0]);

	for (i = 1; i < XHCI_MAX_INTERVAL; i++) {
		unsigned int bw_added;
		unsigned int largest_mps;
		unsigned int interval_overhead;

		/*
		 * How many packets could we transmit in this interval?
		 * If packets didn't fit in the previous interval, we will need
		 * to transmit that many packets twice within this interval.
		 */
		packets_remaining = 2 * packets_remaining +
			bw_table->interval_bw[i].num_packets;

		/* Find the largest max packet size of this or the previous
		 * interval.
		 */
		if (list_empty(&bw_table->interval_bw[i].endpoints))
			largest_mps = 0;
		else {
			struct xhci_virt_ep *virt_ep;
			struct list_head *ep_entry;

			ep_entry = bw_table->interval_bw[i].endpoints.next;
			virt_ep = list_entry(ep_entry,
					struct xhci_virt_ep, bw_endpoint_list);
			/* Convert to blocks, rounding up */
			largest_mps = DIV_ROUND_UP(
					virt_ep->bw_info.max_packet_size,
					block_size);
		}
		if (largest_mps > packet_size)
			packet_size = largest_mps;

		/* Use the larger overhead of this or the previous interval. */
		interval_overhead = xhci_get_largest_overhead(
				&bw_table->interval_bw[i]);
		if (interval_overhead > overhead)
			overhead = interval_overhead;

		/* How many packets can we evenly distribute across
		 * (1 << (i + 1)) possible scheduling opportunities?
		 */
		packets_transmitted = packets_remaining >> (i + 1);

		/* Add in the bandwidth used for those scheduled packets */
		bw_added = packets_transmitted * (overhead + packet_size);

		/* How many packets do we have remaining to transmit? */
		packets_remaining = packets_remaining % (1 << (i + 1));

		/* What largest max packet size should those packets have? */
		/* If we've transmitted all packets, don't carry over the
		 * largest packet size.
		 */
		if (packets_remaining == 0) {
			packet_size = 0;
			overhead = 0;
		} else if (packets_transmitted > 0) {
			/* Otherwise if we do have remaining packets, and we've
			 * scheduled some packets in this interval, take the
			 * largest max packet size from endpoints with this
			 * interval.
			 */
			packet_size = largest_mps;
			overhead = interval_overhead;
		}
		/* Otherwise carry over packet_size and overhead from the last
		 * time we had a remainder.
		 */
		bw_used += bw_added;
		if (bw_used > max_bandwidth) {
			xhci_warn(xhci, "Not enough bandwidth. "
					"Proposed: %u, Max: %u\n",
				bw_used, max_bandwidth);
			return -ENOMEM;
		}
	}
	/*
	 * Ok, we know we have some packets left over after even-handedly
	 * scheduling interval 15.  We don't know which microframes they will
	 * fit into, so we over-schedule and say they will be scheduled every
	 * microframe.
	 */
	if (packets_remaining > 0)
		bw_used += overhead + packet_size;

	if (!virt_dev->tt_info && virt_dev->udev->speed == USB_SPEED_HIGH) {
		unsigned int port_index = virt_dev->real_port - 1;

		/* OK, we're manipulating a HS device attached to a
		 * root port bandwidth domain.  Include the number of active TTs
		 * in the bandwidth used.
		 */
		bw_used += TT_HS_OVERHEAD *
			xhci->rh_bw[port_index].num_active_tts;
	}

	xhci_dbg_trace(xhci, trace_xhci_dbg_quirks,
		"Final bandwidth: %u, Limit: %u, Reserved: %u, "
		"Available: %u " "percent",
		bw_used, max_bandwidth, bw_reserved,
		(max_bandwidth - bw_used - bw_reserved) * 100 /
		max_bandwidth);

	bw_used += bw_reserved;
	if (bw_used > max_bandwidth) {
		xhci_warn(xhci, "Not enough bandwidth. Proposed: %u, Max: %u\n",
				bw_used, max_bandwidth);
		return -ENOMEM;
	}

	bw_table->bw_used = bw_used;
	return 0;
}

static bool xhci_is_async_ep(unsigned int ep_type)
{
	return (ep_type != ISOC_OUT_EP && ep_type != INT_OUT_EP &&
					ep_type != ISOC_IN_EP &&
					ep_type != INT_IN_EP);
}

static bool xhci_is_sync_in_ep(unsigned int ep_type)
{
	return (ep_type == ISOC_IN_EP || ep_type == INT_IN_EP);
}

static unsigned int xhci_get_ss_bw_consumed(struct xhci_bw_info *ep_bw)
{
	unsigned int mps = DIV_ROUND_UP(ep_bw->max_packet_size, SS_BLOCK);

	if (ep_bw->ep_interval == 0)
		return SS_OVERHEAD_BURST +
			(ep_bw->mult * ep_bw->num_packets *
					(SS_OVERHEAD + mps));
	return DIV_ROUND_UP(ep_bw->mult * ep_bw->num_packets *
				(SS_OVERHEAD + mps + SS_OVERHEAD_BURST),
				1 << ep_bw->ep_interval);

}

static void xhci_drop_ep_from_interval_table(struct xhci_hcd *xhci,
		struct xhci_bw_info *ep_bw,
		struct xhci_interval_bw_table *bw_table,
		struct usb_device *udev,
		struct xhci_virt_ep *virt_ep,
		struct xhci_tt_bw_info *tt_info)
{
	struct xhci_interval_bw	*interval_bw;
	int normalized_interval;

	if (xhci_is_async_ep(ep_bw->type))
		return;

	if (udev->speed >= USB_SPEED_SUPER) {
		if (xhci_is_sync_in_ep(ep_bw->type))
			xhci->devs[udev->slot_id]->bw_table->ss_bw_in -=
				xhci_get_ss_bw_consumed(ep_bw);
		else
			xhci->devs[udev->slot_id]->bw_table->ss_bw_out -=
				xhci_get_ss_bw_consumed(ep_bw);
		return;
	}

	/* SuperSpeed endpoints never get added to intervals in the table, so
	 * this check is only valid for HS/FS/LS devices.
	 */
	if (list_empty(&virt_ep->bw_endpoint_list))
		return;
	/* For LS/FS devices, we need to translate the interval expressed in
	 * microframes to frames.
	 */
	if (udev->speed == USB_SPEED_HIGH)
		normalized_interval = ep_bw->ep_interval;
	else
		normalized_interval = ep_bw->ep_interval - 3;

	if (normalized_interval == 0)
		bw_table->interval0_esit_payload -= ep_bw->max_esit_payload;
	interval_bw = &bw_table->interval_bw[normalized_interval];
	interval_bw->num_packets -= ep_bw->num_packets;
	switch (udev->speed) {
	case USB_SPEED_LOW:
		interval_bw->overhead[LS_OVERHEAD_TYPE] -= 1;
		break;
	case USB_SPEED_FULL:
		interval_bw->overhead[FS_OVERHEAD_TYPE] -= 1;
		break;
	case USB_SPEED_HIGH:
		interval_bw->overhead[HS_OVERHEAD_TYPE] -= 1;
		break;
	case USB_SPEED_SUPER:
	case USB_SPEED_SUPER_PLUS:
	case USB_SPEED_UNKNOWN:
	case USB_SPEED_WIRELESS:
		/* Should never happen because only LS/FS/HS endpoints will get
		 * added to the endpoint list.
		 */
		return;
	}
	if (tt_info)
		tt_info->active_eps -= 1;
	list_del_init(&virt_ep->bw_endpoint_list);
}

static void xhci_add_ep_to_interval_table(struct xhci_hcd *xhci,
		struct xhci_bw_info *ep_bw,
		struct xhci_interval_bw_table *bw_table,
		struct usb_device *udev,
		struct xhci_virt_ep *virt_ep,
		struct xhci_tt_bw_info *tt_info)
{
	struct xhci_interval_bw	*interval_bw;
	struct xhci_virt_ep *smaller_ep;
	int normalized_interval;

	if (xhci_is_async_ep(ep_bw->type))
		return;

	if (udev->speed == USB_SPEED_SUPER) {
		if (xhci_is_sync_in_ep(ep_bw->type))
			xhci->devs[udev->slot_id]->bw_table->ss_bw_in +=
				xhci_get_ss_bw_consumed(ep_bw);
		else
			xhci->devs[udev->slot_id]->bw_table->ss_bw_out +=
				xhci_get_ss_bw_consumed(ep_bw);
		return;
	}

	/* For LS/FS devices, we need to translate the interval expressed in
	 * microframes to frames.
	 */
	if (udev->speed == USB_SPEED_HIGH)
		normalized_interval = ep_bw->ep_interval;
	else
		normalized_interval = ep_bw->ep_interval - 3;

	if (normalized_interval == 0)
		bw_table->interval0_esit_payload += ep_bw->max_esit_payload;
	interval_bw = &bw_table->interval_bw[normalized_interval];
	interval_bw->num_packets += ep_bw->num_packets;
	switch (udev->speed) {
	case USB_SPEED_LOW:
		interval_bw->overhead[LS_OVERHEAD_TYPE] += 1;
		break;
	case USB_SPEED_FULL:
		interval_bw->overhead[FS_OVERHEAD_TYPE] += 1;
		break;
	case USB_SPEED_HIGH:
		interval_bw->overhead[HS_OVERHEAD_TYPE] += 1;
		break;
	case USB_SPEED_SUPER:
	case USB_SPEED_SUPER_PLUS:
	case USB_SPEED_UNKNOWN:
	case USB_SPEED_WIRELESS:
		/* Should never happen because only LS/FS/HS endpoints will get
		 * added to the endpoint list.
		 */
		return;
	}

	if (tt_info)
		tt_info->active_eps += 1;
	/* Insert the endpoint into the list, largest max packet size first. */
	list_for_each_entry(smaller_ep, &interval_bw->endpoints,
			bw_endpoint_list) {
		if (ep_bw->max_packet_size >=
				smaller_ep->bw_info.max_packet_size) {
			/* Add the new ep before the smaller endpoint */
			list_add_tail(&virt_ep->bw_endpoint_list,
					&smaller_ep->bw_endpoint_list);
			return;
		}
	}
	/* Add the new endpoint at the end of the list. */
	list_add_tail(&virt_ep->bw_endpoint_list,
			&interval_bw->endpoints);
}

void xhci_update_tt_active_eps(struct xhci_hcd *xhci,
		struct xhci_virt_device *virt_dev,
		int old_active_eps)
{
	struct xhci_root_port_bw_info *rh_bw_info;
	if (!virt_dev->tt_info)
		return;

	rh_bw_info = &xhci->rh_bw[virt_dev->real_port - 1];
	if (old_active_eps == 0 &&
				virt_dev->tt_info->active_eps != 0) {
		rh_bw_info->num_active_tts += 1;
		rh_bw_info->bw_table.bw_used += TT_HS_OVERHEAD;
	} else if (old_active_eps != 0 &&
				virt_dev->tt_info->active_eps == 0) {
		rh_bw_info->num_active_tts -= 1;
		rh_bw_info->bw_table.bw_used -= TT_HS_OVERHEAD;
	}
}

static int xhci_reserve_bandwidth(struct xhci_hcd *xhci,
		struct xhci_virt_device *virt_dev,
		struct xhci_container_ctx *in_ctx)
{
	struct xhci_bw_info ep_bw_info[31];
	int i;
	struct xhci_input_control_ctx *ctrl_ctx;
	int old_active_eps = 0;

	if (virt_dev->tt_info)
		old_active_eps = virt_dev->tt_info->active_eps;

	ctrl_ctx = xhci_get_input_control_ctx(in_ctx);
	if (!ctrl_ctx) {
		xhci_warn(xhci, "%s: Could not get input context, bad type.\n",
				__func__);
		return -ENOMEM;
	}

	for (i = 0; i < 31; i++) {
		if (!EP_IS_ADDED(ctrl_ctx, i) && !EP_IS_DROPPED(ctrl_ctx, i))
			continue;

		/* Make a copy of the BW info in case we need to revert this */
		memcpy(&ep_bw_info[i], &virt_dev->eps[i].bw_info,
				sizeof(ep_bw_info[i]));
		/* Drop the endpoint from the interval table if the endpoint is
		 * being dropped or changed.
		 */
		if (EP_IS_DROPPED(ctrl_ctx, i))
			xhci_drop_ep_from_interval_table(xhci,
					&virt_dev->eps[i].bw_info,
					virt_dev->bw_table,
					virt_dev->udev,
					&virt_dev->eps[i],
					virt_dev->tt_info);
	}
	/* Overwrite the information stored in the endpoints' bw_info */
	xhci_update_bw_info(xhci, virt_dev->in_ctx, ctrl_ctx, virt_dev);
	for (i = 0; i < 31; i++) {
		/* Add any changed or added endpoints to the interval table */
		if (EP_IS_ADDED(ctrl_ctx, i))
			xhci_add_ep_to_interval_table(xhci,
					&virt_dev->eps[i].bw_info,
					virt_dev->bw_table,
					virt_dev->udev,
					&virt_dev->eps[i],
					virt_dev->tt_info);
	}

	if (!xhci_check_bw_table(xhci, virt_dev, old_active_eps)) {
		/* Ok, this fits in the bandwidth we have.
		 * Update the number of active TTs.
		 */
		xhci_update_tt_active_eps(xhci, virt_dev, old_active_eps);
		return 0;
	}

	/* We don't have enough bandwidth for this, revert the stored info. */
	for (i = 0; i < 31; i++) {
		if (!EP_IS_ADDED(ctrl_ctx, i) && !EP_IS_DROPPED(ctrl_ctx, i))
			continue;

		/* Drop the new copies of any added or changed endpoints from
		 * the interval table.
		 */
		if (EP_IS_ADDED(ctrl_ctx, i)) {
			xhci_drop_ep_from_interval_table(xhci,
					&virt_dev->eps[i].bw_info,
					virt_dev->bw_table,
					virt_dev->udev,
					&virt_dev->eps[i],
					virt_dev->tt_info);
		}
		/* Revert the endpoint back to its old information */
		memcpy(&virt_dev->eps[i].bw_info, &ep_bw_info[i],
				sizeof(ep_bw_info[i]));
		/* Add any changed or dropped endpoints back into the table */
		if (EP_IS_DROPPED(ctrl_ctx, i))
			xhci_add_ep_to_interval_table(xhci,
					&virt_dev->eps[i].bw_info,
					virt_dev->bw_table,
					virt_dev->udev,
					&virt_dev->eps[i],
					virt_dev->tt_info);
	}
	return -ENOMEM;
}


/* Issue a configure endpoint command or evaluate context command
 * and wait for it to finish.
 */
static int xhci_configure_endpoint(struct xhci_hcd *xhci,
		struct usb_device *udev,
		struct xhci_command *command,
		bool ctx_change, bool must_succeed)
{
	int ret;
	unsigned long flags;
	struct xhci_input_control_ctx *ctrl_ctx;
	struct xhci_virt_device *virt_dev;
	struct xhci_slot_ctx *slot_ctx;

	if (!command)
		return -EINVAL;

	spin_lock_irqsave(&xhci->lock, flags);

	if (xhci->xhc_state & XHCI_STATE_DYING) {
		spin_unlock_irqrestore(&xhci->lock, flags);
		return -ESHUTDOWN;
	}

	virt_dev = xhci->devs[udev->slot_id];

	ctrl_ctx = xhci_get_input_control_ctx(command->in_ctx);
	if (!ctrl_ctx) {
		spin_unlock_irqrestore(&xhci->lock, flags);
		xhci_warn(xhci, "%s: Could not get input context, bad type.\n",
				__func__);
		return -ENOMEM;
	}

	if ((xhci->quirks & XHCI_EP_LIMIT_QUIRK) &&
			xhci_reserve_host_resources(xhci, ctrl_ctx)) {
		spin_unlock_irqrestore(&xhci->lock, flags);
		xhci_warn(xhci, "Not enough host resources, "
				"active endpoint contexts = %u\n",
				xhci->num_active_eps);
		return -ENOMEM;
	}
	if ((xhci->quirks & XHCI_SW_BW_CHECKING) &&
	    xhci_reserve_bandwidth(xhci, virt_dev, command->in_ctx)) {
		if ((xhci->quirks & XHCI_EP_LIMIT_QUIRK))
			xhci_free_host_resources(xhci, ctrl_ctx);
		spin_unlock_irqrestore(&xhci->lock, flags);
		xhci_warn(xhci, "Not enough bandwidth\n");
		return -ENOMEM;
	}

	slot_ctx = xhci_get_slot_ctx(xhci, command->in_ctx);

	trace_xhci_configure_endpoint_ctrl_ctx(ctrl_ctx);
	trace_xhci_configure_endpoint(slot_ctx);

	if (!ctx_change)
		ret = xhci_queue_configure_endpoint(xhci, command,
				command->in_ctx->dma,
				udev->slot_id, must_succeed);
	else
		ret = xhci_queue_evaluate_context(xhci, command,
				command->in_ctx->dma,
				udev->slot_id, must_succeed);
	if (ret < 0) {
		if ((xhci->quirks & XHCI_EP_LIMIT_QUIRK))
			xhci_free_host_resources(xhci, ctrl_ctx);
		spin_unlock_irqrestore(&xhci->lock, flags);
		xhci_dbg_trace(xhci,  trace_xhci_dbg_context_change,
				"FIXME allocate a new ring segment");
		return -ENOMEM;
	}
	xhci_ring_cmd_db(xhci);
	spin_unlock_irqrestore(&xhci->lock, flags);

	/* Wait for the configure endpoint command to complete */
	wait_for_completion(command->completion);

	if (!ctx_change)
		ret = xhci_configure_endpoint_result(xhci, udev,
						     &command->status);
	else
		ret = xhci_evaluate_context_result(xhci, udev,
						   &command->status);

	if ((xhci->quirks & XHCI_EP_LIMIT_QUIRK)) {
		spin_lock_irqsave(&xhci->lock, flags);
		/* If the command failed, remove the reserved resources.
		 * Otherwise, clean up the estimate to include dropped eps.
		 */
		if (ret)
			xhci_free_host_resources(xhci, ctrl_ctx);
		else
			xhci_finish_resource_reservation(xhci, ctrl_ctx);
		spin_unlock_irqrestore(&xhci->lock, flags);
	}
	return ret;
}

static void xhci_check_bw_drop_ep_streams(struct xhci_hcd *xhci,
	struct xhci_virt_device *vdev, int i)
{
	struct xhci_virt_ep *ep = &vdev->eps[i];

	if (ep->ep_state & EP_HAS_STREAMS) {
		xhci_warn(xhci, "WARN: endpoint 0x%02x has streams on set_interface, freeing streams.\n",
				xhci_get_endpoint_address(i));
		xhci_free_stream_info(xhci, ep->stream_info);
		ep->stream_info = NULL;
		ep->ep_state &= ~EP_HAS_STREAMS;
	}
}

/* Called after one or more calls to xhci_add_endpoint() or
 * xhci_drop_endpoint().  If this call fails, the USB core is expected
 * to call xhci_reset_bandwidth().
 *
 * Since we are in the middle of changing either configuration or
 * installing a new alt setting, the USB core won't allow URBs to be
 * enqueued for any endpoint on the old config or interface.  Nothing
 * else should be touching the xhci->devs[slot_id] structure, so we
 * don't need to take the xhci->lock for manipulating that.
 */
int xhci_check_bandwidth(struct usb_hcd *hcd, struct usb_device *udev)
{
	int i;
	int ret = 0;
	struct xhci_hcd *xhci;
	struct xhci_virt_device	*virt_dev;
	struct xhci_input_control_ctx *ctrl_ctx;
	struct xhci_slot_ctx *slot_ctx;
	struct xhci_command *command;

	ret = xhci_check_args(hcd, udev, NULL, 0, true, __func__);
	if (ret <= 0)
		return ret;
	xhci = hcd_to_xhci(hcd);
	if ((xhci->xhc_state & XHCI_STATE_DYING) ||
		(xhci->xhc_state & XHCI_STATE_REMOVING))
		return -ENODEV;

	xhci_dbg(xhci, "%s called for udev %p\n", __func__, udev);
	virt_dev = xhci->devs[udev->slot_id];

	command = xhci_alloc_command(xhci, true, GFP_KERNEL);
	if (!command)
		return -ENOMEM;

	command->in_ctx = virt_dev->in_ctx;

	/* See section 4.6.6 - A0 = 1; A1 = D0 = D1 = 0 */
	ctrl_ctx = xhci_get_input_control_ctx(command->in_ctx);
	if (!ctrl_ctx) {
		xhci_warn(xhci, "%s: Could not get input context, bad type.\n",
				__func__);
		ret = -ENOMEM;
		goto command_cleanup;
	}
	ctrl_ctx->add_flags |= cpu_to_le32(SLOT_FLAG);
	ctrl_ctx->add_flags &= cpu_to_le32(~EP0_FLAG);
	ctrl_ctx->drop_flags &= cpu_to_le32(~(SLOT_FLAG | EP0_FLAG));

	/* Don't issue the command if there's no endpoints to update. */
	if (ctrl_ctx->add_flags == cpu_to_le32(SLOT_FLAG) &&
	    ctrl_ctx->drop_flags == 0) {
		ret = 0;
		goto command_cleanup;
	}
	/* Fix up Context Entries field. Minimum value is EP0 == BIT(1). */
	slot_ctx = xhci_get_slot_ctx(xhci, virt_dev->in_ctx);
	for (i = 31; i >= 1; i--) {
		__le32 le32 = cpu_to_le32(BIT(i));

		if ((virt_dev->eps[i-1].ring && !(ctrl_ctx->drop_flags & le32))
		    || (ctrl_ctx->add_flags & le32) || i == 1) {
			slot_ctx->dev_info &= cpu_to_le32(~LAST_CTX_MASK);
			slot_ctx->dev_info |= cpu_to_le32(LAST_CTX(i));
			break;
		}
	}

	ret = xhci_configure_endpoint(xhci, udev, command,
			false, false);
	if (ret)
		/* Callee should call reset_bandwidth() */
		goto command_cleanup;

	/* Free any rings that were dropped, but not changed. */
	for (i = 1; i < 31; i++) {
		if ((le32_to_cpu(ctrl_ctx->drop_flags) & (1 << (i + 1))) &&
		    !(le32_to_cpu(ctrl_ctx->add_flags) & (1 << (i + 1)))) {
			xhci_free_endpoint_ring(xhci, virt_dev, i);
			xhci_check_bw_drop_ep_streams(xhci, virt_dev, i);
		}
	}
	xhci_zero_in_ctx(xhci, virt_dev);
	/*
	 * Install any rings for completely new endpoints or changed endpoints,
	 * and free any old rings from changed endpoints.
	 */
	for (i = 1; i < 31; i++) {
		if (!virt_dev->eps[i].new_ring)
			continue;
		/* Only free the old ring if it exists.
		 * It may not if this is the first add of an endpoint.
		 */
		if (virt_dev->eps[i].ring) {
			xhci_free_endpoint_ring(xhci, virt_dev, i);
		}
		xhci_check_bw_drop_ep_streams(xhci, virt_dev, i);
		virt_dev->eps[i].ring = virt_dev->eps[i].new_ring;
		virt_dev->eps[i].new_ring = NULL;
		xhci_debugfs_create_endpoint(xhci, virt_dev, i);
	}
command_cleanup:
	kfree(command->completion);
	kfree(command);

	return ret;
}
EXPORT_SYMBOL_GPL(xhci_check_bandwidth);

void xhci_reset_bandwidth(struct usb_hcd *hcd, struct usb_device *udev)
{
	struct xhci_hcd *xhci;
	struct xhci_virt_device	*virt_dev;
	int i, ret;

	ret = xhci_check_args(hcd, udev, NULL, 0, true, __func__);
	if (ret <= 0)
		return;
	xhci = hcd_to_xhci(hcd);

	xhci_dbg(xhci, "%s called for udev %p\n", __func__, udev);
	virt_dev = xhci->devs[udev->slot_id];
	/* Free any rings allocated for added endpoints */
	for (i = 0; i < 31; i++) {
		if (virt_dev->eps[i].new_ring) {
			xhci_debugfs_remove_endpoint(xhci, virt_dev, i);
			xhci_ring_free(xhci, virt_dev->eps[i].new_ring);
			virt_dev->eps[i].new_ring = NULL;
		}
	}
	xhci_zero_in_ctx(xhci, virt_dev);
}
EXPORT_SYMBOL_GPL(xhci_reset_bandwidth);

static void xhci_setup_input_ctx_for_config_ep(struct xhci_hcd *xhci,
		struct xhci_container_ctx *in_ctx,
		struct xhci_container_ctx *out_ctx,
		struct xhci_input_control_ctx *ctrl_ctx,
		u32 add_flags, u32 drop_flags)
{
	ctrl_ctx->add_flags = cpu_to_le32(add_flags);
	ctrl_ctx->drop_flags = cpu_to_le32(drop_flags);
	xhci_slot_copy(xhci, in_ctx, out_ctx);
	ctrl_ctx->add_flags |= cpu_to_le32(SLOT_FLAG);
}

static void xhci_endpoint_disable(struct usb_hcd *hcd,
				  struct usb_host_endpoint *host_ep)
{
	struct xhci_hcd		*xhci;
	struct xhci_virt_device	*vdev;
	struct xhci_virt_ep	*ep;
	struct usb_device	*udev;
	unsigned long		flags;
	unsigned int		ep_index;

	xhci = hcd_to_xhci(hcd);
rescan:
	spin_lock_irqsave(&xhci->lock, flags);

	udev = (struct usb_device *)host_ep->hcpriv;
	if (!udev || !udev->slot_id)
		goto done;

	vdev = xhci->devs[udev->slot_id];
	if (!vdev)
		goto done;

	ep_index = xhci_get_endpoint_index(&host_ep->desc);
	ep = &vdev->eps[ep_index];

	/* wait for hub_tt_work to finish clearing hub TT */
	if (ep->ep_state & EP_CLEARING_TT) {
		spin_unlock_irqrestore(&xhci->lock, flags);
		schedule_timeout_uninterruptible(1);
		goto rescan;
	}

	if (ep->ep_state)
		xhci_dbg(xhci, "endpoint disable with ep_state 0x%x\n",
			 ep->ep_state);
done:
	host_ep->hcpriv = NULL;
	spin_unlock_irqrestore(&xhci->lock, flags);
}

/*
 * Called after usb core issues a clear halt control message.
 * The host side of the halt should already be cleared by a reset endpoint
 * command issued when the STALL event was received.
 *
 * The reset endpoint command may only be issued to endpoints in the halted
 * state. For software that wishes to reset the data toggle or sequence number
 * of an endpoint that isn't in the halted state this function will issue a
 * configure endpoint command with the Drop and Add bits set for the target
 * endpoint. Refer to the additional note in xhci spcification section 4.6.8.
 */

static void xhci_endpoint_reset(struct usb_hcd *hcd,
		struct usb_host_endpoint *host_ep)
{
	struct xhci_hcd *xhci;
	struct usb_device *udev;
	struct xhci_virt_device *vdev;
	struct xhci_virt_ep *ep;
	struct xhci_input_control_ctx *ctrl_ctx;
	struct xhci_command *stop_cmd, *cfg_cmd;
	unsigned int ep_index;
	unsigned long flags;
	u32 ep_flag;
	int err;

	xhci = hcd_to_xhci(hcd);
	if (!host_ep->hcpriv)
		return;
	udev = (struct usb_device *) host_ep->hcpriv;
	vdev = xhci->devs[udev->slot_id];

	/*
	 * vdev may be lost due to xHC restore error and re-initialization
	 * during S3/S4 resume. A new vdev will be allocated later by
	 * xhci_discover_or_reset_device()
	 */
	if (!udev->slot_id || !vdev)
		return;
	ep_index = xhci_get_endpoint_index(&host_ep->desc);
	ep = &vdev->eps[ep_index];

	/* Bail out if toggle is already being cleared by a endpoint reset */
	spin_lock_irqsave(&xhci->lock, flags);
	if (ep->ep_state & EP_HARD_CLEAR_TOGGLE) {
		ep->ep_state &= ~EP_HARD_CLEAR_TOGGLE;
		spin_unlock_irqrestore(&xhci->lock, flags);
		return;
	}
	spin_unlock_irqrestore(&xhci->lock, flags);
	/* Only interrupt and bulk ep's use data toggle, USB2 spec 5.5.4-> */
	if (usb_endpoint_xfer_control(&host_ep->desc) ||
	    usb_endpoint_xfer_isoc(&host_ep->desc))
		return;

	ep_flag = xhci_get_endpoint_flag(&host_ep->desc);

	if (ep_flag == SLOT_FLAG || ep_flag == EP0_FLAG)
		return;

	stop_cmd = xhci_alloc_command(xhci, true, GFP_NOWAIT);
	if (!stop_cmd)
		return;

	cfg_cmd = xhci_alloc_command_with_ctx(xhci, true, GFP_NOWAIT);
	if (!cfg_cmd)
		goto cleanup;

	spin_lock_irqsave(&xhci->lock, flags);

	/* block queuing new trbs and ringing ep doorbell */
	ep->ep_state |= EP_SOFT_CLEAR_TOGGLE;

	/*
	 * Make sure endpoint ring is empty before resetting the toggle/seq.
	 * Driver is required to synchronously cancel all transfer request.
	 * Stop the endpoint to force xHC to update the output context
	 */

	if (!list_empty(&ep->ring->td_list)) {
		dev_err(&udev->dev, "EP not empty, refuse reset\n");
		spin_unlock_irqrestore(&xhci->lock, flags);
		xhci_free_command(xhci, cfg_cmd);
		goto cleanup;
	}

	err = xhci_queue_stop_endpoint(xhci, stop_cmd, udev->slot_id,
					ep_index, 0);
	if (err < 0) {
		spin_unlock_irqrestore(&xhci->lock, flags);
		xhci_free_command(xhci, cfg_cmd);
		xhci_dbg(xhci, "%s: Failed to queue stop ep command, %d ",
				__func__, err);
		goto cleanup;
	}

	xhci_ring_cmd_db(xhci);
	spin_unlock_irqrestore(&xhci->lock, flags);

	wait_for_completion(stop_cmd->completion);

	spin_lock_irqsave(&xhci->lock, flags);

	/* config ep command clears toggle if add and drop ep flags are set */
	ctrl_ctx = xhci_get_input_control_ctx(cfg_cmd->in_ctx);
	if (!ctrl_ctx) {
		spin_unlock_irqrestore(&xhci->lock, flags);
		xhci_free_command(xhci, cfg_cmd);
		xhci_warn(xhci, "%s: Could not get input context, bad type.\n",
				__func__);
		goto cleanup;
	}

	xhci_setup_input_ctx_for_config_ep(xhci, cfg_cmd->in_ctx, vdev->out_ctx,
					   ctrl_ctx, ep_flag, ep_flag);
	xhci_endpoint_copy(xhci, cfg_cmd->in_ctx, vdev->out_ctx, ep_index);

	err = xhci_queue_configure_endpoint(xhci, cfg_cmd, cfg_cmd->in_ctx->dma,
				      udev->slot_id, false);
	if (err < 0) {
		spin_unlock_irqrestore(&xhci->lock, flags);
		xhci_free_command(xhci, cfg_cmd);
		xhci_dbg(xhci, "%s: Failed to queue config ep command, %d ",
				__func__, err);
		goto cleanup;
	}

	xhci_ring_cmd_db(xhci);
	spin_unlock_irqrestore(&xhci->lock, flags);

	wait_for_completion(cfg_cmd->completion);

	xhci_free_command(xhci, cfg_cmd);
cleanup:
	xhci_free_command(xhci, stop_cmd);
	spin_lock_irqsave(&xhci->lock, flags);
	if (ep->ep_state & EP_SOFT_CLEAR_TOGGLE)
		ep->ep_state &= ~EP_SOFT_CLEAR_TOGGLE;
	spin_unlock_irqrestore(&xhci->lock, flags);
}

static int xhci_check_streams_endpoint(struct xhci_hcd *xhci,
		struct usb_device *udev, struct usb_host_endpoint *ep,
		unsigned int slot_id)
{
	int ret;
	unsigned int ep_index;
	unsigned int ep_state;

	if (!ep)
		return -EINVAL;
	ret = xhci_check_args(xhci_to_hcd(xhci), udev, ep, 1, true, __func__);
	if (ret <= 0)
		return ret ? ret : -EINVAL;
	if (usb_ss_max_streams(&ep->ss_ep_comp) == 0) {
		xhci_warn(xhci, "WARN: SuperSpeed Endpoint Companion"
				" descriptor for ep 0x%x does not support streams\n",
				ep->desc.bEndpointAddress);
		return -EINVAL;
	}

	ep_index = xhci_get_endpoint_index(&ep->desc);
	ep_state = xhci->devs[slot_id]->eps[ep_index].ep_state;
	if (ep_state & EP_HAS_STREAMS ||
			ep_state & EP_GETTING_STREAMS) {
		xhci_warn(xhci, "WARN: SuperSpeed bulk endpoint 0x%x "
				"already has streams set up.\n",
				ep->desc.bEndpointAddress);
		xhci_warn(xhci, "Send email to xHCI maintainer and ask for "
				"dynamic stream context array reallocation.\n");
		return -EINVAL;
	}
	if (!list_empty(&xhci->devs[slot_id]->eps[ep_index].ring->td_list)) {
		xhci_warn(xhci, "Cannot setup streams for SuperSpeed bulk "
				"endpoint 0x%x; URBs are pending.\n",
				ep->desc.bEndpointAddress);
		return -EINVAL;
	}
	return 0;
}

static void xhci_calculate_streams_entries(struct xhci_hcd *xhci,
		unsigned int *num_streams, unsigned int *num_stream_ctxs)
{
	unsigned int max_streams;

	/* The stream context array size must be a power of two */
	*num_stream_ctxs = roundup_pow_of_two(*num_streams);
	/*
	 * Find out how many primary stream array entries the host controller
	 * supports.  Later we may use secondary stream arrays (similar to 2nd
	 * level page entries), but that's an optional feature for xHCI host
	 * controllers. xHCs must support at least 4 stream IDs.
	 */
	max_streams = HCC_MAX_PSA(xhci->hcc_params);
	if (*num_stream_ctxs > max_streams) {
		xhci_dbg(xhci, "xHCI HW only supports %u stream ctx entries.\n",
				max_streams);
		*num_stream_ctxs = max_streams;
		*num_streams = max_streams;
	}
}

/* Returns an error code if one of the endpoint already has streams.
 * This does not change any data structures, it only checks and gathers
 * information.
 */
static int xhci_calculate_streams_and_bitmask(struct xhci_hcd *xhci,
		struct usb_device *udev,
		struct usb_host_endpoint **eps, unsigned int num_eps,
		unsigned int *num_streams, u32 *changed_ep_bitmask)
{
	unsigned int max_streams;
	unsigned int endpoint_flag;
	int i;
	int ret;

	for (i = 0; i < num_eps; i++) {
		ret = xhci_check_streams_endpoint(xhci, udev,
				eps[i], udev->slot_id);
		if (ret < 0)
			return ret;

		max_streams = usb_ss_max_streams(&eps[i]->ss_ep_comp);
		if (max_streams < (*num_streams - 1)) {
			xhci_dbg(xhci, "Ep 0x%x only supports %u stream IDs.\n",
					eps[i]->desc.bEndpointAddress,
					max_streams);
			*num_streams = max_streams+1;
		}

		endpoint_flag = xhci_get_endpoint_flag(&eps[i]->desc);
		if (*changed_ep_bitmask & endpoint_flag)
			return -EINVAL;
		*changed_ep_bitmask |= endpoint_flag;
	}
	return 0;
}

static u32 xhci_calculate_no_streams_bitmask(struct xhci_hcd *xhci,
		struct usb_device *udev,
		struct usb_host_endpoint **eps, unsigned int num_eps)
{
	u32 changed_ep_bitmask = 0;
	unsigned int slot_id;
	unsigned int ep_index;
	unsigned int ep_state;
	int i;

	slot_id = udev->slot_id;
	if (!xhci->devs[slot_id])
		return 0;

	for (i = 0; i < num_eps; i++) {
		ep_index = xhci_get_endpoint_index(&eps[i]->desc);
		ep_state = xhci->devs[slot_id]->eps[ep_index].ep_state;
		/* Are streams already being freed for the endpoint? */
		if (ep_state & EP_GETTING_NO_STREAMS) {
			xhci_warn(xhci, "WARN Can't disable streams for "
					"endpoint 0x%x, "
					"streams are being disabled already\n",
					eps[i]->desc.bEndpointAddress);
			return 0;
		}
		/* Are there actually any streams to free? */
		if (!(ep_state & EP_HAS_STREAMS) &&
				!(ep_state & EP_GETTING_STREAMS)) {
			xhci_warn(xhci, "WARN Can't disable streams for "
					"endpoint 0x%x, "
					"streams are already disabled!\n",
					eps[i]->desc.bEndpointAddress);
			xhci_warn(xhci, "WARN xhci_free_streams() called "
					"with non-streams endpoint\n");
			return 0;
		}
		changed_ep_bitmask |= xhci_get_endpoint_flag(&eps[i]->desc);
	}
	return changed_ep_bitmask;
}

/*
 * The USB device drivers use this function (through the HCD interface in USB
 * core) to prepare a set of bulk endpoints to use streams.  Streams are used to
 * coordinate mass storage command queueing across multiple endpoints (basically
 * a stream ID == a task ID).
 *
 * Setting up streams involves allocating the same size stream context array
 * for each endpoint and issuing a configure endpoint command for all endpoints.
 *
 * Don't allow the call to succeed if one endpoint only supports one stream
 * (which means it doesn't support streams at all).
 *
 * Drivers may get less stream IDs than they asked for, if the host controller
 * hardware or endpoints claim they can't support the number of requested
 * stream IDs.
 */
static int xhci_alloc_streams(struct usb_hcd *hcd, struct usb_device *udev,
		struct usb_host_endpoint **eps, unsigned int num_eps,
		unsigned int num_streams, gfp_t mem_flags)
{
	int i, ret;
	struct xhci_hcd *xhci;
	struct xhci_virt_device *vdev;
	struct xhci_command *config_cmd;
	struct xhci_input_control_ctx *ctrl_ctx;
	unsigned int ep_index;
	unsigned int num_stream_ctxs;
	unsigned int max_packet;
	unsigned long flags;
	u32 changed_ep_bitmask = 0;

	if (!eps)
		return -EINVAL;

	/* Add one to the number of streams requested to account for
	 * stream 0 that is reserved for xHCI usage.
	 */
	num_streams += 1;
	xhci = hcd_to_xhci(hcd);
	xhci_dbg(xhci, "Driver wants %u stream IDs (including stream 0).\n",
			num_streams);

	/* MaxPSASize value 0 (2 streams) means streams are not supported */
	if ((xhci->quirks & XHCI_BROKEN_STREAMS) ||
			HCC_MAX_PSA(xhci->hcc_params) < 4) {
		xhci_dbg(xhci, "xHCI controller does not support streams.\n");
		return -ENOSYS;
	}

	config_cmd = xhci_alloc_command_with_ctx(xhci, true, mem_flags);
	if (!config_cmd)
		return -ENOMEM;

	ctrl_ctx = xhci_get_input_control_ctx(config_cmd->in_ctx);
	if (!ctrl_ctx) {
		xhci_warn(xhci, "%s: Could not get input context, bad type.\n",
				__func__);
		xhci_free_command(xhci, config_cmd);
		return -ENOMEM;
	}

	/* Check to make sure all endpoints are not already configured for
	 * streams.  While we're at it, find the maximum number of streams that
	 * all the endpoints will support and check for duplicate endpoints.
	 */
	spin_lock_irqsave(&xhci->lock, flags);
	ret = xhci_calculate_streams_and_bitmask(xhci, udev, eps,
			num_eps, &num_streams, &changed_ep_bitmask);
	if (ret < 0) {
		xhci_free_command(xhci, config_cmd);
		spin_unlock_irqrestore(&xhci->lock, flags);
		return ret;
	}
	if (num_streams <= 1) {
		xhci_warn(xhci, "WARN: endpoints can't handle "
				"more than one stream.\n");
		xhci_free_command(xhci, config_cmd);
		spin_unlock_irqrestore(&xhci->lock, flags);
		return -EINVAL;
	}
	vdev = xhci->devs[udev->slot_id];
	/* Mark each endpoint as being in transition, so
	 * xhci_urb_enqueue() will reject all URBs.
	 */
	for (i = 0; i < num_eps; i++) {
		ep_index = xhci_get_endpoint_index(&eps[i]->desc);
		vdev->eps[ep_index].ep_state |= EP_GETTING_STREAMS;
	}
	spin_unlock_irqrestore(&xhci->lock, flags);

	/* Setup internal data structures and allocate HW data structures for
	 * streams (but don't install the HW structures in the input context
	 * until we're sure all memory allocation succeeded).
	 */
	xhci_calculate_streams_entries(xhci, &num_streams, &num_stream_ctxs);
	xhci_dbg(xhci, "Need %u stream ctx entries for %u stream IDs.\n",
			num_stream_ctxs, num_streams);

	for (i = 0; i < num_eps; i++) {
		ep_index = xhci_get_endpoint_index(&eps[i]->desc);
		max_packet = usb_endpoint_maxp(&eps[i]->desc);
		vdev->eps[ep_index].stream_info = xhci_alloc_stream_info(xhci,
				num_stream_ctxs,
				num_streams,
				max_packet, mem_flags);
		if (!vdev->eps[ep_index].stream_info)
			goto cleanup;
		/* Set maxPstreams in endpoint context and update deq ptr to
		 * point to stream context array. FIXME
		 */
	}

	/* Set up the input context for a configure endpoint command. */
	for (i = 0; i < num_eps; i++) {
		struct xhci_ep_ctx *ep_ctx;

		ep_index = xhci_get_endpoint_index(&eps[i]->desc);
		ep_ctx = xhci_get_ep_ctx(xhci, config_cmd->in_ctx, ep_index);

		xhci_endpoint_copy(xhci, config_cmd->in_ctx,
				vdev->out_ctx, ep_index);
		xhci_setup_streams_ep_input_ctx(xhci, ep_ctx,
				vdev->eps[ep_index].stream_info);
	}
	/* Tell the HW to drop its old copy of the endpoint context info
	 * and add the updated copy from the input context.
	 */
	xhci_setup_input_ctx_for_config_ep(xhci, config_cmd->in_ctx,
			vdev->out_ctx, ctrl_ctx,
			changed_ep_bitmask, changed_ep_bitmask);

	/* Issue and wait for the configure endpoint command */
	ret = xhci_configure_endpoint(xhci, udev, config_cmd,
			false, false);

	/* xHC rejected the configure endpoint command for some reason, so we
	 * leave the old ring intact and free our internal streams data
	 * structure.
	 */
	if (ret < 0)
		goto cleanup;

	spin_lock_irqsave(&xhci->lock, flags);
	for (i = 0; i < num_eps; i++) {
		ep_index = xhci_get_endpoint_index(&eps[i]->desc);
		vdev->eps[ep_index].ep_state &= ~EP_GETTING_STREAMS;
		xhci_dbg(xhci, "Slot %u ep ctx %u now has streams.\n",
			 udev->slot_id, ep_index);
		vdev->eps[ep_index].ep_state |= EP_HAS_STREAMS;
	}
	xhci_free_command(xhci, config_cmd);
	spin_unlock_irqrestore(&xhci->lock, flags);

	for (i = 0; i < num_eps; i++) {
		ep_index = xhci_get_endpoint_index(&eps[i]->desc);
		xhci_debugfs_create_stream_files(xhci, vdev, ep_index);
	}
	/* Subtract 1 for stream 0, which drivers can't use */
	return num_streams - 1;

cleanup:
	/* If it didn't work, free the streams! */
	for (i = 0; i < num_eps; i++) {
		ep_index = xhci_get_endpoint_index(&eps[i]->desc);
		xhci_free_stream_info(xhci, vdev->eps[ep_index].stream_info);
		vdev->eps[ep_index].stream_info = NULL;
		/* FIXME Unset maxPstreams in endpoint context and
		 * update deq ptr to point to normal string ring.
		 */
		vdev->eps[ep_index].ep_state &= ~EP_GETTING_STREAMS;
		vdev->eps[ep_index].ep_state &= ~EP_HAS_STREAMS;
		xhci_endpoint_zero(xhci, vdev, eps[i]);
	}
	xhci_free_command(xhci, config_cmd);
	return -ENOMEM;
}

/* Transition the endpoint from using streams to being a "normal" endpoint
 * without streams.
 *
 * Modify the endpoint context state, submit a configure endpoint command,
 * and free all endpoint rings for streams if that completes successfully.
 */
static int xhci_free_streams(struct usb_hcd *hcd, struct usb_device *udev,
		struct usb_host_endpoint **eps, unsigned int num_eps,
		gfp_t mem_flags)
{
	int i, ret;
	struct xhci_hcd *xhci;
	struct xhci_virt_device *vdev;
	struct xhci_command *command;
	struct xhci_input_control_ctx *ctrl_ctx;
	unsigned int ep_index;
	unsigned long flags;
	u32 changed_ep_bitmask;

	xhci = hcd_to_xhci(hcd);
	vdev = xhci->devs[udev->slot_id];

	/* Set up a configure endpoint command to remove the streams rings */
	spin_lock_irqsave(&xhci->lock, flags);
	changed_ep_bitmask = xhci_calculate_no_streams_bitmask(xhci,
			udev, eps, num_eps);
	if (changed_ep_bitmask == 0) {
		spin_unlock_irqrestore(&xhci->lock, flags);
		return -EINVAL;
	}

	/* Use the xhci_command structure from the first endpoint.  We may have
	 * allocated too many, but the driver may call xhci_free_streams() for
	 * each endpoint it grouped into one call to xhci_alloc_streams().
	 */
	ep_index = xhci_get_endpoint_index(&eps[0]->desc);
	command = vdev->eps[ep_index].stream_info->free_streams_command;
	ctrl_ctx = xhci_get_input_control_ctx(command->in_ctx);
	if (!ctrl_ctx) {
		spin_unlock_irqrestore(&xhci->lock, flags);
		xhci_warn(xhci, "%s: Could not get input context, bad type.\n",
				__func__);
		return -EINVAL;
	}

	for (i = 0; i < num_eps; i++) {
		struct xhci_ep_ctx *ep_ctx;

		ep_index = xhci_get_endpoint_index(&eps[i]->desc);
		ep_ctx = xhci_get_ep_ctx(xhci, command->in_ctx, ep_index);
		xhci->devs[udev->slot_id]->eps[ep_index].ep_state |=
			EP_GETTING_NO_STREAMS;

		xhci_endpoint_copy(xhci, command->in_ctx,
				vdev->out_ctx, ep_index);
		xhci_setup_no_streams_ep_input_ctx(ep_ctx,
				&vdev->eps[ep_index]);
	}
	xhci_setup_input_ctx_for_config_ep(xhci, command->in_ctx,
			vdev->out_ctx, ctrl_ctx,
			changed_ep_bitmask, changed_ep_bitmask);
	spin_unlock_irqrestore(&xhci->lock, flags);

	/* Issue and wait for the configure endpoint command,
	 * which must succeed.
	 */
	ret = xhci_configure_endpoint(xhci, udev, command,
			false, true);

	/* xHC rejected the configure endpoint command for some reason, so we
	 * leave the streams rings intact.
	 */
	if (ret < 0)
		return ret;

	spin_lock_irqsave(&xhci->lock, flags);
	for (i = 0; i < num_eps; i++) {
		ep_index = xhci_get_endpoint_index(&eps[i]->desc);
		xhci_free_stream_info(xhci, vdev->eps[ep_index].stream_info);
		vdev->eps[ep_index].stream_info = NULL;
		/* FIXME Unset maxPstreams in endpoint context and
		 * update deq ptr to point to normal string ring.
		 */
		vdev->eps[ep_index].ep_state &= ~EP_GETTING_NO_STREAMS;
		vdev->eps[ep_index].ep_state &= ~EP_HAS_STREAMS;
	}
	spin_unlock_irqrestore(&xhci->lock, flags);

	return 0;
}

/*
 * Deletes endpoint resources for endpoints that were active before a Reset
 * Device command, or a Disable Slot command.  The Reset Device command leaves
 * the control endpoint intact, whereas the Disable Slot command deletes it.
 *
 * Must be called with xhci->lock held.
 */
void xhci_free_device_endpoint_resources(struct xhci_hcd *xhci,
	struct xhci_virt_device *virt_dev, bool drop_control_ep)
{
	int i;
	unsigned int num_dropped_eps = 0;
	unsigned int drop_flags = 0;

	for (i = (drop_control_ep ? 0 : 1); i < 31; i++) {
		if (virt_dev->eps[i].ring) {
			drop_flags |= 1 << i;
			num_dropped_eps++;
		}
	}
	xhci->num_active_eps -= num_dropped_eps;
	if (num_dropped_eps)
		xhci_dbg_trace(xhci, trace_xhci_dbg_quirks,
				"Dropped %u ep ctxs, flags = 0x%x, "
				"%u now active.",
				num_dropped_eps, drop_flags,
				xhci->num_active_eps);
}

/*
 * This submits a Reset Device Command, which will set the device state to 0,
 * set the device address to 0, and disable all the endpoints except the default
 * control endpoint.  The USB core should come back and call
 * xhci_address_device(), and then re-set up the configuration.  If this is
 * called because of a usb_reset_and_verify_device(), then the old alternate
 * settings will be re-installed through the normal bandwidth allocation
 * functions.
 *
 * Wait for the Reset Device command to finish.  Remove all structures
 * associated with the endpoints that were disabled.  Clear the input device
 * structure? Reset the control endpoint 0 max packet size?
 *
 * If the virt_dev to be reset does not exist or does not match the udev,
 * it means the device is lost, possibly due to the xHC restore error and
 * re-initialization during S3/S4. In this case, call xhci_alloc_dev() to
 * re-allocate the device.
 */
static int xhci_discover_or_reset_device(struct usb_hcd *hcd,
		struct usb_device *udev)
{
	int ret, i;
	unsigned long flags;
	struct xhci_hcd *xhci;
	unsigned int slot_id;
	struct xhci_virt_device *virt_dev;
	struct xhci_command *reset_device_cmd;
	struct xhci_slot_ctx *slot_ctx;
	int old_active_eps = 0;

	ret = xhci_check_args(hcd, udev, NULL, 0, false, __func__);
	if (ret <= 0)
		return ret;
	xhci = hcd_to_xhci(hcd);
	slot_id = udev->slot_id;
	virt_dev = xhci->devs[slot_id];
	if (!virt_dev) {
		xhci_dbg(xhci, "The device to be reset with slot ID %u does "
				"not exist. Re-allocate the device\n", slot_id);
		ret = xhci_alloc_dev(hcd, udev);
		if (ret == 1)
			return 0;
		else
			return -EINVAL;
	}

	if (virt_dev->tt_info)
		old_active_eps = virt_dev->tt_info->active_eps;

	if (virt_dev->udev != udev) {
		/* If the virt_dev and the udev does not match, this virt_dev
		 * may belong to another udev.
		 * Re-allocate the device.
		 */
		xhci_dbg(xhci, "The device to be reset with slot ID %u does "
				"not match the udev. Re-allocate the device\n",
				slot_id);
		ret = xhci_alloc_dev(hcd, udev);
		if (ret == 1)
			return 0;
		else
			return -EINVAL;
	}

	/* If device is not setup, there is no point in resetting it */
	slot_ctx = xhci_get_slot_ctx(xhci, virt_dev->out_ctx);
	if (GET_SLOT_STATE(le32_to_cpu(slot_ctx->dev_state)) ==
						SLOT_STATE_DISABLED)
		return 0;

	trace_xhci_discover_or_reset_device(slot_ctx);

	xhci_dbg(xhci, "Resetting device with slot ID %u\n", slot_id);
	/* Allocate the command structure that holds the struct completion.
	 * Assume we're in process context, since the normal device reset
	 * process has to wait for the device anyway.  Storage devices are
	 * reset as part of error handling, so use GFP_NOIO instead of
	 * GFP_KERNEL.
	 */
	reset_device_cmd = xhci_alloc_command(xhci, true, GFP_NOIO);
	if (!reset_device_cmd) {
		xhci_dbg(xhci, "Couldn't allocate command structure.\n");
		return -ENOMEM;
	}

	/* Attempt to submit the Reset Device command to the command ring */
	spin_lock_irqsave(&xhci->lock, flags);

	ret = xhci_queue_reset_device(xhci, reset_device_cmd, slot_id);
	if (ret) {
		xhci_dbg(xhci, "FIXME: allocate a command ring segment\n");
		spin_unlock_irqrestore(&xhci->lock, flags);
		goto command_cleanup;
	}
	xhci_ring_cmd_db(xhci);
	spin_unlock_irqrestore(&xhci->lock, flags);

	/* Wait for the Reset Device command to finish */
	wait_for_completion(reset_device_cmd->completion);

	/* The Reset Device command can't fail, according to the 0.95/0.96 spec,
	 * unless we tried to reset a slot ID that wasn't enabled,
	 * or the device wasn't in the addressed or configured state.
	 */
	ret = reset_device_cmd->status;
	switch (ret) {
	case COMP_COMMAND_ABORTED:
	case COMP_COMMAND_RING_STOPPED:
		xhci_warn(xhci, "Timeout waiting for reset device command\n");
		ret = -ETIME;
		goto command_cleanup;
	case COMP_SLOT_NOT_ENABLED_ERROR: /* 0.95 completion for bad slot ID */
	case COMP_CONTEXT_STATE_ERROR: /* 0.96 completion code for same thing */
		xhci_dbg(xhci, "Can't reset device (slot ID %u) in %s state\n",
				slot_id,
				xhci_get_slot_state(xhci, virt_dev->out_ctx));
		xhci_dbg(xhci, "Not freeing device rings.\n");
		/* Don't treat this as an error.  May change my mind later. */
		ret = 0;
		goto command_cleanup;
	case COMP_SUCCESS:
		xhci_dbg(xhci, "Successful reset device command.\n");
		break;
	default:
		if (xhci_is_vendor_info_code(xhci, ret))
			break;
		xhci_warn(xhci, "Unknown completion code %u for "
				"reset device command.\n", ret);
		ret = -EINVAL;
		goto command_cleanup;
	}

	/* Free up host controller endpoint resources */
	if ((xhci->quirks & XHCI_EP_LIMIT_QUIRK)) {
		spin_lock_irqsave(&xhci->lock, flags);
		/* Don't delete the default control endpoint resources */
		xhci_free_device_endpoint_resources(xhci, virt_dev, false);
		spin_unlock_irqrestore(&xhci->lock, flags);
	}

	/* Everything but endpoint 0 is disabled, so free the rings. */
	for (i = 1; i < 31; i++) {
		struct xhci_virt_ep *ep = &virt_dev->eps[i];

		if (ep->ep_state & EP_HAS_STREAMS) {
			xhci_warn(xhci, "WARN: endpoint 0x%02x has streams on device reset, freeing streams.\n",
					xhci_get_endpoint_address(i));
			xhci_free_stream_info(xhci, ep->stream_info);
			ep->stream_info = NULL;
			ep->ep_state &= ~EP_HAS_STREAMS;
		}

		if (ep->ring) {
			xhci_debugfs_remove_endpoint(xhci, virt_dev, i);
			xhci_free_endpoint_ring(xhci, virt_dev, i);
		}
		if (!list_empty(&virt_dev->eps[i].bw_endpoint_list))
			xhci_drop_ep_from_interval_table(xhci,
					&virt_dev->eps[i].bw_info,
					virt_dev->bw_table,
					udev,
					&virt_dev->eps[i],
					virt_dev->tt_info);
		xhci_clear_endpoint_bw_info(&virt_dev->eps[i].bw_info);
	}
	/* If necessary, update the number of active TTs on this root port */
	xhci_update_tt_active_eps(xhci, virt_dev, old_active_eps);
	virt_dev->flags = 0;
	ret = 0;

command_cleanup:
	xhci_free_command(xhci, reset_device_cmd);
	return ret;
}

/*
 * At this point, the struct usb_device is about to go away, the device has
 * disconnected, and all traffic has been stopped and the endpoints have been
 * disabled.  Free any HC data structures associated with that device.
 */
static void xhci_free_dev(struct usb_hcd *hcd, struct usb_device *udev)
{
	struct xhci_hcd *xhci = hcd_to_xhci(hcd);
	struct xhci_virt_device *virt_dev;
	struct xhci_slot_ctx *slot_ctx;
	int i, ret;

	/*
	 * We called pm_runtime_get_noresume when the device was attached.
	 * Decrement the counter here to allow controller to runtime suspend
	 * if no devices remain.
	 */
	if (xhci->quirks & XHCI_RESET_ON_RESUME)
		pm_runtime_put_noidle(hcd->self.controller);

	ret = xhci_check_args(hcd, udev, NULL, 0, true, __func__);
	/* If the host is halted due to driver unload, we still need to free the
	 * device.
	 */
	if (ret <= 0 && ret != -ENODEV)
		return;

	virt_dev = xhci->devs[udev->slot_id];
	slot_ctx = xhci_get_slot_ctx(xhci, virt_dev->out_ctx);
	trace_xhci_free_dev(slot_ctx);

	/* Stop any wayward timer functions (which may grab the lock) */
	for (i = 0; i < 31; i++)
		virt_dev->eps[i].ep_state &= ~EP_STOP_CMD_PENDING;
	virt_dev->udev = NULL;
	xhci_disable_slot(xhci, udev->slot_id);
	xhci_free_virt_device(xhci, udev->slot_id);
}

int xhci_disable_slot(struct xhci_hcd *xhci, u32 slot_id)
{
	struct xhci_command *command;
	unsigned long flags;
	u32 state;
	int ret;

	command = xhci_alloc_command(xhci, true, GFP_KERNEL);
	if (!command)
		return -ENOMEM;

	xhci_debugfs_remove_slot(xhci, slot_id);

	spin_lock_irqsave(&xhci->lock, flags);
	/* Don't disable the slot if the host controller is dead. */
	state = readl(&xhci->op_regs->status);
	if (state == 0xffffffff || (xhci->xhc_state & XHCI_STATE_DYING) ||
			(xhci->xhc_state & XHCI_STATE_HALTED)) {
		spin_unlock_irqrestore(&xhci->lock, flags);
		kfree(command);
		return -ENODEV;
	}

	ret = xhci_queue_slot_control(xhci, command, TRB_DISABLE_SLOT,
				slot_id);
	if (ret) {
		spin_unlock_irqrestore(&xhci->lock, flags);
		kfree(command);
		return ret;
	}
	xhci_ring_cmd_db(xhci);
	spin_unlock_irqrestore(&xhci->lock, flags);

	wait_for_completion(command->completion);

	if (command->status != COMP_SUCCESS)
		xhci_warn(xhci, "Unsuccessful disable slot %u command, status %d\n",
			  slot_id, command->status);

	xhci_free_command(xhci, command);

	return 0;
}

/*
 * Checks if we have enough host controller resources for the default control
 * endpoint.
 *
 * Must be called with xhci->lock held.
 */
static int xhci_reserve_host_control_ep_resources(struct xhci_hcd *xhci)
{
	if (xhci->num_active_eps + 1 > xhci->limit_active_eps) {
		xhci_dbg_trace(xhci, trace_xhci_dbg_quirks,
				"Not enough ep ctxs: "
				"%u active, need to add 1, limit is %u.",
				xhci->num_active_eps, xhci->limit_active_eps);
		return -ENOMEM;
	}
	xhci->num_active_eps += 1;
	xhci_dbg_trace(xhci, trace_xhci_dbg_quirks,
			"Adding 1 ep ctx, %u now active.",
			xhci->num_active_eps);
	return 0;
}


/*
 * Returns 0 if the xHC ran out of device slots, the Enable Slot command
 * timed out, or allocating memory failed.  Returns 1 on success.
 */
int xhci_alloc_dev(struct usb_hcd *hcd, struct usb_device *udev)
{
	struct xhci_hcd *xhci = hcd_to_xhci(hcd);
	struct xhci_virt_device *vdev;
	struct xhci_slot_ctx *slot_ctx;
	unsigned long flags;
	int ret, slot_id;
	struct xhci_command *command;

	command = xhci_alloc_command(xhci, true, GFP_KERNEL);
	if (!command)
		return 0;

	spin_lock_irqsave(&xhci->lock, flags);
	ret = xhci_queue_slot_control(xhci, command, TRB_ENABLE_SLOT, 0);
	if (ret) {
		spin_unlock_irqrestore(&xhci->lock, flags);
		xhci_dbg(xhci, "FIXME: allocate a command ring segment\n");
		xhci_free_command(xhci, command);
		return 0;
	}
	xhci_ring_cmd_db(xhci);
	spin_unlock_irqrestore(&xhci->lock, flags);

	wait_for_completion(command->completion);
	slot_id = command->slot_id;

	if (!slot_id || command->status != COMP_SUCCESS) {
		xhci_err(xhci, "Error while assigning device slot ID: %s\n",
			 xhci_trb_comp_code_string(command->status));
		xhci_err(xhci, "Max number of devices this xHCI host supports is %u.\n",
				HCS_MAX_SLOTS(
					readl(&xhci->cap_regs->hcs_params1)));
		xhci_free_command(xhci, command);
		return 0;
	}

	xhci_free_command(xhci, command);

	if ((xhci->quirks & XHCI_EP_LIMIT_QUIRK)) {
		spin_lock_irqsave(&xhci->lock, flags);
		ret = xhci_reserve_host_control_ep_resources(xhci);
		if (ret) {
			spin_unlock_irqrestore(&xhci->lock, flags);
			xhci_warn(xhci, "Not enough host resources, "
					"active endpoint contexts = %u\n",
					xhci->num_active_eps);
			goto disable_slot;
		}
		spin_unlock_irqrestore(&xhci->lock, flags);
	}
	/* Use GFP_NOIO, since this function can be called from
	 * xhci_discover_or_reset_device(), which may be called as part of
	 * mass storage driver error handling.
	 */
	if (!xhci_alloc_virt_device(xhci, slot_id, udev, GFP_NOIO)) {
		xhci_warn(xhci, "Could not allocate xHCI USB device data structures\n");
		goto disable_slot;
	}
	vdev = xhci->devs[slot_id];
	slot_ctx = xhci_get_slot_ctx(xhci, vdev->out_ctx);
	trace_xhci_alloc_dev(slot_ctx);

	udev->slot_id = slot_id;

	xhci_debugfs_create_slot(xhci, slot_id);

	/*
	 * If resetting upon resume, we can't put the controller into runtime
	 * suspend if there is a device attached.
	 */
	if (xhci->quirks & XHCI_RESET_ON_RESUME)
		pm_runtime_get_noresume(hcd->self.controller);

	/* Is this a LS or FS device under a HS hub? */
	/* Hub or peripherial? */
	return 1;

disable_slot:
	xhci_disable_slot(xhci, udev->slot_id);
	xhci_free_virt_device(xhci, udev->slot_id);

	return 0;
}

/*
 * Issue an Address Device command and optionally send a corresponding
 * SetAddress request to the device.
 */
static int xhci_setup_device(struct usb_hcd *hcd, struct usb_device *udev,
			     enum xhci_setup_dev setup)
{
	const char *act = setup == SETUP_CONTEXT_ONLY ? "context" : "address";
	unsigned long flags;
	struct xhci_virt_device *virt_dev;
	int ret = 0;
	struct xhci_hcd *xhci = hcd_to_xhci(hcd);
	struct xhci_slot_ctx *slot_ctx;
	struct xhci_input_control_ctx *ctrl_ctx;
	u64 temp_64;
	struct xhci_command *command = NULL;

	mutex_lock(&xhci->mutex);

	if (xhci->xhc_state) {	/* dying, removing or halted */
		ret = -ESHUTDOWN;
		goto out;
	}

	if (!udev->slot_id) {
		xhci_dbg_trace(xhci, trace_xhci_dbg_address,
				"Bad Slot ID %d", udev->slot_id);
		ret = -EINVAL;
		goto out;
	}

	virt_dev = xhci->devs[udev->slot_id];

	if (WARN_ON(!virt_dev)) {
		/*
		 * In plug/unplug torture test with an NEC controller,
		 * a zero-dereference was observed once due to virt_dev = 0.
		 * Print useful debug rather than crash if it is observed again!
		 */
		xhci_warn(xhci, "Virt dev invalid for slot_id 0x%x!\n",
			udev->slot_id);
		ret = -EINVAL;
		goto out;
	}
	slot_ctx = xhci_get_slot_ctx(xhci, virt_dev->out_ctx);
	trace_xhci_setup_device_slot(slot_ctx);

	if (setup == SETUP_CONTEXT_ONLY) {
		if (GET_SLOT_STATE(le32_to_cpu(slot_ctx->dev_state)) ==
		    SLOT_STATE_DEFAULT) {
			xhci_dbg(xhci, "Slot already in default state\n");
			goto out;
		}
	}

	command = xhci_alloc_command(xhci, true, GFP_KERNEL);
	if (!command) {
		ret = -ENOMEM;
		goto out;
	}

	command->in_ctx = virt_dev->in_ctx;

	slot_ctx = xhci_get_slot_ctx(xhci, virt_dev->in_ctx);
	ctrl_ctx = xhci_get_input_control_ctx(virt_dev->in_ctx);
	if (!ctrl_ctx) {
		xhci_warn(xhci, "%s: Could not get input context, bad type.\n",
				__func__);
		ret = -EINVAL;
		goto out;
	}
	/*
	 * If this is the first Set Address since device plug-in or
	 * virt_device realloaction after a resume with an xHCI power loss,
	 * then set up the slot context.
	 */
	if (!slot_ctx->dev_info)
		xhci_setup_addressable_virt_dev(xhci, udev);
	/* Otherwise, update the control endpoint ring enqueue pointer. */
	else
		xhci_copy_ep0_dequeue_into_input_ctx(xhci, udev);
	ctrl_ctx->add_flags = cpu_to_le32(SLOT_FLAG | EP0_FLAG);
	ctrl_ctx->drop_flags = 0;

	trace_xhci_address_ctx(xhci, virt_dev->in_ctx,
				le32_to_cpu(slot_ctx->dev_info) >> 27);

	trace_xhci_address_ctrl_ctx(ctrl_ctx);
	spin_lock_irqsave(&xhci->lock, flags);
	trace_xhci_setup_device(virt_dev);
	ret = xhci_queue_address_device(xhci, command, virt_dev->in_ctx->dma,
					udev->slot_id, setup);
	if (ret) {
		spin_unlock_irqrestore(&xhci->lock, flags);
		xhci_dbg_trace(xhci, trace_xhci_dbg_address,
				"FIXME: allocate a command ring segment");
		goto out;
	}
	xhci_ring_cmd_db(xhci);
	spin_unlock_irqrestore(&xhci->lock, flags);

	/* ctrl tx can take up to 5 sec; XXX: need more time for xHC? */
	wait_for_completion(command->completion);

	/* FIXME: From section 4.3.4: "Software shall be responsible for timing
	 * the SetAddress() "recovery interval" required by USB and aborting the
	 * command on a timeout.
	 */
	switch (command->status) {
	case COMP_COMMAND_ABORTED:
	case COMP_COMMAND_RING_STOPPED:
		xhci_warn(xhci, "Timeout while waiting for setup device command\n");
		ret = -ETIME;
		break;
	case COMP_CONTEXT_STATE_ERROR:
	case COMP_SLOT_NOT_ENABLED_ERROR:
		xhci_err(xhci, "Setup ERROR: setup %s command for slot %d.\n",
			 act, udev->slot_id);
		ret = -EINVAL;
		break;
	case COMP_USB_TRANSACTION_ERROR:
		dev_warn(&udev->dev, "Device not responding to setup %s.\n", act);

		mutex_unlock(&xhci->mutex);
		ret = xhci_disable_slot(xhci, udev->slot_id);
		xhci_free_virt_device(xhci, udev->slot_id);
		if (!ret)
			xhci_alloc_dev(hcd, udev);
		kfree(command->completion);
		kfree(command);
		return -EPROTO;
	case COMP_INCOMPATIBLE_DEVICE_ERROR:
		dev_warn(&udev->dev,
			 "ERROR: Incompatible device for setup %s command\n", act);
		ret = -ENODEV;
		break;
	case COMP_SUCCESS:
		xhci_dbg_trace(xhci, trace_xhci_dbg_address,
			       "Successful setup %s command", act);
		break;
	default:
		xhci_err(xhci,
			 "ERROR: unexpected setup %s command completion code 0x%x.\n",
			 act, command->status);
		trace_xhci_address_ctx(xhci, virt_dev->out_ctx, 1);
		ret = -EINVAL;
		break;
	}
	if (ret)
		goto out;
	temp_64 = xhci_read_64(xhci, &xhci->op_regs->dcbaa_ptr);
	xhci_dbg_trace(xhci, trace_xhci_dbg_address,
			"Op regs DCBAA ptr = %#016llx", temp_64);
	xhci_dbg_trace(xhci, trace_xhci_dbg_address,
		"Slot ID %d dcbaa entry @%p = %#016llx",
		udev->slot_id,
		&xhci->dcbaa->dev_context_ptrs[udev->slot_id],
		(unsigned long long)
		le64_to_cpu(xhci->dcbaa->dev_context_ptrs[udev->slot_id]));
	xhci_dbg_trace(xhci, trace_xhci_dbg_address,
			"Output Context DMA address = %#08llx",
			(unsigned long long)virt_dev->out_ctx->dma);
	trace_xhci_address_ctx(xhci, virt_dev->in_ctx,
				le32_to_cpu(slot_ctx->dev_info) >> 27);
	/*
	 * USB core uses address 1 for the roothubs, so we add one to the
	 * address given back to us by the HC.
	 */
	trace_xhci_address_ctx(xhci, virt_dev->out_ctx,
				le32_to_cpu(slot_ctx->dev_info) >> 27);
	/* Zero the input context control for later use */
	ctrl_ctx->add_flags = 0;
	ctrl_ctx->drop_flags = 0;
	slot_ctx = xhci_get_slot_ctx(xhci, virt_dev->out_ctx);
	udev->devaddr = (u8)(le32_to_cpu(slot_ctx->dev_state) & DEV_ADDR_MASK);

	xhci_dbg_trace(xhci, trace_xhci_dbg_address,
		       "Internal device address = %d",
		       le32_to_cpu(slot_ctx->dev_state) & DEV_ADDR_MASK);
out:
	mutex_unlock(&xhci->mutex);
	if (command) {
		kfree(command->completion);
		kfree(command);
	}
	return ret;
}

static int xhci_address_device(struct usb_hcd *hcd, struct usb_device *udev)
{
	return xhci_setup_device(hcd, udev, SETUP_CONTEXT_ADDRESS);
}

static int xhci_enable_device(struct usb_hcd *hcd, struct usb_device *udev)
{
	return xhci_setup_device(hcd, udev, SETUP_CONTEXT_ONLY);
}

/*
 * Transfer the port index into real index in the HW port status
 * registers. Caculate offset between the port's PORTSC register
 * and port status base. Divide the number of per port register
 * to get the real index. The raw port number bases 1.
 */
int xhci_find_raw_port_number(struct usb_hcd *hcd, int port1)
{
	struct xhci_hub *rhub;

	rhub = xhci_get_rhub(hcd);
	return rhub->ports[port1 - 1]->hw_portnum + 1;
}

/*
 * Issue an Evaluate Context command to change the Maximum Exit Latency in the
 * slot context.  If that succeeds, store the new MEL in the xhci_virt_device.
 */
static int __maybe_unused xhci_change_max_exit_latency(struct xhci_hcd *xhci,
			struct usb_device *udev, u16 max_exit_latency)
{
	struct xhci_virt_device *virt_dev;
	struct xhci_command *command;
	struct xhci_input_control_ctx *ctrl_ctx;
	struct xhci_slot_ctx *slot_ctx;
	unsigned long flags;
	int ret;

	command = xhci_alloc_command_with_ctx(xhci, true, GFP_KERNEL);
	if (!command)
		return -ENOMEM;

	spin_lock_irqsave(&xhci->lock, flags);

	virt_dev = xhci->devs[udev->slot_id];

	/*
	 * virt_dev might not exists yet if xHC resumed from hibernate (S4) and
	 * xHC was re-initialized. Exit latency will be set later after
	 * hub_port_finish_reset() is done and xhci->devs[] are re-allocated
	 */

	if (!virt_dev || max_exit_latency == virt_dev->current_mel) {
		spin_unlock_irqrestore(&xhci->lock, flags);
		return 0;
	}

	/* Attempt to issue an Evaluate Context command to change the MEL. */
	ctrl_ctx = xhci_get_input_control_ctx(command->in_ctx);
	if (!ctrl_ctx) {
		spin_unlock_irqrestore(&xhci->lock, flags);
		xhci_free_command(xhci, command);
		xhci_warn(xhci, "%s: Could not get input context, bad type.\n",
				__func__);
		return -ENOMEM;
	}

	xhci_slot_copy(xhci, command->in_ctx, virt_dev->out_ctx);
	spin_unlock_irqrestore(&xhci->lock, flags);

	ctrl_ctx->add_flags |= cpu_to_le32(SLOT_FLAG);
	slot_ctx = xhci_get_slot_ctx(xhci, command->in_ctx);
	slot_ctx->dev_info2 &= cpu_to_le32(~((u32) MAX_EXIT));
	slot_ctx->dev_info2 |= cpu_to_le32(max_exit_latency);
	slot_ctx->dev_state = 0;

	xhci_dbg_trace(xhci, trace_xhci_dbg_context_change,
			"Set up evaluate context for LPM MEL change.");

	/* Issue and wait for the evaluate context command. */
	ret = xhci_configure_endpoint(xhci, udev, command,
			true, true);

	if (!ret) {
		spin_lock_irqsave(&xhci->lock, flags);
		virt_dev->current_mel = max_exit_latency;
		spin_unlock_irqrestore(&xhci->lock, flags);
	}

	xhci_free_command(xhci, command);

	return ret;
}

#ifdef CONFIG_PM

/* BESL to HIRD Encoding array for USB2 LPM */
static int xhci_besl_encoding[16] = {125, 150, 200, 300, 400, 500, 1000, 2000,
	3000, 4000, 5000, 6000, 7000, 8000, 9000, 10000};

/* Calculate HIRD/BESL for USB2 PORTPMSC*/
static int xhci_calculate_hird_besl(struct xhci_hcd *xhci,
					struct usb_device *udev)
{
	int u2del, besl, besl_host;
	int besl_device = 0;
	u32 field;

	u2del = HCS_U2_LATENCY(xhci->hcs_params3);
	field = le32_to_cpu(udev->bos->ext_cap->bmAttributes);

	if (field & USB_BESL_SUPPORT) {
		for (besl_host = 0; besl_host < 16; besl_host++) {
			if (xhci_besl_encoding[besl_host] >= u2del)
				break;
		}
		/* Use baseline BESL value as default */
		if (field & USB_BESL_BASELINE_VALID)
			besl_device = USB_GET_BESL_BASELINE(field);
		else if (field & USB_BESL_DEEP_VALID)
			besl_device = USB_GET_BESL_DEEP(field);
	} else {
		if (u2del <= 50)
			besl_host = 0;
		else
			besl_host = (u2del - 51) / 75 + 1;
	}

	besl = besl_host + besl_device;
	if (besl > 15)
		besl = 15;

	return besl;
}

/* Calculate BESLD, L1 timeout and HIRDM for USB2 PORTHLPMC */
static int xhci_calculate_usb2_hw_lpm_params(struct usb_device *udev)
{
	u32 field;
	int l1;
	int besld = 0;
	int hirdm = 0;

	field = le32_to_cpu(udev->bos->ext_cap->bmAttributes);

	/* xHCI l1 is set in steps of 256us, xHCI 1.0 section 5.4.11.2 */
	l1 = udev->l1_params.timeout / 256;

	/* device has preferred BESLD */
	if (field & USB_BESL_DEEP_VALID) {
		besld = USB_GET_BESL_DEEP(field);
		hirdm = 1;
	}

	return PORT_BESLD(besld) | PORT_L1_TIMEOUT(l1) | PORT_HIRDM(hirdm);
}

static int xhci_set_usb2_hardware_lpm(struct usb_hcd *hcd,
			struct usb_device *udev, int enable)
{
	struct xhci_hcd	*xhci = hcd_to_xhci(hcd);
	struct xhci_port **ports;
	__le32 __iomem	*pm_addr, *hlpm_addr;
	u32		pm_val, hlpm_val, field;
	unsigned int	port_num;
	unsigned long	flags;
	int		hird, exit_latency;
	int		ret;

	if (xhci->quirks & XHCI_HW_LPM_DISABLE)
		return -EPERM;

	if (hcd->speed >= HCD_USB3 || !xhci->hw_lpm_support ||
			!udev->lpm_capable)
		return -EPERM;

	if (!udev->parent || udev->parent->parent ||
			udev->descriptor.bDeviceClass == USB_CLASS_HUB)
		return -EPERM;

	if (udev->usb2_hw_lpm_capable != 1)
		return -EPERM;

	spin_lock_irqsave(&xhci->lock, flags);

	ports = xhci->usb2_rhub.ports;
	port_num = udev->portnum - 1;
	pm_addr = ports[port_num]->addr + PORTPMSC;
	pm_val = readl(pm_addr);
	hlpm_addr = ports[port_num]->addr + PORTHLPMC;

	xhci_dbg(xhci, "%s port %d USB2 hardware LPM\n",
			enable ? "enable" : "disable", port_num + 1);

	if (enable) {
		/* Host supports BESL timeout instead of HIRD */
		if (udev->usb2_hw_lpm_besl_capable) {
			/* if device doesn't have a preferred BESL value use a
			 * default one which works with mixed HIRD and BESL
			 * systems. See XHCI_DEFAULT_BESL definition in xhci.h
			 */
			field = le32_to_cpu(udev->bos->ext_cap->bmAttributes);
			if ((field & USB_BESL_SUPPORT) &&
			    (field & USB_BESL_BASELINE_VALID))
				hird = USB_GET_BESL_BASELINE(field);
			else
				hird = udev->l1_params.besl;

			exit_latency = xhci_besl_encoding[hird];
			spin_unlock_irqrestore(&xhci->lock, flags);

			ret = xhci_change_max_exit_latency(xhci, udev,
							   exit_latency);
			if (ret < 0)
				return ret;
			spin_lock_irqsave(&xhci->lock, flags);

			hlpm_val = xhci_calculate_usb2_hw_lpm_params(udev);
			writel(hlpm_val, hlpm_addr);
			/* flush write */
			readl(hlpm_addr);
		} else {
			hird = xhci_calculate_hird_besl(xhci, udev);
		}

		pm_val &= ~PORT_HIRD_MASK;
		pm_val |= PORT_HIRD(hird) | PORT_RWE | PORT_L1DS(udev->slot_id);
		writel(pm_val, pm_addr);
		pm_val = readl(pm_addr);
		pm_val |= PORT_HLE;
		writel(pm_val, pm_addr);
		/* flush write */
		readl(pm_addr);
	} else {
		pm_val &= ~(PORT_HLE | PORT_RWE | PORT_HIRD_MASK | PORT_L1DS_MASK);
		writel(pm_val, pm_addr);
		/* flush write */
		readl(pm_addr);
		if (udev->usb2_hw_lpm_besl_capable) {
			spin_unlock_irqrestore(&xhci->lock, flags);
			xhci_change_max_exit_latency(xhci, udev, 0);
			readl_poll_timeout(ports[port_num]->addr, pm_val,
					   (pm_val & PORT_PLS_MASK) == XDEV_U0,
					   100, 10000);
			return 0;
		}
	}

	spin_unlock_irqrestore(&xhci->lock, flags);
	return 0;
}

/* check if a usb2 port supports a given extened capability protocol
 * only USB2 ports extended protocol capability values are cached.
 * Return 1 if capability is supported
 */
static int xhci_check_usb2_port_capability(struct xhci_hcd *xhci, int port,
					   unsigned capability)
{
	u32 port_offset, port_count;
	int i;

	for (i = 0; i < xhci->num_ext_caps; i++) {
		if (xhci->ext_caps[i] & capability) {
			/* port offsets starts at 1 */
			port_offset = XHCI_EXT_PORT_OFF(xhci->ext_caps[i]) - 1;
			port_count = XHCI_EXT_PORT_COUNT(xhci->ext_caps[i]);
			if (port >= port_offset &&
			    port < port_offset + port_count)
				return 1;
		}
	}
	return 0;
}

static int xhci_update_device(struct usb_hcd *hcd, struct usb_device *udev)
{
	struct xhci_hcd	*xhci = hcd_to_xhci(hcd);
	int		portnum = udev->portnum - 1;

	if (hcd->speed >= HCD_USB3 || !udev->lpm_capable)
		return 0;

	/* we only support lpm for non-hub device connected to root hub yet */
	if (!udev->parent || udev->parent->parent ||
			udev->descriptor.bDeviceClass == USB_CLASS_HUB)
		return 0;

	if (xhci->hw_lpm_support == 1 &&
			xhci_check_usb2_port_capability(
				xhci, portnum, XHCI_HLC)) {
		udev->usb2_hw_lpm_capable = 1;
		udev->l1_params.timeout = XHCI_L1_TIMEOUT;
		udev->l1_params.besl = XHCI_DEFAULT_BESL;
		if (xhci_check_usb2_port_capability(xhci, portnum,
					XHCI_BLC))
			udev->usb2_hw_lpm_besl_capable = 1;
	}

	return 0;
}

/*---------------------- USB 3.0 Link PM functions ------------------------*/

/* Service interval in nanoseconds = 2^(bInterval - 1) * 125us * 1000ns / 1us */
static unsigned long long xhci_service_interval_to_ns(
		struct usb_endpoint_descriptor *desc)
{
	return (1ULL << (desc->bInterval - 1)) * 125 * 1000;
}

static u16 xhci_get_timeout_no_hub_lpm(struct usb_device *udev,
		enum usb3_link_state state)
{
	unsigned long long sel;
	unsigned long long pel;
	unsigned int max_sel_pel;
	char *state_name;

	switch (state) {
	case USB3_LPM_U1:
		/* Convert SEL and PEL stored in nanoseconds to microseconds */
		sel = DIV_ROUND_UP(udev->u1_params.sel, 1000);
		pel = DIV_ROUND_UP(udev->u1_params.pel, 1000);
		max_sel_pel = USB3_LPM_MAX_U1_SEL_PEL;
		state_name = "U1";
		break;
	case USB3_LPM_U2:
		sel = DIV_ROUND_UP(udev->u2_params.sel, 1000);
		pel = DIV_ROUND_UP(udev->u2_params.pel, 1000);
		max_sel_pel = USB3_LPM_MAX_U2_SEL_PEL;
		state_name = "U2";
		break;
	default:
		dev_warn(&udev->dev, "%s: Can't get timeout for non-U1 or U2 state.\n",
				__func__);
		return USB3_LPM_DISABLED;
	}

	if (sel <= max_sel_pel && pel <= max_sel_pel)
		return USB3_LPM_DEVICE_INITIATED;

	if (sel > max_sel_pel)
		dev_dbg(&udev->dev, "Device-initiated %s disabled "
				"due to long SEL %llu ms\n",
				state_name, sel);
	else
		dev_dbg(&udev->dev, "Device-initiated %s disabled "
				"due to long PEL %llu ms\n",
				state_name, pel);
	return USB3_LPM_DISABLED;
}

/* The U1 timeout should be the maximum of the following values:
 *  - For control endpoints, U1 system exit latency (SEL) * 3
 *  - For bulk endpoints, U1 SEL * 5
 *  - For interrupt endpoints:
 *    - Notification EPs, U1 SEL * 3
 *    - Periodic EPs, max(105% of bInterval, U1 SEL * 2)
 *  - For isochronous endpoints, max(105% of bInterval, U1 SEL * 2)
 */
static unsigned long long xhci_calculate_intel_u1_timeout(
		struct usb_device *udev,
		struct usb_endpoint_descriptor *desc)
{
	unsigned long long timeout_ns;
	int ep_type;
	int intr_type;

	ep_type = usb_endpoint_type(desc);
	switch (ep_type) {
	case USB_ENDPOINT_XFER_CONTROL:
		timeout_ns = udev->u1_params.sel * 3;
		break;
	case USB_ENDPOINT_XFER_BULK:
		timeout_ns = udev->u1_params.sel * 5;
		break;
	case USB_ENDPOINT_XFER_INT:
		intr_type = usb_endpoint_interrupt_type(desc);
		if (intr_type == USB_ENDPOINT_INTR_NOTIFICATION) {
			timeout_ns = udev->u1_params.sel * 3;
			break;
		}
		/* Otherwise the calculation is the same as isoc eps */
		fallthrough;
	case USB_ENDPOINT_XFER_ISOC:
		timeout_ns = xhci_service_interval_to_ns(desc);
		timeout_ns = DIV_ROUND_UP_ULL(timeout_ns * 105, 100);
		if (timeout_ns < udev->u1_params.sel * 2)
			timeout_ns = udev->u1_params.sel * 2;
		break;
	default:
		return 0;
	}

	return timeout_ns;
}

/* Returns the hub-encoded U1 timeout value. */
static u16 xhci_calculate_u1_timeout(struct xhci_hcd *xhci,
		struct usb_device *udev,
		struct usb_endpoint_descriptor *desc)
{
	unsigned long long timeout_ns;

	/* Prevent U1 if service interval is shorter than U1 exit latency */
	if (usb_endpoint_xfer_int(desc) || usb_endpoint_xfer_isoc(desc)) {
		if (xhci_service_interval_to_ns(desc) <= udev->u1_params.mel) {
			dev_dbg(&udev->dev, "Disable U1, ESIT shorter than exit latency\n");
			return USB3_LPM_DISABLED;
		}
	}

	if (xhci->quirks & XHCI_INTEL_HOST)
		timeout_ns = xhci_calculate_intel_u1_timeout(udev, desc);
	else
		timeout_ns = udev->u1_params.sel;

	/* The U1 timeout is encoded in 1us intervals.
	 * Don't return a timeout of zero, because that's USB3_LPM_DISABLED.
	 */
	if (timeout_ns == USB3_LPM_DISABLED)
		timeout_ns = 1;
	else
		timeout_ns = DIV_ROUND_UP_ULL(timeout_ns, 1000);

	/* If the necessary timeout value is bigger than what we can set in the
	 * USB 3.0 hub, we have to disable hub-initiated U1.
	 */
	if (timeout_ns <= USB3_LPM_U1_MAX_TIMEOUT)
		return timeout_ns;
	dev_dbg(&udev->dev, "Hub-initiated U1 disabled "
			"due to long timeout %llu ms\n", timeout_ns);
	return xhci_get_timeout_no_hub_lpm(udev, USB3_LPM_U1);
}

/* The U2 timeout should be the maximum of:
 *  - 10 ms (to avoid the bandwidth impact on the scheduler)
 *  - largest bInterval of any active periodic endpoint (to avoid going
 *    into lower power link states between intervals).
 *  - the U2 Exit Latency of the device
 */
static unsigned long long xhci_calculate_intel_u2_timeout(
		struct usb_device *udev,
		struct usb_endpoint_descriptor *desc)
{
	unsigned long long timeout_ns;
	unsigned long long u2_del_ns;

	timeout_ns = 10 * 1000 * 1000;

	if ((usb_endpoint_xfer_int(desc) || usb_endpoint_xfer_isoc(desc)) &&
			(xhci_service_interval_to_ns(desc) > timeout_ns))
		timeout_ns = xhci_service_interval_to_ns(desc);

	u2_del_ns = le16_to_cpu(udev->bos->ss_cap->bU2DevExitLat) * 1000ULL;
	if (u2_del_ns > timeout_ns)
		timeout_ns = u2_del_ns;

	return timeout_ns;
}

/* Returns the hub-encoded U2 timeout value. */
static u16 xhci_calculate_u2_timeout(struct xhci_hcd *xhci,
		struct usb_device *udev,
		struct usb_endpoint_descriptor *desc)
{
	unsigned long long timeout_ns;

	/* Prevent U2 if service interval is shorter than U2 exit latency */
	if (usb_endpoint_xfer_int(desc) || usb_endpoint_xfer_isoc(desc)) {
		if (xhci_service_interval_to_ns(desc) <= udev->u2_params.mel) {
			dev_dbg(&udev->dev, "Disable U2, ESIT shorter than exit latency\n");
			return USB3_LPM_DISABLED;
		}
	}

	if (xhci->quirks & XHCI_INTEL_HOST)
		timeout_ns = xhci_calculate_intel_u2_timeout(udev, desc);
	else
		timeout_ns = udev->u2_params.sel;

	/* The U2 timeout is encoded in 256us intervals */
	timeout_ns = DIV_ROUND_UP_ULL(timeout_ns, 256 * 1000);
	/* If the necessary timeout value is bigger than what we can set in the
	 * USB 3.0 hub, we have to disable hub-initiated U2.
	 */
	if (timeout_ns <= USB3_LPM_U2_MAX_TIMEOUT)
		return timeout_ns;
	dev_dbg(&udev->dev, "Hub-initiated U2 disabled "
			"due to long timeout %llu ms\n", timeout_ns);
	return xhci_get_timeout_no_hub_lpm(udev, USB3_LPM_U2);
}

static u16 xhci_call_host_update_timeout_for_endpoint(struct xhci_hcd *xhci,
		struct usb_device *udev,
		struct usb_endpoint_descriptor *desc,
		enum usb3_link_state state,
		u16 *timeout)
{
	if (state == USB3_LPM_U1)
		return xhci_calculate_u1_timeout(xhci, udev, desc);
	else if (state == USB3_LPM_U2)
		return xhci_calculate_u2_timeout(xhci, udev, desc);

	return USB3_LPM_DISABLED;
}

static int xhci_update_timeout_for_endpoint(struct xhci_hcd *xhci,
		struct usb_device *udev,
		struct usb_endpoint_descriptor *desc,
		enum usb3_link_state state,
		u16 *timeout)
{
	u16 alt_timeout;

	alt_timeout = xhci_call_host_update_timeout_for_endpoint(xhci, udev,
		desc, state, timeout);

	/* If we found we can't enable hub-initiated LPM, and
	 * the U1 or U2 exit latency was too high to allow
	 * device-initiated LPM as well, then we will disable LPM
	 * for this device, so stop searching any further.
	 */
	if (alt_timeout == USB3_LPM_DISABLED) {
		*timeout = alt_timeout;
		return -E2BIG;
	}
	if (alt_timeout > *timeout)
		*timeout = alt_timeout;
	return 0;
}

static int xhci_update_timeout_for_interface(struct xhci_hcd *xhci,
		struct usb_device *udev,
		struct usb_host_interface *alt,
		enum usb3_link_state state,
		u16 *timeout)
{
	int j;

	for (j = 0; j < alt->desc.bNumEndpoints; j++) {
		if (xhci_update_timeout_for_endpoint(xhci, udev,
					&alt->endpoint[j].desc, state, timeout))
			return -E2BIG;
	}
	return 0;
}

static int xhci_check_intel_tier_policy(struct usb_device *udev,
		enum usb3_link_state state)
{
	struct usb_device *parent;
	unsigned int num_hubs;

	/* Don't enable U1 if the device is on a 2nd tier hub or lower. */
	for (parent = udev->parent, num_hubs = 0; parent->parent;
			parent = parent->parent)
		num_hubs++;

	if (num_hubs < 2)
		return 0;

	dev_dbg(&udev->dev, "Disabling U1/U2 link state for device"
			" below second-tier hub.\n");
	dev_dbg(&udev->dev, "Plug device into first-tier hub "
			"to decrease power consumption.\n");
	return -E2BIG;
}

static int xhci_check_tier_policy(struct xhci_hcd *xhci,
		struct usb_device *udev,
		enum usb3_link_state state)
{
	if (xhci->quirks & XHCI_INTEL_HOST)
		return xhci_check_intel_tier_policy(udev, state);
	else
		return 0;
}

/* Returns the U1 or U2 timeout that should be enabled.
 * If the tier check or timeout setting functions return with a non-zero exit
 * code, that means the timeout value has been finalized and we shouldn't look
 * at any more endpoints.
 */
static u16 xhci_calculate_lpm_timeout(struct usb_hcd *hcd,
			struct usb_device *udev, enum usb3_link_state state)
{
	struct xhci_hcd *xhci = hcd_to_xhci(hcd);
	struct usb_host_config *config;
	char *state_name;
	int i;
	u16 timeout = USB3_LPM_DISABLED;

	if (state == USB3_LPM_U1)
		state_name = "U1";
	else if (state == USB3_LPM_U2)
		state_name = "U2";
	else {
		dev_warn(&udev->dev, "Can't enable unknown link state %i\n",
				state);
		return timeout;
	}

	/* Gather some information about the currently installed configuration
	 * and alternate interface settings.
	 */
	if (xhci_update_timeout_for_endpoint(xhci, udev, &udev->ep0.desc,
			state, &timeout))
		return timeout;

	config = udev->actconfig;
	if (!config)
		return timeout;

	for (i = 0; i < config->desc.bNumInterfaces; i++) {
		struct usb_driver *driver;
		struct usb_interface *intf = config->interface[i];

		if (!intf)
			continue;

		/* Check if any currently bound drivers want hub-initiated LPM
		 * disabled.
		 */
		if (intf->dev.driver) {
			driver = to_usb_driver(intf->dev.driver);
			if (driver && driver->disable_hub_initiated_lpm) {
				dev_dbg(&udev->dev, "Hub-initiated %s disabled at request of driver %s\n",
					state_name, driver->name);
				timeout = xhci_get_timeout_no_hub_lpm(udev,
								      state);
				if (timeout == USB3_LPM_DISABLED)
					return timeout;
			}
		}

		/* Not sure how this could happen... */
		if (!intf->cur_altsetting)
			continue;

		if (xhci_update_timeout_for_interface(xhci, udev,
					intf->cur_altsetting,
					state, &timeout))
			return timeout;
	}
	return timeout;
}

static int calculate_max_exit_latency(struct usb_device *udev,
		enum usb3_link_state state_changed,
		u16 hub_encoded_timeout)
{
	unsigned long long u1_mel_us = 0;
	unsigned long long u2_mel_us = 0;
	unsigned long long mel_us = 0;
	bool disabling_u1;
	bool disabling_u2;
	bool enabling_u1;
	bool enabling_u2;

	disabling_u1 = (state_changed == USB3_LPM_U1 &&
			hub_encoded_timeout == USB3_LPM_DISABLED);
	disabling_u2 = (state_changed == USB3_LPM_U2 &&
			hub_encoded_timeout == USB3_LPM_DISABLED);

	enabling_u1 = (state_changed == USB3_LPM_U1 &&
			hub_encoded_timeout != USB3_LPM_DISABLED);
	enabling_u2 = (state_changed == USB3_LPM_U2 &&
			hub_encoded_timeout != USB3_LPM_DISABLED);

	/* If U1 was already enabled and we're not disabling it,
	 * or we're going to enable U1, account for the U1 max exit latency.
	 */
	if ((udev->u1_params.timeout != USB3_LPM_DISABLED && !disabling_u1) ||
			enabling_u1)
		u1_mel_us = DIV_ROUND_UP(udev->u1_params.mel, 1000);
	if ((udev->u2_params.timeout != USB3_LPM_DISABLED && !disabling_u2) ||
			enabling_u2)
		u2_mel_us = DIV_ROUND_UP(udev->u2_params.mel, 1000);

	mel_us = max(u1_mel_us, u2_mel_us);

	/* xHCI host controller max exit latency field is only 16 bits wide. */
	if (mel_us > MAX_EXIT) {
		dev_warn(&udev->dev, "Link PM max exit latency of %lluus "
				"is too big.\n", mel_us);
		return -E2BIG;
	}
	return mel_us;
}

/* Returns the USB3 hub-encoded value for the U1/U2 timeout. */
static int xhci_enable_usb3_lpm_timeout(struct usb_hcd *hcd,
			struct usb_device *udev, enum usb3_link_state state)
{
	struct xhci_hcd	*xhci;
	u16 hub_encoded_timeout;
	int mel;
	int ret;

	xhci = hcd_to_xhci(hcd);
	/* The LPM timeout values are pretty host-controller specific, so don't
	 * enable hub-initiated timeouts unless the vendor has provided
	 * information about their timeout algorithm.
	 */
	if (!xhci || !(xhci->quirks & XHCI_LPM_SUPPORT) ||
			!xhci->devs[udev->slot_id])
		return USB3_LPM_DISABLED;

	if (xhci_check_tier_policy(xhci, udev, state) < 0)
		return USB3_LPM_DISABLED;

	hub_encoded_timeout = xhci_calculate_lpm_timeout(hcd, udev, state);
	mel = calculate_max_exit_latency(udev, state, hub_encoded_timeout);
	if (mel < 0) {
		/* Max Exit Latency is too big, disable LPM. */
		hub_encoded_timeout = USB3_LPM_DISABLED;
		mel = 0;
	}

	ret = xhci_change_max_exit_latency(xhci, udev, mel);
	if (ret)
		return ret;
	return hub_encoded_timeout;
}

static int xhci_disable_usb3_lpm_timeout(struct usb_hcd *hcd,
			struct usb_device *udev, enum usb3_link_state state)
{
	struct xhci_hcd	*xhci;
	u16 mel;

	xhci = hcd_to_xhci(hcd);
	if (!xhci || !(xhci->quirks & XHCI_LPM_SUPPORT) ||
			!xhci->devs[udev->slot_id])
		return 0;

	mel = calculate_max_exit_latency(udev, state, USB3_LPM_DISABLED);
	return xhci_change_max_exit_latency(xhci, udev, mel);
}
#else /* CONFIG_PM */

static int xhci_set_usb2_hardware_lpm(struct usb_hcd *hcd,
				struct usb_device *udev, int enable)
{
	return 0;
}

static int xhci_update_device(struct usb_hcd *hcd, struct usb_device *udev)
{
	return 0;
}

static int xhci_enable_usb3_lpm_timeout(struct usb_hcd *hcd,
			struct usb_device *udev, enum usb3_link_state state)
{
	return USB3_LPM_DISABLED;
}

static int xhci_disable_usb3_lpm_timeout(struct usb_hcd *hcd,
			struct usb_device *udev, enum usb3_link_state state)
{
	return 0;
}
#endif	/* CONFIG_PM */

/*-------------------------------------------------------------------------*/

/* Once a hub descriptor is fetched for a device, we need to update the xHC's
 * internal data structures for the device.
 */
static int xhci_update_hub_device(struct usb_hcd *hcd, struct usb_device *hdev,
			struct usb_tt *tt, gfp_t mem_flags)
{
	struct xhci_hcd *xhci = hcd_to_xhci(hcd);
	struct xhci_virt_device *vdev;
	struct xhci_command *config_cmd;
	struct xhci_input_control_ctx *ctrl_ctx;
	struct xhci_slot_ctx *slot_ctx;
	unsigned long flags;
	unsigned think_time;
	int ret;

	/* Ignore root hubs */
	if (!hdev->parent)
		return 0;

	vdev = xhci->devs[hdev->slot_id];
	if (!vdev) {
		xhci_warn(xhci, "Cannot update hub desc for unknown device.\n");
		return -EINVAL;
	}

	config_cmd = xhci_alloc_command_with_ctx(xhci, true, mem_flags);
	if (!config_cmd)
		return -ENOMEM;

	ctrl_ctx = xhci_get_input_control_ctx(config_cmd->in_ctx);
	if (!ctrl_ctx) {
		xhci_warn(xhci, "%s: Could not get input context, bad type.\n",
				__func__);
		xhci_free_command(xhci, config_cmd);
		return -ENOMEM;
	}

	spin_lock_irqsave(&xhci->lock, flags);
	if (hdev->speed == USB_SPEED_HIGH &&
			xhci_alloc_tt_info(xhci, vdev, hdev, tt, GFP_ATOMIC)) {
		xhci_dbg(xhci, "Could not allocate xHCI TT structure.\n");
		xhci_free_command(xhci, config_cmd);
		spin_unlock_irqrestore(&xhci->lock, flags);
		return -ENOMEM;
	}

	xhci_slot_copy(xhci, config_cmd->in_ctx, vdev->out_ctx);
	ctrl_ctx->add_flags |= cpu_to_le32(SLOT_FLAG);
	slot_ctx = xhci_get_slot_ctx(xhci, config_cmd->in_ctx);
	slot_ctx->dev_info |= cpu_to_le32(DEV_HUB);
	/*
	 * refer to section 6.2.2: MTT should be 0 for full speed hub,
	 * but it may be already set to 1 when setup an xHCI virtual
	 * device, so clear it anyway.
	 */
	if (tt->multi)
		slot_ctx->dev_info |= cpu_to_le32(DEV_MTT);
	else if (hdev->speed == USB_SPEED_FULL)
		slot_ctx->dev_info &= cpu_to_le32(~DEV_MTT);

	if (xhci->hci_version > 0x95) {
		xhci_dbg(xhci, "xHCI version %x needs hub "
				"TT think time and number of ports\n",
				(unsigned int) xhci->hci_version);
		slot_ctx->dev_info2 |= cpu_to_le32(XHCI_MAX_PORTS(hdev->maxchild));
		/* Set TT think time - convert from ns to FS bit times.
		 * 0 = 8 FS bit times, 1 = 16 FS bit times,
		 * 2 = 24 FS bit times, 3 = 32 FS bit times.
		 *
		 * xHCI 1.0: this field shall be 0 if the device is not a
		 * High-spped hub.
		 */
		think_time = tt->think_time;
		if (think_time != 0)
			think_time = (think_time / 666) - 1;
		if (xhci->hci_version < 0x100 || hdev->speed == USB_SPEED_HIGH)
			slot_ctx->tt_info |=
				cpu_to_le32(TT_THINK_TIME(think_time));
	} else {
		xhci_dbg(xhci, "xHCI version %x doesn't need hub "
				"TT think time or number of ports\n",
				(unsigned int) xhci->hci_version);
	}
	slot_ctx->dev_state = 0;
	spin_unlock_irqrestore(&xhci->lock, flags);

	xhci_dbg(xhci, "Set up %s for hub device.\n",
			(xhci->hci_version > 0x95) ?
			"configure endpoint" : "evaluate context");

	/* Issue and wait for the configure endpoint or
	 * evaluate context command.
	 */
	if (xhci->hci_version > 0x95)
		ret = xhci_configure_endpoint(xhci, hdev, config_cmd,
				false, false);
	else
		ret = xhci_configure_endpoint(xhci, hdev, config_cmd,
				true, false);

	xhci_free_command(xhci, config_cmd);
	return ret;
}

static int xhci_get_frame(struct usb_hcd *hcd)
{
	struct xhci_hcd *xhci = hcd_to_xhci(hcd);
	/* EHCI mods by the periodic size.  Why? */
	return readl(&xhci->run_regs->microframe_index) >> 3;
}

static void xhci_hcd_init_usb2_data(struct xhci_hcd *xhci, struct usb_hcd *hcd)
{
	xhci->usb2_rhub.hcd = hcd;
	hcd->speed = HCD_USB2;
	hcd->self.root_hub->speed = USB_SPEED_HIGH;
	/*
	 * USB 2.0 roothub under xHCI has an integrated TT,
	 * (rate matching hub) as opposed to having an OHCI/UHCI
	 * companion controller.
	 */
	hcd->has_tt = 1;
}

static void xhci_hcd_init_usb3_data(struct xhci_hcd *xhci, struct usb_hcd *hcd)
{
	unsigned int minor_rev;

	/*
	 * Early xHCI 1.1 spec did not mention USB 3.1 capable hosts
	 * should return 0x31 for sbrn, or that the minor revision
	 * is a two digit BCD containig minor and sub-minor numbers.
	 * This was later clarified in xHCI 1.2.
	 *
	 * Some USB 3.1 capable hosts therefore have sbrn 0x30, and
	 * minor revision set to 0x1 instead of 0x10.
	 */
	if (xhci->usb3_rhub.min_rev == 0x1)
		minor_rev = 1;
	else
		minor_rev = xhci->usb3_rhub.min_rev / 0x10;

	switch (minor_rev) {
	case 2:
		hcd->speed = HCD_USB32;
		hcd->self.root_hub->speed = USB_SPEED_SUPER_PLUS;
		hcd->self.root_hub->rx_lanes = 2;
		hcd->self.root_hub->tx_lanes = 2;
		hcd->self.root_hub->ssp_rate = USB_SSP_GEN_2x2;
		break;
	case 1:
		hcd->speed = HCD_USB31;
		hcd->self.root_hub->speed = USB_SPEED_SUPER_PLUS;
		hcd->self.root_hub->ssp_rate = USB_SSP_GEN_2x1;
		break;
	}
	xhci_info(xhci, "Host supports USB 3.%x %sSuperSpeed\n",
		  minor_rev, minor_rev ? "Enhanced " : "");

	xhci->usb3_rhub.hcd = hcd;
}

int xhci_gen_setup(struct usb_hcd *hcd, xhci_get_quirks_t get_quirks)
{
	struct xhci_hcd		*xhci;
	/*
	 * TODO: Check with DWC3 clients for sysdev according to
	 * quirks
	 */
	struct device		*dev = hcd->self.sysdev;
	int			retval;

	/* Accept arbitrarily long scatter-gather lists */
	hcd->self.sg_tablesize = ~0;

	/* support to build packet from discontinuous buffers */
	hcd->self.no_sg_constraint = 1;

	/* XHCI controllers don't stop the ep queue on short packets :| */
	hcd->self.no_stop_on_short = 1;

	xhci = hcd_to_xhci(hcd);

	if (!usb_hcd_is_primary_hcd(hcd)) {
		xhci_hcd_init_usb3_data(xhci, hcd);
		return 0;
	}

	mutex_init(&xhci->mutex);
	xhci->main_hcd = hcd;
	xhci->cap_regs = hcd->regs;
	xhci->op_regs = hcd->regs +
		HC_LENGTH(readl(&xhci->cap_regs->hc_capbase));
	xhci->run_regs = hcd->regs +
		(readl(&xhci->cap_regs->run_regs_off) & RTSOFF_MASK);
	/* Cache read-only capability registers */
	xhci->hcs_params1 = readl(&xhci->cap_regs->hcs_params1);
	xhci->hcs_params2 = readl(&xhci->cap_regs->hcs_params2);
	xhci->hcs_params3 = readl(&xhci->cap_regs->hcs_params3);
	xhci->hci_version = HC_VERSION(readl(&xhci->cap_regs->hc_capbase));
	xhci->hcc_params = readl(&xhci->cap_regs->hcc_params);
	if (xhci->hci_version > 0x100)
		xhci->hcc_params2 = readl(&xhci->cap_regs->hcc_params2);

	xhci->quirks |= quirks;

	get_quirks(dev, xhci);

	/* In xhci controllers which follow xhci 1.0 spec gives a spurious
	 * success event after a short transfer. This quirk will ignore such
	 * spurious event.
	 */
	if (xhci->hci_version > 0x96)
		xhci->quirks |= XHCI_SPURIOUS_SUCCESS;

	/* Make sure the HC is halted. */
	retval = xhci_halt(xhci);
	if (retval)
		return retval;

	xhci_zero_64b_regs(xhci);

	xhci_dbg(xhci, "Resetting HCD\n");
	/* Reset the internal HC memory state and registers. */
	retval = xhci_reset(xhci, XHCI_RESET_LONG_USEC);
	if (retval)
		return retval;
	xhci_dbg(xhci, "Reset complete\n");

	/*
	 * On some xHCI controllers (e.g. R-Car SoCs), the AC64 bit (bit 0)
	 * of HCCPARAMS1 is set to 1. However, the xHCs don't support 64-bit
	 * address memory pointers actually. So, this driver clears the AC64
	 * bit of xhci->hcc_params to call dma_set_coherent_mask(dev,
	 * DMA_BIT_MASK(32)) in this xhci_gen_setup().
	 */
	if (xhci->quirks & XHCI_NO_64BIT_SUPPORT)
		xhci->hcc_params &= ~BIT(0);

	/* Set dma_mask and coherent_dma_mask to 64-bits,
	 * if xHC supports 64-bit addressing */
	if (HCC_64BIT_ADDR(xhci->hcc_params) &&
			!dma_set_mask(dev, DMA_BIT_MASK(64))) {
		xhci_dbg(xhci, "Enabling 64-bit DMA addresses.\n");
		dma_set_coherent_mask(dev, DMA_BIT_MASK(64));
	} else {
		/*
		 * This is to avoid error in cases where a 32-bit USB
		 * controller is used on a 64-bit capable system.
		 */
		retval = dma_set_mask(dev, DMA_BIT_MASK(32));
		if (retval)
			return retval;
		xhci_dbg(xhci, "Enabling 32-bit DMA addresses.\n");
		dma_set_coherent_mask(dev, DMA_BIT_MASK(32));
	}

	xhci_dbg(xhci, "Calling HCD init\n");
	/* Initialize HCD and host controller data structures. */
	retval = xhci_init(hcd);
	if (retval)
		return retval;
	xhci_dbg(xhci, "Called HCD init\n");

	if (xhci_hcd_is_usb3(hcd))
		xhci_hcd_init_usb3_data(xhci, hcd);
	else
		xhci_hcd_init_usb2_data(xhci, hcd);

	xhci_info(xhci, "hcc params 0x%08x hci version 0x%x quirks 0x%016llx\n",
		  xhci->hcc_params, xhci->hci_version, xhci->quirks);

	return 0;
}
EXPORT_SYMBOL_GPL(xhci_gen_setup);

static void xhci_clear_tt_buffer_complete(struct usb_hcd *hcd,
		struct usb_host_endpoint *ep)
{
	struct xhci_hcd *xhci;
	struct usb_device *udev;
	unsigned int slot_id;
	unsigned int ep_index;
	unsigned long flags;

	xhci = hcd_to_xhci(hcd);

	spin_lock_irqsave(&xhci->lock, flags);
	udev = (struct usb_device *)ep->hcpriv;
	slot_id = udev->slot_id;
	ep_index = xhci_get_endpoint_index(&ep->desc);

	xhci->devs[slot_id]->eps[ep_index].ep_state &= ~EP_CLEARING_TT;
	xhci_ring_doorbell_for_active_rings(xhci, slot_id, ep_index);
	spin_unlock_irqrestore(&xhci->lock, flags);
}

static const struct hc_driver xhci_hc_driver = {
	.description =		"xhci-hcd",
	.product_desc =		"xHCI Host Controller",
	.hcd_priv_size =	sizeof(struct xhci_hcd),

	/*
	 * generic hardware linkage
	 */
	.irq =			xhci_irq,
	.flags =		HCD_MEMORY | HCD_DMA | HCD_USB3 | HCD_SHARED |
				HCD_BH,

	/*
	 * basic lifecycle operations
	 */
	.reset =		NULL, /* set in xhci_init_driver() */
	.start =		xhci_run,
	.stop =			xhci_stop,
	.shutdown =		xhci_shutdown,

	/*
	 * managing i/o requests and associated device resources
	 */
	.map_urb_for_dma =      xhci_map_urb_for_dma,
	.unmap_urb_for_dma =    xhci_unmap_urb_for_dma,
	.urb_enqueue =		xhci_urb_enqueue,
	.urb_dequeue =		xhci_urb_dequeue,
	.alloc_dev =		xhci_alloc_dev,
	.free_dev =		xhci_free_dev,
	.alloc_streams =	xhci_alloc_streams,
	.free_streams =		xhci_free_streams,
	.add_endpoint =		xhci_add_endpoint,
	.drop_endpoint =	xhci_drop_endpoint,
	.endpoint_disable =	xhci_endpoint_disable,
	.endpoint_reset =	xhci_endpoint_reset,
	.check_bandwidth =	xhci_check_bandwidth,
	.reset_bandwidth =	xhci_reset_bandwidth,
	.address_device =	xhci_address_device,
	.enable_device =	xhci_enable_device,
	.update_hub_device =	xhci_update_hub_device,
	.reset_device =		xhci_discover_or_reset_device,

	/*
	 * scheduling support
	 */
	.get_frame_number =	xhci_get_frame,

	/*
	 * root hub support
	 */
	.hub_control =		xhci_hub_control,
	.hub_status_data =	xhci_hub_status_data,
	.bus_suspend =		xhci_bus_suspend,
	.bus_resume =		xhci_bus_resume,
	.get_resuming_ports =	xhci_get_resuming_ports,

	/*
	 * call back when device connected and addressed
	 */
	.update_device =        xhci_update_device,
	.set_usb2_hw_lpm =	xhci_set_usb2_hardware_lpm,
	.enable_usb3_lpm_timeout =	xhci_enable_usb3_lpm_timeout,
	.disable_usb3_lpm_timeout =	xhci_disable_usb3_lpm_timeout,
	.find_raw_port_number =	xhci_find_raw_port_number,
	.clear_tt_buffer_complete = xhci_clear_tt_buffer_complete,
};

void xhci_init_driver(struct hc_driver *drv,
		      const struct xhci_driver_overrides *over)
{
	BUG_ON(!over);

	/* Copy the generic table to drv then apply the overrides */
	*drv = xhci_hc_driver;

	if (over) {
		drv->hcd_priv_size += over->extra_priv_size;
		if (over->reset)
			drv->reset = over->reset;
		if (over->start)
			drv->start = over->start;
		if (over->add_endpoint)
			drv->add_endpoint = over->add_endpoint;
		if (over->drop_endpoint)
			drv->drop_endpoint = over->drop_endpoint;
		if (over->check_bandwidth)
			drv->check_bandwidth = over->check_bandwidth;
		if (over->reset_bandwidth)
			drv->reset_bandwidth = over->reset_bandwidth;
	}
}
EXPORT_SYMBOL_GPL(xhci_init_driver);

MODULE_DESCRIPTION(DRIVER_DESC);
MODULE_AUTHOR(DRIVER_AUTHOR);
MODULE_LICENSE("GPL");

static int __init xhci_hcd_init(void)
{
	/*
	 * Check the compiler generated sizes of structures that must be laid
	 * out in specific ways for hardware access.
	 */
	BUILD_BUG_ON(sizeof(struct xhci_doorbell_array) != 256*32/8);
	BUILD_BUG_ON(sizeof(struct xhci_slot_ctx) != 8*32/8);
	BUILD_BUG_ON(sizeof(struct xhci_ep_ctx) != 8*32/8);
	/* xhci_device_control has eight fields, and also
	 * embeds one xhci_slot_ctx and 31 xhci_ep_ctx
	 */
	BUILD_BUG_ON(sizeof(struct xhci_stream_ctx) != 4*32/8);
	BUILD_BUG_ON(sizeof(union xhci_trb) != 4*32/8);
	BUILD_BUG_ON(sizeof(struct xhci_erst_entry) != 4*32/8);
	BUILD_BUG_ON(sizeof(struct xhci_cap_regs) != 8*32/8);
	BUILD_BUG_ON(sizeof(struct xhci_intr_reg) != 8*32/8);
	/* xhci_run_regs has eight fields and embeds 128 xhci_intr_regs */
	BUILD_BUG_ON(sizeof(struct xhci_run_regs) != (8+8*128)*32/8);

	if (usb_disabled())
		return -ENODEV;

	xhci_debugfs_create_root();
	xhci_dbc_init();

	return 0;
}

/*
 * If an init function is provided, an exit function must also be provided
 * to allow module unload.
 */
static void __exit xhci_hcd_fini(void)
{
	xhci_debugfs_remove_root();
	xhci_dbc_exit();
}

module_init(xhci_hcd_init);
module_exit(xhci_hcd_fini);<|MERGE_RESOLUTION|>--- conflicted
+++ resolved
@@ -820,11 +820,6 @@
 
 	spin_lock_irq(&xhci->lock);
 	xhci_halt(xhci);
-<<<<<<< HEAD
-	/* Workaround for spurious wakeups at shutdown with HSW */
-	if (xhci->quirks & XHCI_SPURIOUS_WAKEUP)
-		xhci_reset(xhci, XHCI_RESET_SHORT_USEC);
-=======
 
 	/*
 	 * Workaround for spurious wakeps at shutdown with HSW, and for boot
@@ -834,7 +829,6 @@
 	    xhci->quirks & XHCI_RESET_TO_DEFAULT)
 		xhci_reset(xhci, XHCI_RESET_SHORT_USEC);
 
->>>>>>> d82b0891
 	spin_unlock_irq(&xhci->lock);
 
 	xhci_cleanup_msix(xhci);
