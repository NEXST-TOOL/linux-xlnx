/******************************************************************************
 * Talks to Xen Store to figure out what devices we have.
 *
 * Copyright (C) 2005 Rusty Russell, IBM Corporation
 * Copyright (C) 2005 Mike Wray, Hewlett-Packard
 * Copyright (C) 2005, 2006 XenSource Ltd
 *
 * This program is free software; you can redistribute it and/or
 * modify it under the terms of the GNU General Public License version 2
 * as published by the Free Software Foundation; or, when distributed
 * separately from the Linux kernel or incorporated into other
 * software packages, subject to the following license:
 *
 * Permission is hereby granted, free of charge, to any person obtaining a copy
 * of this source file (the "Software"), to deal in the Software without
 * restriction, including without limitation the rights to use, copy, modify,
 * merge, publish, distribute, sublicense, and/or sell copies of the Software,
 * and to permit persons to whom the Software is furnished to do so, subject to
 * the following conditions:
 *
 * The above copyright notice and this permission notice shall be included in
 * all copies or substantial portions of the Software.
 *
 * THE SOFTWARE IS PROVIDED "AS IS", WITHOUT WARRANTY OF ANY KIND, EXPRESS OR
 * IMPLIED, INCLUDING BUT NOT LIMITED TO THE WARRANTIES OF MERCHANTABILITY,
 * FITNESS FOR A PARTICULAR PURPOSE AND NONINFRINGEMENT. IN NO EVENT SHALL THE
 * AUTHORS OR COPYRIGHT HOLDERS BE LIABLE FOR ANY CLAIM, DAMAGES OR OTHER
 * LIABILITY, WHETHER IN AN ACTION OF CONTRACT, TORT OR OTHERWISE, ARISING
 * FROM, OUT OF OR IN CONNECTION WITH THE SOFTWARE OR THE USE OR OTHER DEALINGS
 * IN THE SOFTWARE.
 */

#define pr_fmt(fmt) KBUILD_MODNAME ": " fmt
#define dev_fmt pr_fmt

#define DPRINTK(fmt, args...)				\
	pr_debug("xenbus_probe (%s:%d) " fmt ".\n",	\
		 __func__, __LINE__, ##args)

#include <linux/kernel.h>
#include <linux/err.h>
#include <linux/string.h>
#include <linux/ctype.h>
#include <linux/fcntl.h>
#include <linux/mm.h>
#include <linux/proc_fs.h>
#include <linux/notifier.h>
#include <linux/kthread.h>
#include <linux/mutex.h>
#include <linux/io.h>
#include <linux/slab.h>
#include <linux/module.h>

#include <asm/page.h>
#include <asm/xen/hypervisor.h>

#include <xen/xen.h>
#include <xen/xenbus.h>
#include <xen/events.h>
#include <xen/xen-ops.h>
#include <xen/page.h>

#include <xen/hvm.h>

#include "xenbus.h"


static int xs_init_irq;
int xen_store_evtchn;
EXPORT_SYMBOL_GPL(xen_store_evtchn);

struct xenstore_domain_interface *xen_store_interface;
EXPORT_SYMBOL_GPL(xen_store_interface);

enum xenstore_init xen_store_domain_type;
EXPORT_SYMBOL_GPL(xen_store_domain_type);

static unsigned long xen_store_gfn;

static BLOCKING_NOTIFIER_HEAD(xenstore_chain);

/* If something in array of ids matches this device, return it. */
static const struct xenbus_device_id *
match_device(const struct xenbus_device_id *arr, struct xenbus_device *dev)
{
	for (; *arr->devicetype != '\0'; arr++) {
		if (!strcmp(arr->devicetype, dev->devicetype))
			return arr;
	}
	return NULL;
}

int xenbus_match(struct device *_dev, struct device_driver *_drv)
{
	struct xenbus_driver *drv = to_xenbus_driver(_drv);

	if (!drv->ids)
		return 0;

	return match_device(drv->ids, to_xenbus_device(_dev)) != NULL;
}
EXPORT_SYMBOL_GPL(xenbus_match);


static void free_otherend_details(struct xenbus_device *dev)
{
	kfree(dev->otherend);
	dev->otherend = NULL;
}


static void free_otherend_watch(struct xenbus_device *dev)
{
	if (dev->otherend_watch.node) {
		unregister_xenbus_watch(&dev->otherend_watch);
		kfree(dev->otherend_watch.node);
		dev->otherend_watch.node = NULL;
	}
}


static int talk_to_otherend(struct xenbus_device *dev)
{
	struct xenbus_driver *drv = to_xenbus_driver(dev->dev.driver);

	free_otherend_watch(dev);
	free_otherend_details(dev);

	return drv->read_otherend_details(dev);
}



static int watch_otherend(struct xenbus_device *dev)
{
	struct xen_bus_type *bus =
		container_of(dev->dev.bus, struct xen_bus_type, bus);

	return xenbus_watch_pathfmt(dev, &dev->otherend_watch,
				    bus->otherend_will_handle,
				    bus->otherend_changed,
				    "%s/%s", dev->otherend, "state");
}


int xenbus_read_otherend_details(struct xenbus_device *xendev,
				 char *id_node, char *path_node)
{
	int err = xenbus_gather(XBT_NIL, xendev->nodename,
				id_node, "%i", &xendev->otherend_id,
				path_node, NULL, &xendev->otherend,
				NULL);
	if (err) {
		xenbus_dev_fatal(xendev, err,
				 "reading other end details from %s",
				 xendev->nodename);
		return err;
	}
	if (strlen(xendev->otherend) == 0 ||
	    !xenbus_exists(XBT_NIL, xendev->otherend, "")) {
		xenbus_dev_fatal(xendev, -ENOENT,
				 "unable to read other end from %s.  "
				 "missing or inaccessible.",
				 xendev->nodename);
		free_otherend_details(xendev);
		return -ENOENT;
	}

	return 0;
}
EXPORT_SYMBOL_GPL(xenbus_read_otherend_details);

void xenbus_otherend_changed(struct xenbus_watch *watch,
			     const char *path, const char *token,
			     int ignore_on_shutdown)
{
	struct xenbus_device *dev =
		container_of(watch, struct xenbus_device, otherend_watch);
	struct xenbus_driver *drv = to_xenbus_driver(dev->dev.driver);
	enum xenbus_state state;

	/* Protect us against watches firing on old details when the otherend
	   details change, say immediately after a resume. */
	if (!dev->otherend ||
	    strncmp(dev->otherend, path, strlen(dev->otherend))) {
		dev_dbg(&dev->dev, "Ignoring watch at %s\n", path);
		return;
	}

	state = xenbus_read_driver_state(dev->otherend);

	dev_dbg(&dev->dev, "state is %d, (%s), %s, %s\n",
		state, xenbus_strstate(state), dev->otherend_watch.node, path);

	/*
	 * Ignore xenbus transitions during shutdown. This prevents us doing
	 * work that can fail e.g., when the rootfs is gone.
	 */
	if (system_state > SYSTEM_RUNNING) {
		if (ignore_on_shutdown && (state == XenbusStateClosing))
			xenbus_frontend_closed(dev);
		return;
	}

	if (drv->otherend_changed)
		drv->otherend_changed(dev, state);
}
EXPORT_SYMBOL_GPL(xenbus_otherend_changed);

#define XENBUS_SHOW_STAT(name)						\
static ssize_t name##_show(struct device *_dev,				\
			   struct device_attribute *attr,		\
			   char *buf)					\
{									\
	struct xenbus_device *dev = to_xenbus_device(_dev);		\
									\
	return sprintf(buf, "%d\n", atomic_read(&dev->name));		\
}									\
static DEVICE_ATTR_RO(name)

XENBUS_SHOW_STAT(event_channels);
XENBUS_SHOW_STAT(events);
XENBUS_SHOW_STAT(spurious_events);
XENBUS_SHOW_STAT(jiffies_eoi_delayed);

static ssize_t spurious_threshold_show(struct device *_dev,
				       struct device_attribute *attr,
				       char *buf)
{
	struct xenbus_device *dev = to_xenbus_device(_dev);

	return sprintf(buf, "%d\n", dev->spurious_threshold);
}

static ssize_t spurious_threshold_store(struct device *_dev,
					struct device_attribute *attr,
					const char *buf, size_t count)
{
	struct xenbus_device *dev = to_xenbus_device(_dev);
	unsigned int val;
	ssize_t ret;

	ret = kstrtouint(buf, 0, &val);
	if (ret)
		return ret;

	dev->spurious_threshold = val;

	return count;
}

static DEVICE_ATTR_RW(spurious_threshold);

static struct attribute *xenbus_attrs[] = {
	&dev_attr_event_channels.attr,
	&dev_attr_events.attr,
	&dev_attr_spurious_events.attr,
	&dev_attr_jiffies_eoi_delayed.attr,
	&dev_attr_spurious_threshold.attr,
	NULL
};

static const struct attribute_group xenbus_group = {
	.name = "xenbus",
	.attrs = xenbus_attrs,
};

int xenbus_dev_probe(struct device *_dev)
{
	struct xenbus_device *dev = to_xenbus_device(_dev);
	struct xenbus_driver *drv = to_xenbus_driver(_dev->driver);
	const struct xenbus_device_id *id;
	int err;

	DPRINTK("%s", dev->nodename);

	if (!drv->probe) {
		err = -ENODEV;
		goto fail;
	}

	id = match_device(drv->ids, dev);
	if (!id) {
		err = -ENODEV;
		goto fail;
	}

	err = talk_to_otherend(dev);
	if (err) {
		dev_warn(&dev->dev, "talk_to_otherend on %s failed.\n",
			 dev->nodename);
		return err;
	}

	if (!try_module_get(drv->driver.owner)) {
		dev_warn(&dev->dev, "failed to acquire module reference on '%s'\n",
			 drv->driver.name);
		err = -ESRCH;
		goto fail;
	}

	down(&dev->reclaim_sem);
	err = drv->probe(dev, id);
	up(&dev->reclaim_sem);
	if (err)
		goto fail_put;

	err = watch_otherend(dev);
	if (err) {
		dev_warn(&dev->dev, "watch_otherend on %s failed.\n",
		       dev->nodename);
		return err;
	}

	dev->spurious_threshold = 1;
	if (sysfs_create_group(&dev->dev.kobj, &xenbus_group))
		dev_warn(&dev->dev, "sysfs_create_group on %s failed.\n",
			 dev->nodename);

	return 0;
fail_put:
	module_put(drv->driver.owner);
fail:
	xenbus_dev_error(dev, err, "xenbus_dev_probe on %s", dev->nodename);
	return err;
}
EXPORT_SYMBOL_GPL(xenbus_dev_probe);

void xenbus_dev_remove(struct device *_dev)
{
	struct xenbus_device *dev = to_xenbus_device(_dev);
	struct xenbus_driver *drv = to_xenbus_driver(_dev->driver);

	DPRINTK("%s", dev->nodename);

	sysfs_remove_group(&dev->dev.kobj, &xenbus_group);

	free_otherend_watch(dev);

	if (drv->remove) {
		down(&dev->reclaim_sem);
		drv->remove(dev);
		up(&dev->reclaim_sem);
	}

	module_put(drv->driver.owner);

	free_otherend_details(dev);

	/*
	 * If the toolstack has forced the device state to closing then set
	 * the state to closed now to allow it to be cleaned up.
	 * Similarly, if the driver does not support re-bind, set the
	 * closed.
	 */
	if (!drv->allow_rebind ||
	    xenbus_read_driver_state(dev->nodename) == XenbusStateClosing)
		xenbus_switch_state(dev, XenbusStateClosed);
}
EXPORT_SYMBOL_GPL(xenbus_dev_remove);

int xenbus_register_driver_common(struct xenbus_driver *drv,
				  struct xen_bus_type *bus,
				  struct module *owner, const char *mod_name)
{
	drv->driver.name = drv->name ? drv->name : drv->ids[0].devicetype;
	drv->driver.bus = &bus->bus;
	drv->driver.owner = owner;
	drv->driver.mod_name = mod_name;

	return driver_register(&drv->driver);
}
EXPORT_SYMBOL_GPL(xenbus_register_driver_common);

void xenbus_unregister_driver(struct xenbus_driver *drv)
{
	driver_unregister(&drv->driver);
}
EXPORT_SYMBOL_GPL(xenbus_unregister_driver);

struct xb_find_info {
	struct xenbus_device *dev;
	const char *nodename;
};

static int cmp_dev(struct device *dev, void *data)
{
	struct xenbus_device *xendev = to_xenbus_device(dev);
	struct xb_find_info *info = data;

	if (!strcmp(xendev->nodename, info->nodename)) {
		info->dev = xendev;
		get_device(dev);
		return 1;
	}
	return 0;
}

static struct xenbus_device *xenbus_device_find(const char *nodename,
						struct bus_type *bus)
{
	struct xb_find_info info = { .dev = NULL, .nodename = nodename };

	bus_for_each_dev(bus, NULL, &info, cmp_dev);
	return info.dev;
}

static int cleanup_dev(struct device *dev, void *data)
{
	struct xenbus_device *xendev = to_xenbus_device(dev);
	struct xb_find_info *info = data;
	int len = strlen(info->nodename);

	DPRINTK("%s", info->nodename);

	/* Match the info->nodename path, or any subdirectory of that path. */
	if (strncmp(xendev->nodename, info->nodename, len))
		return 0;

	/* If the node name is longer, ensure it really is a subdirectory. */
	if ((strlen(xendev->nodename) > len) && (xendev->nodename[len] != '/'))
		return 0;

	info->dev = xendev;
	get_device(dev);
	return 1;
}

static void xenbus_cleanup_devices(const char *path, struct bus_type *bus)
{
	struct xb_find_info info = { .nodename = path };

	do {
		info.dev = NULL;
		bus_for_each_dev(bus, NULL, &info, cleanup_dev);
		if (info.dev) {
			device_unregister(&info.dev->dev);
			put_device(&info.dev->dev);
		}
	} while (info.dev);
}

static void xenbus_dev_release(struct device *dev)
{
	if (dev)
		kfree(to_xenbus_device(dev));
}

static ssize_t nodename_show(struct device *dev,
			     struct device_attribute *attr, char *buf)
{
	return sprintf(buf, "%s\n", to_xenbus_device(dev)->nodename);
}
static DEVICE_ATTR_RO(nodename);

static ssize_t devtype_show(struct device *dev,
			    struct device_attribute *attr, char *buf)
{
	return sprintf(buf, "%s\n", to_xenbus_device(dev)->devicetype);
}
static DEVICE_ATTR_RO(devtype);

static ssize_t modalias_show(struct device *dev,
			     struct device_attribute *attr, char *buf)
{
	return sprintf(buf, "%s:%s\n", dev->bus->name,
		       to_xenbus_device(dev)->devicetype);
}
static DEVICE_ATTR_RO(modalias);

static ssize_t state_show(struct device *dev,
			    struct device_attribute *attr, char *buf)
{
	return sprintf(buf, "%s\n",
			xenbus_strstate(to_xenbus_device(dev)->state));
}
static DEVICE_ATTR_RO(state);

static struct attribute *xenbus_dev_attrs[] = {
	&dev_attr_nodename.attr,
	&dev_attr_devtype.attr,
	&dev_attr_modalias.attr,
	&dev_attr_state.attr,
	NULL,
};

static const struct attribute_group xenbus_dev_group = {
	.attrs = xenbus_dev_attrs,
};

const struct attribute_group *xenbus_dev_groups[] = {
	&xenbus_dev_group,
	NULL,
};
EXPORT_SYMBOL_GPL(xenbus_dev_groups);

int xenbus_probe_node(struct xen_bus_type *bus,
		      const char *type,
		      const char *nodename)
{
	char devname[XEN_BUS_ID_SIZE];
	int err;
	struct xenbus_device *xendev;
	size_t stringlen;
	char *tmpstring;

	enum xenbus_state state = xenbus_read_driver_state(nodename);

	if (state != XenbusStateInitialising) {
		/* Device is not new, so ignore it.  This can happen if a
		   device is going away after switching to Closed.  */
		return 0;
	}

	stringlen = strlen(nodename) + 1 + strlen(type) + 1;
	xendev = kzalloc(sizeof(*xendev) + stringlen, GFP_KERNEL);
	if (!xendev)
		return -ENOMEM;

	xendev->state = XenbusStateInitialising;

	/* Copy the strings into the extra space. */

	tmpstring = (char *)(xendev + 1);
	strcpy(tmpstring, nodename);
	xendev->nodename = tmpstring;

	tmpstring += strlen(tmpstring) + 1;
	strcpy(tmpstring, type);
	xendev->devicetype = tmpstring;
	init_completion(&xendev->down);

	xendev->dev.bus = &bus->bus;
	xendev->dev.release = xenbus_dev_release;

	err = bus->get_bus_id(devname, xendev->nodename);
	if (err)
		goto fail;

	dev_set_name(&xendev->dev, "%s", devname);
	sema_init(&xendev->reclaim_sem, 1);

	/* Register with generic device framework. */
	err = device_register(&xendev->dev);
	if (err) {
		put_device(&xendev->dev);
		xendev = NULL;
		goto fail;
	}

	return 0;
fail:
	kfree(xendev);
	return err;
}
EXPORT_SYMBOL_GPL(xenbus_probe_node);

static int xenbus_probe_device_type(struct xen_bus_type *bus, const char *type)
{
	int err = 0;
	char **dir;
	unsigned int dir_n = 0;
	int i;

	dir = xenbus_directory(XBT_NIL, bus->root, type, &dir_n);
	if (IS_ERR(dir))
		return PTR_ERR(dir);

	for (i = 0; i < dir_n; i++) {
		err = bus->probe(bus, type, dir[i]);
		if (err)
			break;
	}

	kfree(dir);
	return err;
}

int xenbus_probe_devices(struct xen_bus_type *bus)
{
	int err = 0;
	char **dir;
	unsigned int i, dir_n;

	dir = xenbus_directory(XBT_NIL, bus->root, "", &dir_n);
	if (IS_ERR(dir))
		return PTR_ERR(dir);

	for (i = 0; i < dir_n; i++) {
		err = xenbus_probe_device_type(bus, dir[i]);
		if (err)
			break;
	}

	kfree(dir);
	return err;
}
EXPORT_SYMBOL_GPL(xenbus_probe_devices);

static unsigned int char_count(const char *str, char c)
{
	unsigned int i, ret = 0;

	for (i = 0; str[i]; i++)
		if (str[i] == c)
			ret++;
	return ret;
}

static int strsep_len(const char *str, char c, unsigned int len)
{
	unsigned int i;

	for (i = 0; str[i]; i++)
		if (str[i] == c) {
			if (len == 0)
				return i;
			len--;
		}
	return (len == 0) ? i : -ERANGE;
}

void xenbus_dev_changed(const char *node, struct xen_bus_type *bus)
{
	int exists, rootlen;
	struct xenbus_device *dev;
	char type[XEN_BUS_ID_SIZE];
	const char *p, *root;

	if (char_count(node, '/') < 2)
		return;

	exists = xenbus_exists(XBT_NIL, node, "");
	if (!exists) {
		xenbus_cleanup_devices(node, &bus->bus);
		return;
	}

	/* backend/<type>/... or device/<type>/... */
	p = strchr(node, '/') + 1;
	snprintf(type, XEN_BUS_ID_SIZE, "%.*s", (int)strcspn(p, "/"), p);
	type[XEN_BUS_ID_SIZE-1] = '\0';

	rootlen = strsep_len(node, '/', bus->levels);
	if (rootlen < 0)
		return;
	root = kasprintf(GFP_KERNEL, "%.*s", rootlen, node);
	if (!root)
		return;

	dev = xenbus_device_find(root, &bus->bus);
	if (!dev)
		xenbus_probe_node(bus, type, root);
	else
		put_device(&dev->dev);

	kfree(root);
}
EXPORT_SYMBOL_GPL(xenbus_dev_changed);

int xenbus_dev_suspend(struct device *dev)
{
	int err = 0;
	struct xenbus_driver *drv;
	struct xenbus_device *xdev
		= container_of(dev, struct xenbus_device, dev);

	DPRINTK("%s", xdev->nodename);

	if (dev->driver == NULL)
		return 0;
	drv = to_xenbus_driver(dev->driver);
	if (drv->suspend)
		err = drv->suspend(xdev);
	if (err)
		dev_warn(dev, "suspend failed: %i\n", err);
	return 0;
}
EXPORT_SYMBOL_GPL(xenbus_dev_suspend);

int xenbus_dev_resume(struct device *dev)
{
	int err;
	struct xenbus_driver *drv;
	struct xenbus_device *xdev
		= container_of(dev, struct xenbus_device, dev);

	DPRINTK("%s", xdev->nodename);

	if (dev->driver == NULL)
		return 0;
	drv = to_xenbus_driver(dev->driver);
	err = talk_to_otherend(xdev);
	if (err) {
		dev_warn(dev, "resume (talk_to_otherend) failed: %i\n", err);
		return err;
	}

	xdev->state = XenbusStateInitialising;

	if (drv->resume) {
		err = drv->resume(xdev);
		if (err) {
			dev_warn(dev, "resume failed: %i\n", err);
			return err;
		}
	}

	err = watch_otherend(xdev);
	if (err) {
		dev_warn(dev, "resume (watch_otherend) failed: %d\n", err);
		return err;
	}

	return 0;
}
EXPORT_SYMBOL_GPL(xenbus_dev_resume);

int xenbus_dev_cancel(struct device *dev)
{
	/* Do nothing */
	DPRINTK("cancel");
	return 0;
}
EXPORT_SYMBOL_GPL(xenbus_dev_cancel);

/* A flag to determine if xenstored is 'ready' (i.e. has started) */
int xenstored_ready;


int register_xenstore_notifier(struct notifier_block *nb)
{
	int ret = 0;

	if (xenstored_ready > 0)
		ret = nb->notifier_call(nb, 0, NULL);
	else
		blocking_notifier_chain_register(&xenstore_chain, nb);

	return ret;
}
EXPORT_SYMBOL_GPL(register_xenstore_notifier);

void unregister_xenstore_notifier(struct notifier_block *nb)
{
	blocking_notifier_chain_unregister(&xenstore_chain, nb);
}
EXPORT_SYMBOL_GPL(unregister_xenstore_notifier);

static void xenbus_probe(void)
{
	xenstored_ready = 1;

	if (!xen_store_interface) {
		xen_store_interface = xen_remap(xen_store_gfn << XEN_PAGE_SHIFT,
						XEN_PAGE_SIZE);
		/*
		 * Now it is safe to free the IRQ used for xenstore late
		 * initialization. No need to unbind: it is about to be
		 * bound again.
		 */
		free_irq(xs_init_irq, &xb_waitq);
	}

	/*
	 * In the HVM case, xenbus_init() deferred its call to
	 * xs_init() in case callbacks were not operational yet.
	 * So do it now.
	 */
	if (xen_store_domain_type == XS_HVM)
		xs_init();

	/* Notify others that xenstore is up */
	blocking_notifier_call_chain(&xenstore_chain, 0, NULL);
}

/*
 * Returns true when XenStore init must be deferred in order to
 * allow the PCI platform device to be initialised, before we
 * can actually have event channel interrupts working.
 */
static bool xs_hvm_defer_init_for_callback(void)
{
#ifdef CONFIG_XEN_PVHVM
	return xen_store_domain_type == XS_HVM &&
		!xen_have_vector_callback;
#else
	return false;
#endif
}

static int xenbus_probe_thread(void *unused)
{
	DEFINE_WAIT(w);

	/*
	 * We actually just want to wait for *any* trigger of xb_waitq,
	 * and run xenbus_probe() the moment it occurs.
	 */
	prepare_to_wait(&xb_waitq, &w, TASK_INTERRUPTIBLE);
	schedule();
	finish_wait(&xb_waitq, &w);

	DPRINTK("probing");
	xenbus_probe();
	return 0;
}

static int __init xenbus_probe_initcall(void)
{
	/*
	 * Probe XenBus here in the XS_PV case, and also XS_HVM unless we
	 * need to wait for the platform PCI device to come up or
	 * xen_store_interface is not ready.
	 */
	if (xen_store_domain_type == XS_PV ||
	    (xen_store_domain_type == XS_HVM &&
	     !xs_hvm_defer_init_for_callback() &&
	     xen_store_interface != NULL))
		xenbus_probe();

	/*
	 * For XS_LOCAL or when xen_store_interface is not ready, spawn a
	 * thread which will wait for xenstored or a xenstore-stubdom to be
	 * started, then probe.  It will be triggered when communication
	 * starts happening, by waiting on xb_waitq.
	 */
	if (xen_store_domain_type == XS_LOCAL || xen_store_interface == NULL) {
		struct task_struct *probe_task;

		probe_task = kthread_run(xenbus_probe_thread, NULL,
					 "xenbus_probe");
		if (IS_ERR(probe_task))
			return PTR_ERR(probe_task);
	}
	return 0;
}
device_initcall(xenbus_probe_initcall);

int xen_set_callback_via(uint64_t via)
{
	struct xen_hvm_param a;
	int ret;

	a.domid = DOMID_SELF;
	a.index = HVM_PARAM_CALLBACK_IRQ;
	a.value = via;

	ret = HYPERVISOR_hvm_op(HVMOP_set_param, &a);
	if (ret)
		return ret;

	/*
	 * If xenbus_probe_initcall() deferred the xenbus_probe()
	 * due to the callback not functioning yet, we can do it now.
	 */
	if (!xenstored_ready && xs_hvm_defer_init_for_callback())
		xenbus_probe();

	return ret;
}
EXPORT_SYMBOL_GPL(xen_set_callback_via);

/* Set up event channel for xenstored which is run as a local process
 * (this is normally used only in dom0)
 */
static int __init xenstored_local_init(void)
{
	int err = -ENOMEM;
	unsigned long page = 0;
	struct evtchn_alloc_unbound alloc_unbound;

	/* Allocate Xenstore page */
	page = get_zeroed_page(GFP_KERNEL);
	if (!page)
		goto out_err;

	xen_store_gfn = virt_to_gfn((void *)page);

	/* Next allocate a local port which xenstored can bind to */
	alloc_unbound.dom        = DOMID_SELF;
	alloc_unbound.remote_dom = DOMID_SELF;

	err = HYPERVISOR_event_channel_op(EVTCHNOP_alloc_unbound,
					  &alloc_unbound);
	if (err == -ENOSYS)
		goto out_err;

	BUG_ON(err);
	xen_store_evtchn = alloc_unbound.port;

	return 0;

 out_err:
	if (page != 0)
		free_page(page);
	return err;
}

static int xenbus_resume_cb(struct notifier_block *nb,
			    unsigned long action, void *data)
{
	int err = 0;

	if (xen_hvm_domain()) {
		uint64_t v = 0;

		err = hvm_get_parameter(HVM_PARAM_STORE_EVTCHN, &v);
		if (!err && v)
			xen_store_evtchn = v;
		else
			pr_warn("Cannot update xenstore event channel: %d\n",
				err);
	} else
		xen_store_evtchn = xen_start_info->store_evtchn;

	return err;
}

static struct notifier_block xenbus_resume_nb = {
	.notifier_call = xenbus_resume_cb,
};

static irqreturn_t xenbus_late_init(int irq, void *unused)
{
	int err;
	uint64_t v = 0;

	err = hvm_get_parameter(HVM_PARAM_STORE_PFN, &v);
	if (err || !v || !~v)
		return IRQ_HANDLED;
	xen_store_gfn = (unsigned long)v;

	wake_up(&xb_waitq);
	return IRQ_HANDLED;
}

static int __init xenbus_init(void)
{
	int err;
	uint64_t v = 0;
	xen_store_domain_type = XS_UNKNOWN;

	if (!xen_domain())
		return -ENODEV;

	xenbus_ring_ops_init();

	if (xen_pv_domain())
		xen_store_domain_type = XS_PV;
	if (xen_hvm_domain())
		xen_store_domain_type = XS_HVM;
	if (xen_hvm_domain() && xen_initial_domain())
		xen_store_domain_type = XS_LOCAL;
	if (xen_pv_domain() && !xen_start_info->store_evtchn)
		xen_store_domain_type = XS_LOCAL;
	if (xen_pv_domain() && xen_start_info->store_evtchn)
		xenstored_ready = 1;

	switch (xen_store_domain_type) {
	case XS_LOCAL:
		err = xenstored_local_init();
		if (err)
			goto out_error;
		xen_store_interface = gfn_to_virt(xen_store_gfn);
		break;
	case XS_PV:
		xen_store_evtchn = xen_start_info->store_evtchn;
		xen_store_gfn = xen_start_info->store_mfn;
		xen_store_interface = gfn_to_virt(xen_store_gfn);
		break;
	case XS_HVM:
		err = hvm_get_parameter(HVM_PARAM_STORE_EVTCHN, &v);
		if (err)
			goto out_error;
		xen_store_evtchn = (int)v;
		err = hvm_get_parameter(HVM_PARAM_STORE_PFN, &v);
		if (err)
			goto out_error;
		/*
		 * Uninitialized hvm_params are zero and return no error.
		 * Although it is theoretically possible to have
		 * HVM_PARAM_STORE_PFN set to zero on purpose, in reality it is
		 * not zero when valid. If zero, it means that Xenstore hasn't
		 * been properly initialized. Instead of attempting to map a
		 * wrong guest physical address return error.
		 *
		 * Also recognize all bits set as an invalid value.
		 */
<<<<<<< HEAD
		if (!v) {
			err = -ENOENT;
			goto out_error;
		}
		if (v == ~0ULL) {
			err = bind_evtchn_to_irqhandler(xen_store_evtchn,
							xenbus_late_init,
							0, "xenstore_late_init",
							&xb_waitq);
			if (err < 0) {
				pr_err("xenstore_late_init couldn't bind irq err=%d\n",
				       err);
				return err;
			}

			xs_init_irq = err;
		} else {
			/* Avoid truncation on 32-bit. */
#if BITS_PER_LONG == 32
			if (v > ULONG_MAX) {
				pr_err("%s: cannot handle HVM_PARAM_STORE_PFN=%llx > ULONG_MAX\n",
						__func__, v);
				err = -EINVAL;
				goto out_error;
			}
#endif
			xen_store_gfn = (unsigned long)v;
			xen_store_interface =
				xen_remap(xen_store_gfn << XEN_PAGE_SHIFT,
					  XEN_PAGE_SIZE);
		}
=======
		if (!v || !~v) {
			err = -ENOENT;
			goto out_error;
		}
		/* Avoid truncation on 32-bit. */
#if BITS_PER_LONG == 32
		if (v > ULONG_MAX) {
			pr_err("%s: cannot handle HVM_PARAM_STORE_PFN=%llx > ULONG_MAX\n",
			       __func__, v);
			err = -EINVAL;
			goto out_error;
		}
#endif
		xen_store_gfn = (unsigned long)v;
		xen_store_interface =
			xen_remap(xen_store_gfn << XEN_PAGE_SHIFT,
				  XEN_PAGE_SIZE);
>>>>>>> 21e04e47
		break;
	default:
		pr_warn("Xenstore state unknown\n");
		break;
	}

	/*
	 * HVM domains may not have a functional callback yet. In that
	 * case let xs_init() be called from xenbus_probe(), which will
	 * get invoked at an appropriate time.
	 */
	if (xen_store_domain_type != XS_HVM) {
		err = xs_init();
		if (err) {
			pr_warn("Error initializing xenstore comms: %i\n", err);
			goto out_error;
		}
	}

	if ((xen_store_domain_type != XS_LOCAL) &&
	    (xen_store_domain_type != XS_UNKNOWN))
		xen_resume_notifier_register(&xenbus_resume_nb);

#ifdef CONFIG_XEN_COMPAT_XENFS
	/*
	 * Create xenfs mountpoint in /proc for compatibility with
	 * utilities that expect to find "xenbus" under "/proc/xen".
	 */
	proc_create_mount_point("xen");
#endif
	return 0;

out_error:
	xen_store_domain_type = XS_UNKNOWN;
	return err;
}

postcore_initcall(xenbus_init);

MODULE_LICENSE("GPL");<|MERGE_RESOLUTION|>--- conflicted
+++ resolved
@@ -987,39 +987,6 @@
 		 *
 		 * Also recognize all bits set as an invalid value.
 		 */
-<<<<<<< HEAD
-		if (!v) {
-			err = -ENOENT;
-			goto out_error;
-		}
-		if (v == ~0ULL) {
-			err = bind_evtchn_to_irqhandler(xen_store_evtchn,
-							xenbus_late_init,
-							0, "xenstore_late_init",
-							&xb_waitq);
-			if (err < 0) {
-				pr_err("xenstore_late_init couldn't bind irq err=%d\n",
-				       err);
-				return err;
-			}
-
-			xs_init_irq = err;
-		} else {
-			/* Avoid truncation on 32-bit. */
-#if BITS_PER_LONG == 32
-			if (v > ULONG_MAX) {
-				pr_err("%s: cannot handle HVM_PARAM_STORE_PFN=%llx > ULONG_MAX\n",
-						__func__, v);
-				err = -EINVAL;
-				goto out_error;
-			}
-#endif
-			xen_store_gfn = (unsigned long)v;
-			xen_store_interface =
-				xen_remap(xen_store_gfn << XEN_PAGE_SHIFT,
-					  XEN_PAGE_SIZE);
-		}
-=======
 		if (!v || !~v) {
 			err = -ENOENT;
 			goto out_error;
@@ -1037,7 +1004,6 @@
 		xen_store_interface =
 			xen_remap(xen_store_gfn << XEN_PAGE_SHIFT,
 				  XEN_PAGE_SIZE);
->>>>>>> 21e04e47
 		break;
 	default:
 		pr_warn("Xenstore state unknown\n");
