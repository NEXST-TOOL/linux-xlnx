--- conflicted
+++ resolved
@@ -70,10 +70,6 @@
 obj-$(CONFIG_NFC)		+= nfc/
 obj-$(CONFIG_OPENVSWITCH)	+= openvswitch/
 obj-$(CONFIG_VSOCKETS)	+= vmw_vsock/
-<<<<<<< HEAD
 obj-$(CONFIG_RPMSG)		+= rpmsg/
 obj-$(CONFIG_NET_MPLS_GSO)	+= mpls/
-=======
-obj-$(CONFIG_NET_MPLS_GSO)	+= mpls/
-obj-$(CONFIG_HSR)		+= hsr/
->>>>>>> d8ec26d7
+obj-$(CONFIG_HSR)		+= hsr/