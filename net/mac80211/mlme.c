/*
 * BSS client mode implementation
 * Copyright 2003-2008, Jouni Malinen <j@w1.fi>
 * Copyright 2004, Instant802 Networks, Inc.
 * Copyright 2005, Devicescape Software, Inc.
 * Copyright 2006-2007	Jiri Benc <jbenc@suse.cz>
 * Copyright 2007, Michael Wu <flamingice@sourmilk.net>
 *
 * This program is free software; you can redistribute it and/or modify
 * it under the terms of the GNU General Public License version 2 as
 * published by the Free Software Foundation.
 */

#include <linux/delay.h>
#include <linux/if_ether.h>
#include <linux/skbuff.h>
#include <linux/if_arp.h>
#include <linux/etherdevice.h>
#include <linux/moduleparam.h>
#include <linux/rtnetlink.h>
#include <linux/pm_qos.h>
#include <linux/crc32.h>
#include <linux/slab.h>
#include <linux/export.h>
#include <net/mac80211.h>
#include <asm/unaligned.h>

#include "ieee80211_i.h"
#include "driver-ops.h"
#include "rate.h"
#include "led.h"

#define IEEE80211_AUTH_TIMEOUT (HZ / 5)
#define IEEE80211_AUTH_MAX_TRIES 3
#define IEEE80211_AUTH_WAIT_ASSOC (HZ * 5)
#define IEEE80211_ASSOC_TIMEOUT (HZ / 5)
#define IEEE80211_ASSOC_MAX_TRIES 3

static int max_nullfunc_tries = 2;
module_param(max_nullfunc_tries, int, 0644);
MODULE_PARM_DESC(max_nullfunc_tries,
		 "Maximum nullfunc tx tries before disconnecting (reason 4).");

static int max_probe_tries = 5;
module_param(max_probe_tries, int, 0644);
MODULE_PARM_DESC(max_probe_tries,
		 "Maximum probe tries before disconnecting (reason 4).");

/*
 * Beacon loss timeout is calculated as N frames times the
 * advertised beacon interval.  This may need to be somewhat
 * higher than what hardware might detect to account for
 * delays in the host processing frames. But since we also
 * probe on beacon miss before declaring the connection lost
 * default to what we want.
 */
#define IEEE80211_BEACON_LOSS_COUNT	7

/*
 * Time the connection can be idle before we probe
 * it to see if we can still talk to the AP.
 */
#define IEEE80211_CONNECTION_IDLE_TIME	(30 * HZ)
/*
 * Time we wait for a probe response after sending
 * a probe request because of beacon loss or for
 * checking the connection still works.
 */
static int probe_wait_ms = 500;
module_param(probe_wait_ms, int, 0644);
MODULE_PARM_DESC(probe_wait_ms,
		 "Maximum time(ms) to wait for probe response"
		 " before disconnecting (reason 4).");

/*
 * Weight given to the latest Beacon frame when calculating average signal
 * strength for Beacon frames received in the current BSS. This must be
 * between 1 and 15.
 */
#define IEEE80211_SIGNAL_AVE_WEIGHT	3

/*
 * How many Beacon frames need to have been used in average signal strength
 * before starting to indicate signal change events.
 */
#define IEEE80211_SIGNAL_AVE_MIN_COUNT	4

#define TMR_RUNNING_TIMER	0
#define TMR_RUNNING_CHANSW	1

#define DEAUTH_DISASSOC_LEN	(24 /* hdr */ + 2 /* reason */)

/*
 * All cfg80211 functions have to be called outside a locked
 * section so that they can acquire a lock themselves... This
 * is much simpler than queuing up things in cfg80211, but we
 * do need some indirection for that here.
 */
enum rx_mgmt_action {
	/* no action required */
	RX_MGMT_NONE,

	/* caller must call cfg80211_send_deauth() */
	RX_MGMT_CFG80211_DEAUTH,

	/* caller must call cfg80211_send_disassoc() */
	RX_MGMT_CFG80211_DISASSOC,

	/* caller must call cfg80211_send_rx_auth() */
	RX_MGMT_CFG80211_RX_AUTH,

	/* caller must call cfg80211_send_rx_assoc() */
	RX_MGMT_CFG80211_RX_ASSOC,

	/* caller must call cfg80211_send_assoc_timeout() */
	RX_MGMT_CFG80211_ASSOC_TIMEOUT,
};

/* utils */
static inline void ASSERT_MGD_MTX(struct ieee80211_if_managed *ifmgd)
{
	lockdep_assert_held(&ifmgd->mtx);
}

/*
 * We can have multiple work items (and connection probing)
 * scheduling this timer, but we need to take care to only
 * reschedule it when it should fire _earlier_ than it was
 * asked for before, or if it's not pending right now. This
 * function ensures that. Note that it then is required to
 * run this function for all timeouts after the first one
 * has happened -- the work that runs from this timer will
 * do that.
 */
static void run_again(struct ieee80211_if_managed *ifmgd, unsigned long timeout)
{
	ASSERT_MGD_MTX(ifmgd);

	if (!timer_pending(&ifmgd->timer) ||
	    time_before(timeout, ifmgd->timer.expires))
		mod_timer(&ifmgd->timer, timeout);
}

void ieee80211_sta_reset_beacon_monitor(struct ieee80211_sub_if_data *sdata)
{
	if (sdata->vif.driver_flags & IEEE80211_VIF_BEACON_FILTER)
		return;

	mod_timer(&sdata->u.mgd.bcn_mon_timer,
		  round_jiffies_up(jiffies + sdata->u.mgd.beacon_timeout));
}

void ieee80211_sta_reset_conn_monitor(struct ieee80211_sub_if_data *sdata)
{
	struct ieee80211_if_managed *ifmgd = &sdata->u.mgd;

	if (unlikely(!sdata->u.mgd.associated))
		return;

	if (sdata->local->hw.flags & IEEE80211_HW_CONNECTION_MONITOR)
		return;

	mod_timer(&sdata->u.mgd.conn_mon_timer,
		  round_jiffies_up(jiffies + IEEE80211_CONNECTION_IDLE_TIME));

	ifmgd->probe_send_count = 0;
}

static int ecw2cw(int ecw)
{
	return (1 << ecw) - 1;
}

static u32 ieee80211_config_ht_tx(struct ieee80211_sub_if_data *sdata,
				  struct ieee80211_ht_operation *ht_oper,
				  const u8 *bssid, bool reconfig)
{
	struct ieee80211_local *local = sdata->local;
	struct ieee80211_supported_band *sband;
	struct sta_info *sta;
	u32 changed = 0;
	u16 ht_opmode;
	bool disable_40 = false;

	sband = local->hw.wiphy->bands[local->hw.conf.channel->band];

	switch (sdata->vif.bss_conf.channel_type) {
	case NL80211_CHAN_HT40PLUS:
		if (local->hw.conf.channel->flags & IEEE80211_CHAN_NO_HT40PLUS)
			disable_40 = true;
		break;
	case NL80211_CHAN_HT40MINUS:
		if (local->hw.conf.channel->flags & IEEE80211_CHAN_NO_HT40MINUS)
			disable_40 = true;
		break;
	default:
		break;
	}

	/* This can change during the lifetime of the BSS */
	if (!(ht_oper->ht_param & IEEE80211_HT_PARAM_CHAN_WIDTH_ANY))
		disable_40 = true;

	mutex_lock(&local->sta_mtx);
	sta = sta_info_get(sdata, bssid);

	WARN_ON_ONCE(!sta);

	if (sta && !sta->supports_40mhz)
		disable_40 = true;

	if (sta && (!reconfig ||
		    (disable_40 != !(sta->sta.ht_cap.cap &
					IEEE80211_HT_CAP_SUP_WIDTH_20_40)))) {

		if (disable_40)
			sta->sta.ht_cap.cap &= ~IEEE80211_HT_CAP_SUP_WIDTH_20_40;
		else
			sta->sta.ht_cap.cap |= IEEE80211_HT_CAP_SUP_WIDTH_20_40;

		rate_control_rate_update(local, sband, sta,
					 IEEE80211_RC_BW_CHANGED);
	}
	mutex_unlock(&local->sta_mtx);

	ht_opmode = le16_to_cpu(ht_oper->operation_mode);

	/* if bss configuration changed store the new one */
	if (!reconfig || (sdata->vif.bss_conf.ht_operation_mode != ht_opmode)) {
		changed |= BSS_CHANGED_HT;
		sdata->vif.bss_conf.ht_operation_mode = ht_opmode;
	}

	return changed;
}

/* frame sending functions */

static int ieee80211_compatible_rates(const u8 *supp_rates, int supp_rates_len,
				      struct ieee80211_supported_band *sband,
				      u32 *rates)
{
	int i, j, count;
	*rates = 0;
	count = 0;
	for (i = 0; i < supp_rates_len; i++) {
		int rate = (supp_rates[i] & 0x7F) * 5;

		for (j = 0; j < sband->n_bitrates; j++)
			if (sband->bitrates[j].bitrate == rate) {
				*rates |= BIT(j);
				count++;
				break;
			}
	}

	return count;
}

static void ieee80211_add_ht_ie(struct ieee80211_sub_if_data *sdata,
				struct sk_buff *skb, u8 ap_ht_param,
				struct ieee80211_supported_band *sband,
				struct ieee80211_channel *channel,
				enum ieee80211_smps_mode smps)
{
	u8 *pos;
	u32 flags = channel->flags;
	u16 cap;
	struct ieee80211_sta_ht_cap ht_cap;

	BUILD_BUG_ON(sizeof(ht_cap) != sizeof(sband->ht_cap));

	memcpy(&ht_cap, &sband->ht_cap, sizeof(ht_cap));
	ieee80211_apply_htcap_overrides(sdata, &ht_cap);

	/* determine capability flags */
	cap = ht_cap.cap;

	switch (ap_ht_param & IEEE80211_HT_PARAM_CHA_SEC_OFFSET) {
	case IEEE80211_HT_PARAM_CHA_SEC_ABOVE:
		if (flags & IEEE80211_CHAN_NO_HT40PLUS) {
			cap &= ~IEEE80211_HT_CAP_SUP_WIDTH_20_40;
			cap &= ~IEEE80211_HT_CAP_SGI_40;
		}
		break;
	case IEEE80211_HT_PARAM_CHA_SEC_BELOW:
		if (flags & IEEE80211_CHAN_NO_HT40MINUS) {
			cap &= ~IEEE80211_HT_CAP_SUP_WIDTH_20_40;
			cap &= ~IEEE80211_HT_CAP_SGI_40;
		}
		break;
	}

	/*
	 * If 40 MHz was disabled associate as though we weren't
	 * capable of 40 MHz -- some broken APs will never fall
	 * back to trying to transmit in 20 MHz.
	 */
	if (sdata->u.mgd.flags & IEEE80211_STA_DISABLE_40MHZ) {
		cap &= ~IEEE80211_HT_CAP_SUP_WIDTH_20_40;
		cap &= ~IEEE80211_HT_CAP_SGI_40;
	}

	/* set SM PS mode properly */
	cap &= ~IEEE80211_HT_CAP_SM_PS;
	switch (smps) {
	case IEEE80211_SMPS_AUTOMATIC:
	case IEEE80211_SMPS_NUM_MODES:
		WARN_ON(1);
	case IEEE80211_SMPS_OFF:
		cap |= WLAN_HT_CAP_SM_PS_DISABLED <<
			IEEE80211_HT_CAP_SM_PS_SHIFT;
		break;
	case IEEE80211_SMPS_STATIC:
		cap |= WLAN_HT_CAP_SM_PS_STATIC <<
			IEEE80211_HT_CAP_SM_PS_SHIFT;
		break;
	case IEEE80211_SMPS_DYNAMIC:
		cap |= WLAN_HT_CAP_SM_PS_DYNAMIC <<
			IEEE80211_HT_CAP_SM_PS_SHIFT;
		break;
	}

	/* reserve and fill IE */
	pos = skb_put(skb, sizeof(struct ieee80211_ht_cap) + 2);
	ieee80211_ie_build_ht_cap(pos, &ht_cap, cap);
}

static void ieee80211_send_assoc(struct ieee80211_sub_if_data *sdata)
{
	struct ieee80211_local *local = sdata->local;
	struct ieee80211_if_managed *ifmgd = &sdata->u.mgd;
	struct ieee80211_mgd_assoc_data *assoc_data = ifmgd->assoc_data;
	struct sk_buff *skb;
	struct ieee80211_mgmt *mgmt;
	u8 *pos, qos_info;
	size_t offset = 0, noffset;
	int i, count, rates_len, supp_rates_len;
	u16 capab;
	struct ieee80211_supported_band *sband;
	u32 rates = 0;

	lockdep_assert_held(&ifmgd->mtx);

	sband = local->hw.wiphy->bands[local->oper_channel->band];

	if (assoc_data->supp_rates_len) {
		/*
		 * Get all rates supported by the device and the AP as
		 * some APs don't like getting a superset of their rates
		 * in the association request (e.g. D-Link DAP 1353 in
		 * b-only mode)...
		 */
		rates_len = ieee80211_compatible_rates(assoc_data->supp_rates,
						       assoc_data->supp_rates_len,
						       sband, &rates);
	} else {
		/*
		 * In case AP not provide any supported rates information
		 * before association, we send information element(s) with
		 * all rates that we support.
		 */
		rates = ~0;
		rates_len = sband->n_bitrates;
	}

	skb = alloc_skb(local->hw.extra_tx_headroom +
			sizeof(*mgmt) + /* bit too much but doesn't matter */
			2 + assoc_data->ssid_len + /* SSID */
			4 + rates_len + /* (extended) rates */
			4 + /* power capability */
			2 + 2 * sband->n_channels + /* supported channels */
			2 + sizeof(struct ieee80211_ht_cap) + /* HT */
			assoc_data->ie_len + /* extra IEs */
			9, /* WMM */
			GFP_KERNEL);
	if (!skb)
		return;

	skb_reserve(skb, local->hw.extra_tx_headroom);

	capab = WLAN_CAPABILITY_ESS;

	if (sband->band == IEEE80211_BAND_2GHZ) {
		if (!(local->hw.flags & IEEE80211_HW_2GHZ_SHORT_SLOT_INCAPABLE))
			capab |= WLAN_CAPABILITY_SHORT_SLOT_TIME;
		if (!(local->hw.flags & IEEE80211_HW_2GHZ_SHORT_PREAMBLE_INCAPABLE))
			capab |= WLAN_CAPABILITY_SHORT_PREAMBLE;
	}

	if (assoc_data->capability & WLAN_CAPABILITY_PRIVACY)
		capab |= WLAN_CAPABILITY_PRIVACY;

	if ((assoc_data->capability & WLAN_CAPABILITY_SPECTRUM_MGMT) &&
	    (local->hw.flags & IEEE80211_HW_SPECTRUM_MGMT))
		capab |= WLAN_CAPABILITY_SPECTRUM_MGMT;

	mgmt = (struct ieee80211_mgmt *) skb_put(skb, 24);
	memset(mgmt, 0, 24);
	memcpy(mgmt->da, assoc_data->bss->bssid, ETH_ALEN);
	memcpy(mgmt->sa, sdata->vif.addr, ETH_ALEN);
	memcpy(mgmt->bssid, assoc_data->bss->bssid, ETH_ALEN);

	if (!is_zero_ether_addr(assoc_data->prev_bssid)) {
		skb_put(skb, 10);
		mgmt->frame_control = cpu_to_le16(IEEE80211_FTYPE_MGMT |
						  IEEE80211_STYPE_REASSOC_REQ);
		mgmt->u.reassoc_req.capab_info = cpu_to_le16(capab);
		mgmt->u.reassoc_req.listen_interval =
				cpu_to_le16(local->hw.conf.listen_interval);
		memcpy(mgmt->u.reassoc_req.current_ap, assoc_data->prev_bssid,
		       ETH_ALEN);
	} else {
		skb_put(skb, 4);
		mgmt->frame_control = cpu_to_le16(IEEE80211_FTYPE_MGMT |
						  IEEE80211_STYPE_ASSOC_REQ);
		mgmt->u.assoc_req.capab_info = cpu_to_le16(capab);
		mgmt->u.assoc_req.listen_interval =
				cpu_to_le16(local->hw.conf.listen_interval);
	}

	/* SSID */
	pos = skb_put(skb, 2 + assoc_data->ssid_len);
	*pos++ = WLAN_EID_SSID;
	*pos++ = assoc_data->ssid_len;
	memcpy(pos, assoc_data->ssid, assoc_data->ssid_len);

	/* add all rates which were marked to be used above */
	supp_rates_len = rates_len;
	if (supp_rates_len > 8)
		supp_rates_len = 8;

	pos = skb_put(skb, supp_rates_len + 2);
	*pos++ = WLAN_EID_SUPP_RATES;
	*pos++ = supp_rates_len;

	count = 0;
	for (i = 0; i < sband->n_bitrates; i++) {
		if (BIT(i) & rates) {
			int rate = sband->bitrates[i].bitrate;
			*pos++ = (u8) (rate / 5);
			if (++count == 8)
				break;
		}
	}

	if (rates_len > count) {
		pos = skb_put(skb, rates_len - count + 2);
		*pos++ = WLAN_EID_EXT_SUPP_RATES;
		*pos++ = rates_len - count;

		for (i++; i < sband->n_bitrates; i++) {
			if (BIT(i) & rates) {
				int rate = sband->bitrates[i].bitrate;
				*pos++ = (u8) (rate / 5);
			}
		}
	}

	if (capab & WLAN_CAPABILITY_SPECTRUM_MGMT) {
		/* 1. power capabilities */
		pos = skb_put(skb, 4);
		*pos++ = WLAN_EID_PWR_CAPABILITY;
		*pos++ = 2;
		*pos++ = 0; /* min tx power */
		*pos++ = local->oper_channel->max_power; /* max tx power */

		/* 2. supported channels */
		/* TODO: get this in reg domain format */
		pos = skb_put(skb, 2 * sband->n_channels + 2);
		*pos++ = WLAN_EID_SUPPORTED_CHANNELS;
		*pos++ = 2 * sband->n_channels;
		for (i = 0; i < sband->n_channels; i++) {
			*pos++ = ieee80211_frequency_to_channel(
					sband->channels[i].center_freq);
			*pos++ = 1; /* one channel in the subband*/
		}
	}

	/* if present, add any custom IEs that go before HT */
	if (assoc_data->ie_len && assoc_data->ie) {
		static const u8 before_ht[] = {
			WLAN_EID_SSID,
			WLAN_EID_SUPP_RATES,
			WLAN_EID_EXT_SUPP_RATES,
			WLAN_EID_PWR_CAPABILITY,
			WLAN_EID_SUPPORTED_CHANNELS,
			WLAN_EID_RSN,
			WLAN_EID_QOS_CAPA,
			WLAN_EID_RRM_ENABLED_CAPABILITIES,
			WLAN_EID_MOBILITY_DOMAIN,
			WLAN_EID_SUPPORTED_REGULATORY_CLASSES,
		};
		noffset = ieee80211_ie_split(assoc_data->ie, assoc_data->ie_len,
					     before_ht, ARRAY_SIZE(before_ht),
					     offset);
		pos = skb_put(skb, noffset - offset);
		memcpy(pos, assoc_data->ie + offset, noffset - offset);
		offset = noffset;
	}

	if (!(ifmgd->flags & IEEE80211_STA_DISABLE_11N))
		ieee80211_add_ht_ie(sdata, skb, assoc_data->ap_ht_param,
				    sband, local->oper_channel, ifmgd->ap_smps);

	/* if present, add any custom non-vendor IEs that go after HT */
	if (assoc_data->ie_len && assoc_data->ie) {
		noffset = ieee80211_ie_split_vendor(assoc_data->ie,
						    assoc_data->ie_len,
						    offset);
		pos = skb_put(skb, noffset - offset);
		memcpy(pos, assoc_data->ie + offset, noffset - offset);
		offset = noffset;
	}

	if (assoc_data->wmm) {
		if (assoc_data->uapsd) {
			qos_info = ifmgd->uapsd_queues;
			qos_info |= (ifmgd->uapsd_max_sp_len <<
				     IEEE80211_WMM_IE_STA_QOSINFO_SP_SHIFT);
		} else {
			qos_info = 0;
		}

		pos = skb_put(skb, 9);
		*pos++ = WLAN_EID_VENDOR_SPECIFIC;
		*pos++ = 7; /* len */
		*pos++ = 0x00; /* Microsoft OUI 00:50:F2 */
		*pos++ = 0x50;
		*pos++ = 0xf2;
		*pos++ = 2; /* WME */
		*pos++ = 0; /* WME info */
		*pos++ = 1; /* WME ver */
		*pos++ = qos_info;
	}

	/* add any remaining custom (i.e. vendor specific here) IEs */
	if (assoc_data->ie_len && assoc_data->ie) {
		noffset = assoc_data->ie_len;
		pos = skb_put(skb, noffset - offset);
		memcpy(pos, assoc_data->ie + offset, noffset - offset);
	}

	drv_mgd_prepare_tx(local, sdata);

	IEEE80211_SKB_CB(skb)->flags |= IEEE80211_TX_INTFL_DONT_ENCRYPT;
	ieee80211_tx_skb(sdata, skb);
}

static void ieee80211_send_deauth_disassoc(struct ieee80211_sub_if_data *sdata,
					   const u8 *bssid, u16 stype,
					   u16 reason, bool send_frame,
					   u8 *frame_buf)
{
	struct ieee80211_local *local = sdata->local;
	struct ieee80211_if_managed *ifmgd = &sdata->u.mgd;
	struct sk_buff *skb;
	struct ieee80211_mgmt *mgmt = (void *)frame_buf;

	/* build frame */
	mgmt->frame_control = cpu_to_le16(IEEE80211_FTYPE_MGMT | stype);
	mgmt->duration = 0; /* initialize only */
	mgmt->seq_ctrl = 0; /* initialize only */
	memcpy(mgmt->da, bssid, ETH_ALEN);
	memcpy(mgmt->sa, sdata->vif.addr, ETH_ALEN);
	memcpy(mgmt->bssid, bssid, ETH_ALEN);
	/* u.deauth.reason_code == u.disassoc.reason_code */
	mgmt->u.deauth.reason_code = cpu_to_le16(reason);

	if (send_frame) {
		skb = dev_alloc_skb(local->hw.extra_tx_headroom +
				    DEAUTH_DISASSOC_LEN);
		if (!skb)
			return;

		skb_reserve(skb, local->hw.extra_tx_headroom);

		/* copy in frame */
		memcpy(skb_put(skb, DEAUTH_DISASSOC_LEN),
		       mgmt, DEAUTH_DISASSOC_LEN);

		if (!(ifmgd->flags & IEEE80211_STA_MFP_ENABLED))
			IEEE80211_SKB_CB(skb)->flags |=
				IEEE80211_TX_INTFL_DONT_ENCRYPT;

		drv_mgd_prepare_tx(local, sdata);

		ieee80211_tx_skb(sdata, skb);
	}
}

void ieee80211_send_pspoll(struct ieee80211_local *local,
			   struct ieee80211_sub_if_data *sdata)
{
	struct ieee80211_pspoll *pspoll;
	struct sk_buff *skb;

	skb = ieee80211_pspoll_get(&local->hw, &sdata->vif);
	if (!skb)
		return;

	pspoll = (struct ieee80211_pspoll *) skb->data;
	pspoll->frame_control |= cpu_to_le16(IEEE80211_FCTL_PM);

	IEEE80211_SKB_CB(skb)->flags |= IEEE80211_TX_INTFL_DONT_ENCRYPT;
	ieee80211_tx_skb(sdata, skb);
}

void ieee80211_send_nullfunc(struct ieee80211_local *local,
			     struct ieee80211_sub_if_data *sdata,
			     int powersave)
{
	struct sk_buff *skb;
	struct ieee80211_hdr_3addr *nullfunc;
	struct ieee80211_if_managed *ifmgd = &sdata->u.mgd;

	skb = ieee80211_nullfunc_get(&local->hw, &sdata->vif);
	if (!skb)
		return;

	nullfunc = (struct ieee80211_hdr_3addr *) skb->data;
	if (powersave)
		nullfunc->frame_control |= cpu_to_le16(IEEE80211_FCTL_PM);

	IEEE80211_SKB_CB(skb)->flags |= IEEE80211_TX_INTFL_DONT_ENCRYPT;
	if (ifmgd->flags & (IEEE80211_STA_BEACON_POLL |
			    IEEE80211_STA_CONNECTION_POLL))
		IEEE80211_SKB_CB(skb)->flags |= IEEE80211_TX_CTL_USE_MINRATE;

	ieee80211_tx_skb(sdata, skb);
}

static void ieee80211_send_4addr_nullfunc(struct ieee80211_local *local,
					  struct ieee80211_sub_if_data *sdata)
{
	struct sk_buff *skb;
	struct ieee80211_hdr *nullfunc;
	__le16 fc;

	if (WARN_ON(sdata->vif.type != NL80211_IFTYPE_STATION))
		return;

	skb = dev_alloc_skb(local->hw.extra_tx_headroom + 30);
	if (!skb)
		return;

	skb_reserve(skb, local->hw.extra_tx_headroom);

	nullfunc = (struct ieee80211_hdr *) skb_put(skb, 30);
	memset(nullfunc, 0, 30);
	fc = cpu_to_le16(IEEE80211_FTYPE_DATA | IEEE80211_STYPE_NULLFUNC |
			 IEEE80211_FCTL_FROMDS | IEEE80211_FCTL_TODS);
	nullfunc->frame_control = fc;
	memcpy(nullfunc->addr1, sdata->u.mgd.bssid, ETH_ALEN);
	memcpy(nullfunc->addr2, sdata->vif.addr, ETH_ALEN);
	memcpy(nullfunc->addr3, sdata->u.mgd.bssid, ETH_ALEN);
	memcpy(nullfunc->addr4, sdata->vif.addr, ETH_ALEN);

	IEEE80211_SKB_CB(skb)->flags |= IEEE80211_TX_INTFL_DONT_ENCRYPT;
	ieee80211_tx_skb(sdata, skb);
}

/* spectrum management related things */
static void ieee80211_chswitch_work(struct work_struct *work)
{
	struct ieee80211_sub_if_data *sdata =
		container_of(work, struct ieee80211_sub_if_data, u.mgd.chswitch_work);
	struct ieee80211_if_managed *ifmgd = &sdata->u.mgd;

	if (!ieee80211_sdata_running(sdata))
		return;

	mutex_lock(&ifmgd->mtx);
	if (!ifmgd->associated)
		goto out;

	sdata->local->oper_channel = sdata->local->csa_channel;
	if (!sdata->local->ops->channel_switch) {
		/* call "hw_config" only if doing sw channel switch */
		ieee80211_hw_config(sdata->local,
			IEEE80211_CONF_CHANGE_CHANNEL);
	} else {
		/* update the device channel directly */
		sdata->local->hw.conf.channel = sdata->local->oper_channel;
	}

	/* XXX: shouldn't really modify cfg80211-owned data! */
	ifmgd->associated->channel = sdata->local->oper_channel;

	ieee80211_wake_queues_by_reason(&sdata->local->hw,
					IEEE80211_QUEUE_STOP_REASON_CSA);
 out:
	ifmgd->flags &= ~IEEE80211_STA_CSA_RECEIVED;
	mutex_unlock(&ifmgd->mtx);
}

void ieee80211_chswitch_done(struct ieee80211_vif *vif, bool success)
{
	struct ieee80211_sub_if_data *sdata;
	struct ieee80211_if_managed *ifmgd;

	sdata = vif_to_sdata(vif);
	ifmgd = &sdata->u.mgd;

	trace_api_chswitch_done(sdata, success);
	if (!success) {
		/*
		 * If the channel switch was not successful, stay
		 * around on the old channel. We currently lack
		 * good handling of this situation, possibly we
		 * should just drop the association.
		 */
		sdata->local->csa_channel = sdata->local->oper_channel;
	}

	ieee80211_queue_work(&sdata->local->hw, &ifmgd->chswitch_work);
}
EXPORT_SYMBOL(ieee80211_chswitch_done);

static void ieee80211_chswitch_timer(unsigned long data)
{
	struct ieee80211_sub_if_data *sdata =
		(struct ieee80211_sub_if_data *) data;
	struct ieee80211_if_managed *ifmgd = &sdata->u.mgd;

	if (sdata->local->quiescing) {
		set_bit(TMR_RUNNING_CHANSW, &ifmgd->timers_running);
		return;
	}

	ieee80211_queue_work(&sdata->local->hw, &ifmgd->chswitch_work);
}

void ieee80211_sta_process_chanswitch(struct ieee80211_sub_if_data *sdata,
				      struct ieee80211_channel_sw_ie *sw_elem,
				      struct ieee80211_bss *bss,
				      u64 timestamp)
{
	struct cfg80211_bss *cbss =
		container_of((void *)bss, struct cfg80211_bss, priv);
	struct ieee80211_channel *new_ch;
	struct ieee80211_if_managed *ifmgd = &sdata->u.mgd;
	int new_freq = ieee80211_channel_to_frequency(sw_elem->new_ch_num,
						      cbss->channel->band);

	ASSERT_MGD_MTX(ifmgd);

	if (!ifmgd->associated)
		return;

	if (sdata->local->scanning)
		return;

	/* Disregard subsequent beacons if we are already running a timer
	   processing a CSA */

	if (ifmgd->flags & IEEE80211_STA_CSA_RECEIVED)
		return;

	new_ch = ieee80211_get_channel(sdata->local->hw.wiphy, new_freq);
	if (!new_ch || new_ch->flags & IEEE80211_CHAN_DISABLED)
		return;

	sdata->local->csa_channel = new_ch;

	if (sdata->local->ops->channel_switch) {
		/* use driver's channel switch callback */
		struct ieee80211_channel_switch ch_switch;
		memset(&ch_switch, 0, sizeof(ch_switch));
		ch_switch.timestamp = timestamp;
		if (sw_elem->mode) {
			ch_switch.block_tx = true;
			ieee80211_stop_queues_by_reason(&sdata->local->hw,
					IEEE80211_QUEUE_STOP_REASON_CSA);
		}
		ch_switch.channel = new_ch;
		ch_switch.count = sw_elem->count;
		ifmgd->flags |= IEEE80211_STA_CSA_RECEIVED;
		drv_channel_switch(sdata->local, &ch_switch);
		return;
	}

	/* channel switch handled in software */
	if (sw_elem->count <= 1) {
		ieee80211_queue_work(&sdata->local->hw, &ifmgd->chswitch_work);
	} else {
		if (sw_elem->mode)
			ieee80211_stop_queues_by_reason(&sdata->local->hw,
					IEEE80211_QUEUE_STOP_REASON_CSA);
		ifmgd->flags |= IEEE80211_STA_CSA_RECEIVED;
		mod_timer(&ifmgd->chswitch_timer,
			  jiffies +
			  msecs_to_jiffies(sw_elem->count *
					   cbss->beacon_interval));
	}
}

static void ieee80211_handle_pwr_constr(struct ieee80211_sub_if_data *sdata,
					u16 capab_info, u8 *pwr_constr_elem,
					u8 pwr_constr_elem_len)
{
	struct ieee80211_conf *conf = &sdata->local->hw.conf;

	if (!(capab_info & WLAN_CAPABILITY_SPECTRUM_MGMT))
		return;

	/* Power constraint IE length should be 1 octet */
	if (pwr_constr_elem_len != 1)
		return;

	if ((*pwr_constr_elem <= conf->channel->max_reg_power) &&
	    (*pwr_constr_elem != sdata->local->power_constr_level)) {
		sdata->local->power_constr_level = *pwr_constr_elem;
		ieee80211_hw_config(sdata->local, 0);
	}
}

void ieee80211_enable_dyn_ps(struct ieee80211_vif *vif)
{
	struct ieee80211_sub_if_data *sdata = vif_to_sdata(vif);
	struct ieee80211_local *local = sdata->local;
	struct ieee80211_conf *conf = &local->hw.conf;

	WARN_ON(sdata->vif.type != NL80211_IFTYPE_STATION ||
		!(local->hw.flags & IEEE80211_HW_SUPPORTS_PS) ||
		(local->hw.flags & IEEE80211_HW_SUPPORTS_DYNAMIC_PS));

	local->disable_dynamic_ps = false;
	conf->dynamic_ps_timeout = local->dynamic_ps_user_timeout;
}
EXPORT_SYMBOL(ieee80211_enable_dyn_ps);

void ieee80211_disable_dyn_ps(struct ieee80211_vif *vif)
{
	struct ieee80211_sub_if_data *sdata = vif_to_sdata(vif);
	struct ieee80211_local *local = sdata->local;
	struct ieee80211_conf *conf = &local->hw.conf;

	WARN_ON(sdata->vif.type != NL80211_IFTYPE_STATION ||
		!(local->hw.flags & IEEE80211_HW_SUPPORTS_PS) ||
		(local->hw.flags & IEEE80211_HW_SUPPORTS_DYNAMIC_PS));

	local->disable_dynamic_ps = true;
	conf->dynamic_ps_timeout = 0;
	del_timer_sync(&local->dynamic_ps_timer);
	ieee80211_queue_work(&local->hw,
			     &local->dynamic_ps_enable_work);
}
EXPORT_SYMBOL(ieee80211_disable_dyn_ps);

/* powersave */
static void ieee80211_enable_ps(struct ieee80211_local *local,
				struct ieee80211_sub_if_data *sdata)
{
	struct ieee80211_conf *conf = &local->hw.conf;

	/*
	 * If we are scanning right now then the parameters will
	 * take effect when scan finishes.
	 */
	if (local->scanning)
		return;

	if (conf->dynamic_ps_timeout > 0 &&
	    !(local->hw.flags & IEEE80211_HW_SUPPORTS_DYNAMIC_PS)) {
		mod_timer(&local->dynamic_ps_timer, jiffies +
			  msecs_to_jiffies(conf->dynamic_ps_timeout));
	} else {
		if (local->hw.flags & IEEE80211_HW_PS_NULLFUNC_STACK)
			ieee80211_send_nullfunc(local, sdata, 1);

		if ((local->hw.flags & IEEE80211_HW_PS_NULLFUNC_STACK) &&
		    (local->hw.flags & IEEE80211_HW_REPORTS_TX_ACK_STATUS))
			return;

		conf->flags |= IEEE80211_CONF_PS;
		ieee80211_hw_config(local, IEEE80211_CONF_CHANGE_PS);
	}
}

static void ieee80211_change_ps(struct ieee80211_local *local)
{
	struct ieee80211_conf *conf = &local->hw.conf;

	if (local->ps_sdata) {
		ieee80211_enable_ps(local, local->ps_sdata);
	} else if (conf->flags & IEEE80211_CONF_PS) {
		conf->flags &= ~IEEE80211_CONF_PS;
		ieee80211_hw_config(local, IEEE80211_CONF_CHANGE_PS);
		del_timer_sync(&local->dynamic_ps_timer);
		cancel_work_sync(&local->dynamic_ps_enable_work);
	}
}

static bool ieee80211_powersave_allowed(struct ieee80211_sub_if_data *sdata)
{
	struct ieee80211_if_managed *mgd = &sdata->u.mgd;
	struct sta_info *sta = NULL;
	bool authorized = false;

	if (!mgd->powersave)
		return false;

	if (mgd->broken_ap)
		return false;

	if (!mgd->associated)
		return false;

	if (mgd->flags & (IEEE80211_STA_BEACON_POLL |
			  IEEE80211_STA_CONNECTION_POLL))
		return false;

	rcu_read_lock();
	sta = sta_info_get(sdata, mgd->bssid);
	if (sta)
		authorized = test_sta_flag(sta, WLAN_STA_AUTHORIZED);
	rcu_read_unlock();

	return authorized;
}

/* need to hold RTNL or interface lock */
void ieee80211_recalc_ps(struct ieee80211_local *local, s32 latency)
{
	struct ieee80211_sub_if_data *sdata, *found = NULL;
	int count = 0;
	int timeout;

	if (!(local->hw.flags & IEEE80211_HW_SUPPORTS_PS)) {
		local->ps_sdata = NULL;
		return;
	}

	list_for_each_entry(sdata, &local->interfaces, list) {
		if (!ieee80211_sdata_running(sdata))
			continue;
		if (sdata->vif.type == NL80211_IFTYPE_AP) {
			/* If an AP vif is found, then disable PS
			 * by setting the count to zero thereby setting
			 * ps_sdata to NULL.
			 */
			count = 0;
			break;
		}
		if (sdata->vif.type != NL80211_IFTYPE_STATION)
			continue;
		found = sdata;
		count++;
	}

	if (count == 1 && ieee80211_powersave_allowed(found)) {
		struct ieee80211_conf *conf = &local->hw.conf;
		s32 beaconint_us;

		if (latency < 0)
			latency = pm_qos_request(PM_QOS_NETWORK_LATENCY);

		beaconint_us = ieee80211_tu_to_usec(
					found->vif.bss_conf.beacon_int);

		timeout = local->dynamic_ps_forced_timeout;
		if (timeout < 0) {
			/*
			 * Go to full PSM if the user configures a very low
			 * latency requirement.
			 * The 2000 second value is there for compatibility
			 * until the PM_QOS_NETWORK_LATENCY is configured
			 * with real values.
			 */
			if (latency > (1900 * USEC_PER_MSEC) &&
			    latency != (2000 * USEC_PER_SEC))
				timeout = 0;
			else
				timeout = 100;
		}
		local->dynamic_ps_user_timeout = timeout;
		if (!local->disable_dynamic_ps)
			conf->dynamic_ps_timeout =
				local->dynamic_ps_user_timeout;

		if (beaconint_us > latency) {
			local->ps_sdata = NULL;
		} else {
			struct ieee80211_bss *bss;
			int maxslp = 1;
			u8 dtimper;

			bss = (void *)found->u.mgd.associated->priv;
			dtimper = bss->dtim_period;

			/* If the TIM IE is invalid, pretend the value is 1 */
			if (!dtimper)
				dtimper = 1;
			else if (dtimper > 1)
				maxslp = min_t(int, dtimper,
						    latency / beaconint_us);

			local->hw.conf.max_sleep_period = maxslp;
			local->hw.conf.ps_dtim_period = dtimper;
			local->ps_sdata = found;
		}
	} else {
		local->ps_sdata = NULL;
	}

	ieee80211_change_ps(local);
}

void ieee80211_dynamic_ps_disable_work(struct work_struct *work)
{
	struct ieee80211_local *local =
		container_of(work, struct ieee80211_local,
			     dynamic_ps_disable_work);

	if (local->hw.conf.flags & IEEE80211_CONF_PS) {
		local->hw.conf.flags &= ~IEEE80211_CONF_PS;
		ieee80211_hw_config(local, IEEE80211_CONF_CHANGE_PS);
	}

	ieee80211_wake_queues_by_reason(&local->hw,
					IEEE80211_QUEUE_STOP_REASON_PS);
}

void ieee80211_dynamic_ps_enable_work(struct work_struct *work)
{
	struct ieee80211_local *local =
		container_of(work, struct ieee80211_local,
			     dynamic_ps_enable_work);
	struct ieee80211_sub_if_data *sdata = local->ps_sdata;
	struct ieee80211_if_managed *ifmgd;
	unsigned long flags;
	int q;

	/* can only happen when PS was just disabled anyway */
	if (!sdata)
		return;

	ifmgd = &sdata->u.mgd;

	if (local->hw.conf.flags & IEEE80211_CONF_PS)
		return;

	if (!local->disable_dynamic_ps &&
	    local->hw.conf.dynamic_ps_timeout > 0) {
		/* don't enter PS if TX frames are pending */
		if (drv_tx_frames_pending(local)) {
			mod_timer(&local->dynamic_ps_timer, jiffies +
				  msecs_to_jiffies(
				  local->hw.conf.dynamic_ps_timeout));
			return;
		}

		/*
		 * transmission can be stopped by others which leads to
		 * dynamic_ps_timer expiry. Postpone the ps timer if it
		 * is not the actual idle state.
		 */
		spin_lock_irqsave(&local->queue_stop_reason_lock, flags);
		for (q = 0; q < local->hw.queues; q++) {
			if (local->queue_stop_reasons[q]) {
				spin_unlock_irqrestore(&local->queue_stop_reason_lock,
						       flags);
				mod_timer(&local->dynamic_ps_timer, jiffies +
					  msecs_to_jiffies(
					  local->hw.conf.dynamic_ps_timeout));
				return;
			}
		}
		spin_unlock_irqrestore(&local->queue_stop_reason_lock, flags);
	}

	if ((local->hw.flags & IEEE80211_HW_PS_NULLFUNC_STACK) &&
	    !(ifmgd->flags & IEEE80211_STA_NULLFUNC_ACKED)) {
		netif_tx_stop_all_queues(sdata->dev);

		if (drv_tx_frames_pending(local))
			mod_timer(&local->dynamic_ps_timer, jiffies +
				  msecs_to_jiffies(
				  local->hw.conf.dynamic_ps_timeout));
		else {
			ieee80211_send_nullfunc(local, sdata, 1);
			/* Flush to get the tx status of nullfunc frame */
			drv_flush(local, false);
		}
	}

	if (!((local->hw.flags & IEEE80211_HW_REPORTS_TX_ACK_STATUS) &&
	      (local->hw.flags & IEEE80211_HW_PS_NULLFUNC_STACK)) ||
	    (ifmgd->flags & IEEE80211_STA_NULLFUNC_ACKED)) {
		ifmgd->flags &= ~IEEE80211_STA_NULLFUNC_ACKED;
		local->hw.conf.flags |= IEEE80211_CONF_PS;
		ieee80211_hw_config(local, IEEE80211_CONF_CHANGE_PS);
	}

	if (local->hw.flags & IEEE80211_HW_PS_NULLFUNC_STACK)
		netif_tx_wake_all_queues(sdata->dev);
}

void ieee80211_dynamic_ps_timer(unsigned long data)
{
	struct ieee80211_local *local = (void *) data;

	if (local->quiescing || local->suspended)
		return;

	ieee80211_queue_work(&local->hw, &local->dynamic_ps_enable_work);
}

/* MLME */
static bool ieee80211_sta_wmm_params(struct ieee80211_local *local,
				     struct ieee80211_sub_if_data *sdata,
				     u8 *wmm_param, size_t wmm_param_len)
{
	struct ieee80211_tx_queue_params params;
	struct ieee80211_if_managed *ifmgd = &sdata->u.mgd;
	size_t left;
	int count;
	u8 *pos, uapsd_queues = 0;

	if (!local->ops->conf_tx)
		return false;

	if (local->hw.queues < IEEE80211_NUM_ACS)
		return false;

	if (!wmm_param)
		return false;

	if (wmm_param_len < 8 || wmm_param[5] /* version */ != 1)
		return false;

	if (ifmgd->flags & IEEE80211_STA_UAPSD_ENABLED)
		uapsd_queues = ifmgd->uapsd_queues;

	count = wmm_param[6] & 0x0f;
	if (count == ifmgd->wmm_last_param_set)
		return false;
	ifmgd->wmm_last_param_set = count;

	pos = wmm_param + 8;
	left = wmm_param_len - 8;

	memset(&params, 0, sizeof(params));

	sdata->wmm_acm = 0;
	for (; left >= 4; left -= 4, pos += 4) {
		int aci = (pos[0] >> 5) & 0x03;
		int acm = (pos[0] >> 4) & 0x01;
		bool uapsd = false;
		int queue;

		switch (aci) {
		case 1: /* AC_BK */
			queue = 3;
			if (acm)
				sdata->wmm_acm |= BIT(1) | BIT(2); /* BK/- */
			if (uapsd_queues & IEEE80211_WMM_IE_STA_QOSINFO_AC_BK)
				uapsd = true;
			break;
		case 2: /* AC_VI */
			queue = 1;
			if (acm)
				sdata->wmm_acm |= BIT(4) | BIT(5); /* CL/VI */
			if (uapsd_queues & IEEE80211_WMM_IE_STA_QOSINFO_AC_VI)
				uapsd = true;
			break;
		case 3: /* AC_VO */
			queue = 0;
			if (acm)
				sdata->wmm_acm |= BIT(6) | BIT(7); /* VO/NC */
			if (uapsd_queues & IEEE80211_WMM_IE_STA_QOSINFO_AC_VO)
				uapsd = true;
			break;
		case 0: /* AC_BE */
		default:
			queue = 2;
			if (acm)
				sdata->wmm_acm |= BIT(0) | BIT(3); /* BE/EE */
			if (uapsd_queues & IEEE80211_WMM_IE_STA_QOSINFO_AC_BE)
				uapsd = true;
			break;
		}

		params.aifs = pos[0] & 0x0f;
		params.cw_max = ecw2cw((pos[1] & 0xf0) >> 4);
		params.cw_min = ecw2cw(pos[1] & 0x0f);
		params.txop = get_unaligned_le16(pos + 2);
		params.uapsd = uapsd;

		mlme_dbg(sdata,
			 "WMM queue=%d aci=%d acm=%d aifs=%d cWmin=%d cWmax=%d txop=%d uapsd=%d\n",
			 queue, aci, acm,
			 params.aifs, params.cw_min, params.cw_max,
			 params.txop, params.uapsd);
		sdata->tx_conf[queue] = params;
		if (drv_conf_tx(local, sdata, queue, &params))
			sdata_err(sdata,
				  "failed to set TX queue parameters for queue %d\n",
				  queue);
	}

	/* enable WMM or activate new settings */
	sdata->vif.bss_conf.qos = true;
	return true;
}

static void __ieee80211_stop_poll(struct ieee80211_sub_if_data *sdata)
{
	lockdep_assert_held(&sdata->local->mtx);

	sdata->u.mgd.flags &= ~(IEEE80211_STA_CONNECTION_POLL |
				IEEE80211_STA_BEACON_POLL);
	ieee80211_run_deferred_scan(sdata->local);
}

static void ieee80211_stop_poll(struct ieee80211_sub_if_data *sdata)
{
	mutex_lock(&sdata->local->mtx);
	__ieee80211_stop_poll(sdata);
	mutex_unlock(&sdata->local->mtx);
}

static void __ieee80211_stop_poll(struct ieee80211_sub_if_data *sdata)
{
	lockdep_assert_held(&sdata->local->mtx);

	sdata->u.mgd.flags &= ~(IEEE80211_STA_CONNECTION_POLL |
				IEEE80211_STA_BEACON_POLL);
	ieee80211_run_deferred_scan(sdata->local);
}

static void ieee80211_stop_poll(struct ieee80211_sub_if_data *sdata)
{
	mutex_lock(&sdata->local->mtx);
	__ieee80211_stop_poll(sdata);
	mutex_unlock(&sdata->local->mtx);
}

static u32 ieee80211_handle_bss_capability(struct ieee80211_sub_if_data *sdata,
					   u16 capab, bool erp_valid, u8 erp)
{
	struct ieee80211_bss_conf *bss_conf = &sdata->vif.bss_conf;
	u32 changed = 0;
	bool use_protection;
	bool use_short_preamble;
	bool use_short_slot;

	if (erp_valid) {
		use_protection = (erp & WLAN_ERP_USE_PROTECTION) != 0;
		use_short_preamble = (erp & WLAN_ERP_BARKER_PREAMBLE) == 0;
	} else {
		use_protection = false;
		use_short_preamble = !!(capab & WLAN_CAPABILITY_SHORT_PREAMBLE);
	}

	use_short_slot = !!(capab & WLAN_CAPABILITY_SHORT_SLOT_TIME);
	if (sdata->local->hw.conf.channel->band == IEEE80211_BAND_5GHZ)
		use_short_slot = true;

	if (use_protection != bss_conf->use_cts_prot) {
		bss_conf->use_cts_prot = use_protection;
		changed |= BSS_CHANGED_ERP_CTS_PROT;
	}

	if (use_short_preamble != bss_conf->use_short_preamble) {
		bss_conf->use_short_preamble = use_short_preamble;
		changed |= BSS_CHANGED_ERP_PREAMBLE;
	}

	if (use_short_slot != bss_conf->use_short_slot) {
		bss_conf->use_short_slot = use_short_slot;
		changed |= BSS_CHANGED_ERP_SLOT;
	}

	return changed;
}

static void ieee80211_set_associated(struct ieee80211_sub_if_data *sdata,
				     struct cfg80211_bss *cbss,
				     u32 bss_info_changed)
{
	struct ieee80211_bss *bss = (void *)cbss->priv;
	struct ieee80211_local *local = sdata->local;
	struct ieee80211_bss_conf *bss_conf = &sdata->vif.bss_conf;

	bss_info_changed |= BSS_CHANGED_ASSOC;
	bss_info_changed |= ieee80211_handle_bss_capability(sdata,
		bss_conf->assoc_capability, bss->has_erp_value, bss->erp_value);

	sdata->u.mgd.beacon_timeout = usecs_to_jiffies(ieee80211_tu_to_usec(
		IEEE80211_BEACON_LOSS_COUNT * bss_conf->beacon_int));

	sdata->u.mgd.associated = cbss;
	memcpy(sdata->u.mgd.bssid, cbss->bssid, ETH_ALEN);

	sdata->u.mgd.flags |= IEEE80211_STA_RESET_SIGNAL_AVE;

	/* just to be sure */
	ieee80211_stop_poll(sdata);

	ieee80211_led_assoc(local, 1);

	if (local->hw.flags & IEEE80211_HW_NEED_DTIM_PERIOD)
		bss_conf->dtim_period = bss->dtim_period;
	else
		bss_conf->dtim_period = 0;

	bss_conf->assoc = 1;

	/* Tell the driver to monitor connection quality (if supported) */
	if (sdata->vif.driver_flags & IEEE80211_VIF_SUPPORTS_CQM_RSSI &&
	    bss_conf->cqm_rssi_thold)
		bss_info_changed |= BSS_CHANGED_CQM;

	/* Enable ARP filtering */
	if (bss_conf->arp_filter_enabled != sdata->arp_filter_state) {
		bss_conf->arp_filter_enabled = sdata->arp_filter_state;
		bss_info_changed |= BSS_CHANGED_ARP_FILTER;
	}

	ieee80211_bss_info_change_notify(sdata, bss_info_changed);

	mutex_lock(&local->iflist_mtx);
	ieee80211_recalc_ps(local, -1);
	ieee80211_recalc_smps(local);
	mutex_unlock(&local->iflist_mtx);

	netif_tx_start_all_queues(sdata->dev);
	netif_carrier_on(sdata->dev);
}

static void ieee80211_set_disassoc(struct ieee80211_sub_if_data *sdata,
				   u16 stype, u16 reason, bool tx,
				   u8 *frame_buf)
{
	struct ieee80211_if_managed *ifmgd = &sdata->u.mgd;
	struct ieee80211_local *local = sdata->local;
	struct sta_info *sta;
	u32 changed = 0;

	ASSERT_MGD_MTX(ifmgd);

	if (WARN_ON_ONCE(tx && !frame_buf))
		return;

	if (WARN_ON(!ifmgd->associated))
		return;

	ieee80211_stop_poll(sdata);

	ifmgd->associated = NULL;

	/*
	 * we need to commit the associated = NULL change because the
	 * scan code uses that to determine whether this iface should
	 * go to/wake up from powersave or not -- and could otherwise
	 * wake the queues erroneously.
	 */
	smp_mb();

	/*
	 * Thus, we can only afterwards stop the queues -- to account
	 * for the case where another CPU is finishing a scan at this
	 * time -- we don't want the scan code to enable queues.
	 */

	netif_tx_stop_all_queues(sdata->dev);
	netif_carrier_off(sdata->dev);

	mutex_lock(&local->sta_mtx);
	sta = sta_info_get(sdata, ifmgd->bssid);
	if (sta) {
		set_sta_flag(sta, WLAN_STA_BLOCK_BA);
		ieee80211_sta_tear_down_BA_sessions(sta, tx);
	}
	mutex_unlock(&local->sta_mtx);

	/*
	 * if we want to get out of ps before disassoc (why?) we have
	 * to do it before sending disassoc, as otherwise the null-packet
	 * won't be valid.
	 */
	if (local->hw.conf.flags & IEEE80211_CONF_PS) {
		local->hw.conf.flags &= ~IEEE80211_CONF_PS;
		ieee80211_hw_config(local, IEEE80211_CONF_CHANGE_PS);
	}
	local->ps_sdata = NULL;

	/* flush out any pending frame (e.g. DELBA) before deauth/disassoc */
	if (tx)
		drv_flush(local, false);

	/* deauthenticate/disassociate now */
	if (tx || frame_buf)
		ieee80211_send_deauth_disassoc(sdata, ifmgd->bssid, stype,
					       reason, tx, frame_buf);

	/* flush out frame */
	if (tx)
		drv_flush(local, false);

	/* clear bssid only after building the needed mgmt frames */
	memset(ifmgd->bssid, 0, ETH_ALEN);

	/* remove AP and TDLS peers */
	sta_info_flush(local, sdata);

	/* finally reset all BSS / config parameters */
	changed |= ieee80211_reset_erp_info(sdata);

	ieee80211_led_assoc(local, 0);
	changed |= BSS_CHANGED_ASSOC;
	sdata->vif.bss_conf.assoc = false;

	/* on the next assoc, re-program HT parameters */
	memset(&ifmgd->ht_capa, 0, sizeof(ifmgd->ht_capa));
	memset(&ifmgd->ht_capa_mask, 0, sizeof(ifmgd->ht_capa_mask));

	local->power_constr_level = 0;

	del_timer_sync(&local->dynamic_ps_timer);
	cancel_work_sync(&local->dynamic_ps_enable_work);

	/* Disable ARP filtering */
	if (sdata->vif.bss_conf.arp_filter_enabled) {
		sdata->vif.bss_conf.arp_filter_enabled = false;
		changed |= BSS_CHANGED_ARP_FILTER;
	}

	sdata->vif.bss_conf.qos = false;
	changed |= BSS_CHANGED_QOS;

	/* The BSSID (not really interesting) and HT changed */
	changed |= BSS_CHANGED_BSSID | BSS_CHANGED_HT;
	ieee80211_bss_info_change_notify(sdata, changed);

	/* channel(_type) changes are handled by ieee80211_hw_config */
	WARN_ON(!ieee80211_set_channel_type(local, sdata, NL80211_CHAN_NO_HT));
	ieee80211_hw_config(local, 0);

	/* disassociated - set to defaults now */
	ieee80211_set_wmm_default(sdata, false);

	del_timer_sync(&sdata->u.mgd.conn_mon_timer);
	del_timer_sync(&sdata->u.mgd.bcn_mon_timer);
	del_timer_sync(&sdata->u.mgd.timer);
	del_timer_sync(&sdata->u.mgd.chswitch_timer);
}

void ieee80211_sta_rx_notify(struct ieee80211_sub_if_data *sdata,
			     struct ieee80211_hdr *hdr)
{
	/*
	 * We can postpone the mgd.timer whenever receiving unicast frames
	 * from AP because we know that the connection is working both ways
	 * at that time. But multicast frames (and hence also beacons) must
	 * be ignored here, because we need to trigger the timer during
	 * data idle periods for sending the periodic probe request to the
	 * AP we're connected to.
	 */
	if (is_multicast_ether_addr(hdr->addr1))
		return;

	ieee80211_sta_reset_conn_monitor(sdata);
}

static void ieee80211_reset_ap_probe(struct ieee80211_sub_if_data *sdata)
{
	struct ieee80211_if_managed *ifmgd = &sdata->u.mgd;
	struct ieee80211_local *local = sdata->local;

	mutex_lock(&local->mtx);
	if (!(ifmgd->flags & (IEEE80211_STA_BEACON_POLL |
			      IEEE80211_STA_CONNECTION_POLL))) {
		mutex_unlock(&local->mtx);
		return;
	}

	__ieee80211_stop_poll(sdata);

	mutex_lock(&local->iflist_mtx);
	ieee80211_recalc_ps(local, -1);
	mutex_unlock(&local->iflist_mtx);

	if (sdata->local->hw.flags & IEEE80211_HW_CONNECTION_MONITOR)
		goto out;

	/*
	 * We've received a probe response, but are not sure whether
	 * we have or will be receiving any beacons or data, so let's
	 * schedule the timers again, just in case.
	 */
	ieee80211_sta_reset_beacon_monitor(sdata);

	mod_timer(&ifmgd->conn_mon_timer,
		  round_jiffies_up(jiffies +
				   IEEE80211_CONNECTION_IDLE_TIME));
out:
	mutex_unlock(&local->mtx);
}

void ieee80211_sta_tx_notify(struct ieee80211_sub_if_data *sdata,
			     struct ieee80211_hdr *hdr, bool ack)
{
	if (!ieee80211_is_data(hdr->frame_control))
	    return;

	if (ack)
		ieee80211_sta_reset_conn_monitor(sdata);

	if (ieee80211_is_nullfunc(hdr->frame_control) &&
	    sdata->u.mgd.probe_send_count > 0) {
		if (ack)
			sdata->u.mgd.probe_send_count = 0;
		else
			sdata->u.mgd.nullfunc_failed = true;
		ieee80211_queue_work(&sdata->local->hw, &sdata->work);
	}
}

static void ieee80211_mgd_probe_ap_send(struct ieee80211_sub_if_data *sdata)
{
	struct ieee80211_if_managed *ifmgd = &sdata->u.mgd;
	const u8 *ssid;
	u8 *dst = ifmgd->associated->bssid;
	u8 unicast_limit = max(1, max_probe_tries - 3);

	/*
	 * Try sending broadcast probe requests for the last three
	 * probe requests after the first ones failed since some
	 * buggy APs only support broadcast probe requests.
	 */
	if (ifmgd->probe_send_count >= unicast_limit)
		dst = NULL;

	/*
	 * When the hardware reports an accurate Tx ACK status, it's
	 * better to send a nullfunc frame instead of a probe request,
	 * as it will kick us off the AP quickly if we aren't associated
	 * anymore. The timeout will be reset if the frame is ACKed by
	 * the AP.
	 */
	ifmgd->probe_send_count++;

	if (sdata->local->hw.flags & IEEE80211_HW_REPORTS_TX_ACK_STATUS) {
		ifmgd->nullfunc_failed = false;
		ieee80211_send_nullfunc(sdata->local, sdata, 0);
	} else {
		int ssid_len;

		ssid = ieee80211_bss_get_ie(ifmgd->associated, WLAN_EID_SSID);
		if (WARN_ON_ONCE(ssid == NULL))
			ssid_len = 0;
		else
			ssid_len = ssid[1];

		ieee80211_send_probe_req(sdata, dst, ssid + 2, ssid_len, NULL,
					 0, (u32) -1, true, false);
	}

	ifmgd->probe_timeout = jiffies + msecs_to_jiffies(probe_wait_ms);
	run_again(ifmgd, ifmgd->probe_timeout);
	if (sdata->local->hw.flags & IEEE80211_HW_REPORTS_TX_ACK_STATUS)
		drv_flush(sdata->local, false);
}

static void ieee80211_mgd_probe_ap(struct ieee80211_sub_if_data *sdata,
				   bool beacon)
{
	struct ieee80211_if_managed *ifmgd = &sdata->u.mgd;
	bool already = false;

	if (!ieee80211_sdata_running(sdata))
		return;

	mutex_lock(&ifmgd->mtx);

	if (!ifmgd->associated)
		goto out;

	mutex_lock(&sdata->local->mtx);

	if (sdata->local->tmp_channel || sdata->local->scanning) {
		mutex_unlock(&sdata->local->mtx);
		goto out;
	}

	if (beacon)
		mlme_dbg_ratelimited(sdata,
				     "detected beacon loss from AP - sending probe request\n");

	ieee80211_cqm_rssi_notify(&sdata->vif,
		NL80211_CQM_RSSI_BEACON_LOSS_EVENT, GFP_KERNEL);

	/*
	 * The driver/our work has already reported this event or the
	 * connection monitoring has kicked in and we have already sent
	 * a probe request. Or maybe the AP died and the driver keeps
	 * reporting until we disassociate...
	 *
	 * In either case we have to ignore the current call to this
	 * function (except for setting the correct probe reason bit)
	 * because otherwise we would reset the timer every time and
	 * never check whether we received a probe response!
	 */
	if (ifmgd->flags & (IEEE80211_STA_BEACON_POLL |
			    IEEE80211_STA_CONNECTION_POLL))
		already = true;

	if (beacon)
		ifmgd->flags |= IEEE80211_STA_BEACON_POLL;
	else
		ifmgd->flags |= IEEE80211_STA_CONNECTION_POLL;

	mutex_unlock(&sdata->local->mtx);

	if (already)
		goto out;

	mutex_lock(&sdata->local->iflist_mtx);
	ieee80211_recalc_ps(sdata->local, -1);
	mutex_unlock(&sdata->local->iflist_mtx);

	ifmgd->probe_send_count = 0;
	ieee80211_mgd_probe_ap_send(sdata);
 out:
	mutex_unlock(&ifmgd->mtx);
}

struct sk_buff *ieee80211_ap_probereq_get(struct ieee80211_hw *hw,
					  struct ieee80211_vif *vif)
{
	struct ieee80211_sub_if_data *sdata = vif_to_sdata(vif);
	struct ieee80211_if_managed *ifmgd = &sdata->u.mgd;
	struct cfg80211_bss *cbss;
	struct sk_buff *skb;
	const u8 *ssid;
	int ssid_len;

	if (WARN_ON(sdata->vif.type != NL80211_IFTYPE_STATION))
		return NULL;

	ASSERT_MGD_MTX(ifmgd);

	if (ifmgd->associated)
		cbss = ifmgd->associated;
	else if (ifmgd->auth_data)
		cbss = ifmgd->auth_data->bss;
	else if (ifmgd->assoc_data)
		cbss = ifmgd->assoc_data->bss;
	else
		return NULL;

	ssid = ieee80211_bss_get_ie(cbss, WLAN_EID_SSID);
	if (WARN_ON_ONCE(ssid == NULL))
		ssid_len = 0;
	else
		ssid_len = ssid[1];

	skb = ieee80211_build_probe_req(sdata, cbss->bssid,
					(u32) -1, ssid + 2, ssid_len,
					NULL, 0, true);

	return skb;
}
EXPORT_SYMBOL(ieee80211_ap_probereq_get);

static void __ieee80211_connection_loss(struct ieee80211_sub_if_data *sdata)
{
	struct ieee80211_if_managed *ifmgd = &sdata->u.mgd;
	struct ieee80211_local *local = sdata->local;
	u8 bssid[ETH_ALEN];
	u8 frame_buf[DEAUTH_DISASSOC_LEN];

	mutex_lock(&ifmgd->mtx);
	if (!ifmgd->associated) {
		mutex_unlock(&ifmgd->mtx);
		return;
	}

	memcpy(bssid, ifmgd->associated->bssid, ETH_ALEN);

	sdata_info(sdata, "Connection to AP %pM lost\n", bssid);

	ieee80211_set_disassoc(sdata, IEEE80211_STYPE_DEAUTH,
			       WLAN_REASON_DISASSOC_DUE_TO_INACTIVITY,
			       false, frame_buf);
	mutex_unlock(&ifmgd->mtx);

	/*
	 * must be outside lock due to cfg80211,
	 * but that's not a problem.
	 */
	cfg80211_send_deauth(sdata->dev, frame_buf, DEAUTH_DISASSOC_LEN);

	mutex_lock(&local->mtx);
	ieee80211_recalc_idle(local);
	mutex_unlock(&local->mtx);
}

void ieee80211_beacon_connection_loss_work(struct work_struct *work)
{
	struct ieee80211_sub_if_data *sdata =
		container_of(work, struct ieee80211_sub_if_data,
			     u.mgd.beacon_connection_loss_work);
	struct ieee80211_if_managed *ifmgd = &sdata->u.mgd;
	struct sta_info *sta;

	if (ifmgd->associated) {
		rcu_read_lock();
		sta = sta_info_get(sdata, ifmgd->bssid);
		if (sta)
			sta->beacon_loss_count++;
		rcu_read_unlock();
	}

	if (sdata->local->hw.flags & IEEE80211_HW_CONNECTION_MONITOR)
		__ieee80211_connection_loss(sdata);
	else
		ieee80211_mgd_probe_ap(sdata, true);
}

void ieee80211_beacon_loss(struct ieee80211_vif *vif)
{
	struct ieee80211_sub_if_data *sdata = vif_to_sdata(vif);
	struct ieee80211_hw *hw = &sdata->local->hw;

	trace_api_beacon_loss(sdata);

	WARN_ON(hw->flags & IEEE80211_HW_CONNECTION_MONITOR);
	ieee80211_queue_work(hw, &sdata->u.mgd.beacon_connection_loss_work);
}
EXPORT_SYMBOL(ieee80211_beacon_loss);

void ieee80211_connection_loss(struct ieee80211_vif *vif)
{
	struct ieee80211_sub_if_data *sdata = vif_to_sdata(vif);
	struct ieee80211_hw *hw = &sdata->local->hw;

	trace_api_connection_loss(sdata);

	WARN_ON(!(hw->flags & IEEE80211_HW_CONNECTION_MONITOR));
	ieee80211_queue_work(hw, &sdata->u.mgd.beacon_connection_loss_work);
}
EXPORT_SYMBOL(ieee80211_connection_loss);


static void ieee80211_destroy_auth_data(struct ieee80211_sub_if_data *sdata,
					bool assoc)
{
	struct ieee80211_mgd_auth_data *auth_data = sdata->u.mgd.auth_data;

	lockdep_assert_held(&sdata->u.mgd.mtx);

	if (!assoc) {
		sta_info_destroy_addr(sdata, auth_data->bss->bssid);

		memset(sdata->u.mgd.bssid, 0, ETH_ALEN);
		ieee80211_bss_info_change_notify(sdata, BSS_CHANGED_BSSID);
	}

	cfg80211_put_bss(auth_data->bss);
	kfree(auth_data);
	sdata->u.mgd.auth_data = NULL;
}

static void ieee80211_auth_challenge(struct ieee80211_sub_if_data *sdata,
				     struct ieee80211_mgmt *mgmt, size_t len)
{
	struct ieee80211_mgd_auth_data *auth_data = sdata->u.mgd.auth_data;
	u8 *pos;
	struct ieee802_11_elems elems;

	pos = mgmt->u.auth.variable;
	ieee802_11_parse_elems(pos, len - (pos - (u8 *) mgmt), &elems);
	if (!elems.challenge)
		return;
	auth_data->expected_transaction = 4;
	drv_mgd_prepare_tx(sdata->local, sdata);
	ieee80211_send_auth(sdata, 3, auth_data->algorithm,
			    elems.challenge - 2, elems.challenge_len + 2,
			    auth_data->bss->bssid, auth_data->bss->bssid,
			    auth_data->key, auth_data->key_len,
			    auth_data->key_idx);
}

static enum rx_mgmt_action __must_check
ieee80211_rx_mgmt_auth(struct ieee80211_sub_if_data *sdata,
		       struct ieee80211_mgmt *mgmt, size_t len)
{
	struct ieee80211_if_managed *ifmgd = &sdata->u.mgd;
	u8 bssid[ETH_ALEN];
	u16 auth_alg, auth_transaction, status_code;
	struct sta_info *sta;

	lockdep_assert_held(&ifmgd->mtx);

	if (len < 24 + 6)
		return RX_MGMT_NONE;

	if (!ifmgd->auth_data || ifmgd->auth_data->done)
		return RX_MGMT_NONE;

	memcpy(bssid, ifmgd->auth_data->bss->bssid, ETH_ALEN);

	if (!ether_addr_equal(bssid, mgmt->bssid))
		return RX_MGMT_NONE;

	auth_alg = le16_to_cpu(mgmt->u.auth.auth_alg);
	auth_transaction = le16_to_cpu(mgmt->u.auth.auth_transaction);
	status_code = le16_to_cpu(mgmt->u.auth.status_code);

	if (auth_alg != ifmgd->auth_data->algorithm ||
	    auth_transaction != ifmgd->auth_data->expected_transaction)
		return RX_MGMT_NONE;

	if (status_code != WLAN_STATUS_SUCCESS) {
		sdata_info(sdata, "%pM denied authentication (status %d)\n",
			   mgmt->sa, status_code);
		ieee80211_destroy_auth_data(sdata, false);
		return RX_MGMT_CFG80211_RX_AUTH;
	}

	switch (ifmgd->auth_data->algorithm) {
	case WLAN_AUTH_OPEN:
	case WLAN_AUTH_LEAP:
	case WLAN_AUTH_FT:
		break;
	case WLAN_AUTH_SHARED_KEY:
		if (ifmgd->auth_data->expected_transaction != 4) {
			ieee80211_auth_challenge(sdata, mgmt, len);
			/* need another frame */
			return RX_MGMT_NONE;
		}
		break;
	default:
		WARN_ONCE(1, "invalid auth alg %d",
			  ifmgd->auth_data->algorithm);
		return RX_MGMT_NONE;
	}

	sdata_info(sdata, "authenticated\n");
	ifmgd->auth_data->done = true;
	ifmgd->auth_data->timeout = jiffies + IEEE80211_AUTH_WAIT_ASSOC;
	run_again(ifmgd, ifmgd->auth_data->timeout);

	/* move station state to auth */
	mutex_lock(&sdata->local->sta_mtx);
	sta = sta_info_get(sdata, bssid);
	if (!sta) {
		WARN_ONCE(1, "%s: STA %pM not found", sdata->name, bssid);
		goto out_err;
	}
	if (sta_info_move_state(sta, IEEE80211_STA_AUTH)) {
		sdata_info(sdata, "failed moving %pM to auth\n", bssid);
		goto out_err;
	}
	mutex_unlock(&sdata->local->sta_mtx);

	return RX_MGMT_CFG80211_RX_AUTH;
 out_err:
	mutex_unlock(&sdata->local->sta_mtx);
	/* ignore frame -- wait for timeout */
	return RX_MGMT_NONE;
}


static enum rx_mgmt_action __must_check
ieee80211_rx_mgmt_deauth(struct ieee80211_sub_if_data *sdata,
			 struct ieee80211_mgmt *mgmt, size_t len)
{
	struct ieee80211_if_managed *ifmgd = &sdata->u.mgd;
	const u8 *bssid = NULL;
	u16 reason_code;

	lockdep_assert_held(&ifmgd->mtx);

	if (len < 24 + 2)
		return RX_MGMT_NONE;

	if (!ifmgd->associated ||
	    !ether_addr_equal(mgmt->bssid, ifmgd->associated->bssid))
		return RX_MGMT_NONE;

	bssid = ifmgd->associated->bssid;

	reason_code = le16_to_cpu(mgmt->u.deauth.reason_code);

	sdata_info(sdata, "deauthenticated from %pM (Reason: %u)\n",
		   bssid, reason_code);

	ieee80211_set_disassoc(sdata, 0, 0, false, NULL);

	mutex_lock(&sdata->local->mtx);
	ieee80211_recalc_idle(sdata->local);
	mutex_unlock(&sdata->local->mtx);

	return RX_MGMT_CFG80211_DEAUTH;
}


static enum rx_mgmt_action __must_check
ieee80211_rx_mgmt_disassoc(struct ieee80211_sub_if_data *sdata,
			   struct ieee80211_mgmt *mgmt, size_t len)
{
	struct ieee80211_if_managed *ifmgd = &sdata->u.mgd;
	u16 reason_code;

	lockdep_assert_held(&ifmgd->mtx);

	if (len < 24 + 2)
		return RX_MGMT_NONE;

	if (!ifmgd->associated ||
	    !ether_addr_equal(mgmt->bssid, ifmgd->associated->bssid))
		return RX_MGMT_NONE;

	reason_code = le16_to_cpu(mgmt->u.disassoc.reason_code);

	sdata_info(sdata, "disassociated from %pM (Reason: %u)\n",
		   mgmt->sa, reason_code);

	ieee80211_set_disassoc(sdata, 0, 0, false, NULL);

	mutex_lock(&sdata->local->mtx);
	ieee80211_recalc_idle(sdata->local);
	mutex_unlock(&sdata->local->mtx);

	return RX_MGMT_CFG80211_DISASSOC;
}

static void ieee80211_get_rates(struct ieee80211_supported_band *sband,
				u8 *supp_rates, unsigned int supp_rates_len,
				u32 *rates, u32 *basic_rates,
				bool *have_higher_than_11mbit,
				int *min_rate, int *min_rate_index)
{
	int i, j;

	for (i = 0; i < supp_rates_len; i++) {
		int rate = (supp_rates[i] & 0x7f) * 5;
		bool is_basic = !!(supp_rates[i] & 0x80);

		if (rate > 110)
			*have_higher_than_11mbit = true;

		/*
		 * BSS_MEMBERSHIP_SELECTOR_HT_PHY is defined in 802.11n-2009
		 * 7.3.2.2 as a magic value instead of a rate. Hence, skip it.
		 *
		 * Note: Even through the membership selector and the basic
		 *	 rate flag share the same bit, they are not exactly
		 *	 the same.
		 */
		if (!!(supp_rates[i] & 0x80) &&
		    (supp_rates[i] & 0x7f) == BSS_MEMBERSHIP_SELECTOR_HT_PHY)
			continue;

		for (j = 0; j < sband->n_bitrates; j++) {
			if (sband->bitrates[j].bitrate == rate) {
				*rates |= BIT(j);
				if (is_basic)
					*basic_rates |= BIT(j);
				if (rate < *min_rate) {
					*min_rate = rate;
					*min_rate_index = j;
				}
				break;
			}
		}
	}
}

static void ieee80211_destroy_assoc_data(struct ieee80211_sub_if_data *sdata,
					 bool assoc)
{
	struct ieee80211_mgd_assoc_data *assoc_data = sdata->u.mgd.assoc_data;

	lockdep_assert_held(&sdata->u.mgd.mtx);

	if (!assoc) {
		sta_info_destroy_addr(sdata, assoc_data->bss->bssid);

		memset(sdata->u.mgd.bssid, 0, ETH_ALEN);
		ieee80211_bss_info_change_notify(sdata, BSS_CHANGED_BSSID);
	}

	kfree(assoc_data);
	sdata->u.mgd.assoc_data = NULL;
}

static bool ieee80211_assoc_success(struct ieee80211_sub_if_data *sdata,
				    struct cfg80211_bss *cbss,
				    struct ieee80211_mgmt *mgmt, size_t len)
{
	struct ieee80211_if_managed *ifmgd = &sdata->u.mgd;
	struct ieee80211_local *local = sdata->local;
	struct ieee80211_supported_band *sband;
	struct sta_info *sta;
	u8 *pos;
	u16 capab_info, aid;
	struct ieee802_11_elems elems;
	struct ieee80211_bss_conf *bss_conf = &sdata->vif.bss_conf;
	u32 changed = 0;
	int err;

	/* AssocResp and ReassocResp have identical structure */

	aid = le16_to_cpu(mgmt->u.assoc_resp.aid);
	capab_info = le16_to_cpu(mgmt->u.assoc_resp.capab_info);

	if ((aid & (BIT(15) | BIT(14))) != (BIT(15) | BIT(14)))
		sdata_info(sdata, "invalid AID value 0x%x; bits 15:14 not set\n",
			   aid);
	aid &= ~(BIT(15) | BIT(14));

	ifmgd->broken_ap = false;

	if (aid == 0 || aid > IEEE80211_MAX_AID) {
		sdata_info(sdata, "invalid AID value %d (out of range), turn off PS\n",
			   aid);
		aid = 0;
		ifmgd->broken_ap = true;
	}

	pos = mgmt->u.assoc_resp.variable;
	ieee802_11_parse_elems(pos, len - (pos - (u8 *) mgmt), &elems);

	if (!elems.supp_rates) {
		sdata_info(sdata, "no SuppRates element in AssocResp\n");
		return false;
	}

	ifmgd->aid = aid;

	mutex_lock(&sdata->local->sta_mtx);
	/*
	 * station info was already allocated and inserted before
	 * the association and should be available to us
	 */
	sta = sta_info_get(sdata, cbss->bssid);
	if (WARN_ON(!sta)) {
		mutex_unlock(&sdata->local->sta_mtx);
		return false;
	}

	sband = local->hw.wiphy->bands[local->oper_channel->band];

	if (elems.ht_cap_elem && !(ifmgd->flags & IEEE80211_STA_DISABLE_11N))
		ieee80211_ht_cap_ie_to_sta_ht_cap(sdata, sband,
				elems.ht_cap_elem, &sta->sta.ht_cap);

	sta->supports_40mhz =
		sta->sta.ht_cap.cap & IEEE80211_HT_CAP_SUP_WIDTH_20_40;

	rate_control_rate_init(sta);

	if (ifmgd->flags & IEEE80211_STA_MFP_ENABLED)
		set_sta_flag(sta, WLAN_STA_MFP);

	if (elems.wmm_param)
		set_sta_flag(sta, WLAN_STA_WME);

	err = sta_info_move_state(sta, IEEE80211_STA_AUTH);
	if (!err)
		err = sta_info_move_state(sta, IEEE80211_STA_ASSOC);
	if (!err && !(ifmgd->flags & IEEE80211_STA_CONTROL_PORT))
		err = sta_info_move_state(sta, IEEE80211_STA_AUTHORIZED);
	if (err) {
		sdata_info(sdata,
			   "failed to move station %pM to desired state\n",
			   sta->sta.addr);
		WARN_ON(__sta_info_destroy(sta));
		mutex_unlock(&sdata->local->sta_mtx);
		return false;
	}

	mutex_unlock(&sdata->local->sta_mtx);

	/*
	 * Always handle WMM once after association regardless
	 * of the first value the AP uses. Setting -1 here has
	 * that effect because the AP values is an unsigned
	 * 4-bit value.
	 */
	ifmgd->wmm_last_param_set = -1;

	if (elems.wmm_param)
		ieee80211_sta_wmm_params(local, sdata, elems.wmm_param,
					 elems.wmm_param_len);
	else
		ieee80211_set_wmm_default(sdata, false);
	changed |= BSS_CHANGED_QOS;

	if (elems.ht_operation && elems.wmm_param &&
	    !(ifmgd->flags & IEEE80211_STA_DISABLE_11N))
		changed |= ieee80211_config_ht_tx(sdata, elems.ht_operation,
						  cbss->bssid, false);

	/* set AID and assoc capability,
	 * ieee80211_set_associated() will tell the driver */
	bss_conf->aid = aid;
	bss_conf->assoc_capability = capab_info;
	ieee80211_set_associated(sdata, cbss, changed);

	/*
	 * If we're using 4-addr mode, let the AP know that we're
	 * doing so, so that it can create the STA VLAN on its side
	 */
	if (ifmgd->use_4addr)
		ieee80211_send_4addr_nullfunc(local, sdata);

	/*
	 * Start timer to probe the connection to the AP now.
	 * Also start the timer that will detect beacon loss.
	 */
	ieee80211_sta_rx_notify(sdata, (struct ieee80211_hdr *)mgmt);
	ieee80211_sta_reset_beacon_monitor(sdata);

	return true;
}

static enum rx_mgmt_action __must_check
ieee80211_rx_mgmt_assoc_resp(struct ieee80211_sub_if_data *sdata,
			     struct ieee80211_mgmt *mgmt, size_t len,
			     struct cfg80211_bss **bss)
{
	struct ieee80211_if_managed *ifmgd = &sdata->u.mgd;
	struct ieee80211_mgd_assoc_data *assoc_data = ifmgd->assoc_data;
	u16 capab_info, status_code, aid;
	struct ieee802_11_elems elems;
	u8 *pos;
	bool reassoc;

	lockdep_assert_held(&ifmgd->mtx);

	if (!assoc_data)
		return RX_MGMT_NONE;
	if (!ether_addr_equal(assoc_data->bss->bssid, mgmt->bssid))
		return RX_MGMT_NONE;

	/*
	 * AssocResp and ReassocResp have identical structure, so process both
	 * of them in this function.
	 */

	if (len < 24 + 6)
		return RX_MGMT_NONE;

	reassoc = ieee80211_is_reassoc_req(mgmt->frame_control);
	capab_info = le16_to_cpu(mgmt->u.assoc_resp.capab_info);
	status_code = le16_to_cpu(mgmt->u.assoc_resp.status_code);
	aid = le16_to_cpu(mgmt->u.assoc_resp.aid);

	sdata_info(sdata,
		   "RX %sssocResp from %pM (capab=0x%x status=%d aid=%d)\n",
		   reassoc ? "Rea" : "A", mgmt->sa,
		   capab_info, status_code, (u16)(aid & ~(BIT(15) | BIT(14))));

	pos = mgmt->u.assoc_resp.variable;
	ieee802_11_parse_elems(pos, len - (pos - (u8 *) mgmt), &elems);

	if (status_code == WLAN_STATUS_ASSOC_REJECTED_TEMPORARILY &&
	    elems.timeout_int && elems.timeout_int_len == 5 &&
	    elems.timeout_int[0] == WLAN_TIMEOUT_ASSOC_COMEBACK) {
		u32 tu, ms;
		tu = get_unaligned_le32(elems.timeout_int + 1);
		ms = tu * 1024 / 1000;
		sdata_info(sdata,
			   "%pM rejected association temporarily; comeback duration %u TU (%u ms)\n",
			   mgmt->sa, tu, ms);
		assoc_data->timeout = jiffies + msecs_to_jiffies(ms);
		if (ms > IEEE80211_ASSOC_TIMEOUT)
			run_again(ifmgd, assoc_data->timeout);
		return RX_MGMT_NONE;
	}

	*bss = assoc_data->bss;

	if (status_code != WLAN_STATUS_SUCCESS) {
		sdata_info(sdata, "%pM denied association (code=%d)\n",
			   mgmt->sa, status_code);
		ieee80211_destroy_assoc_data(sdata, false);
	} else {
		if (!ieee80211_assoc_success(sdata, *bss, mgmt, len)) {
			/* oops -- internal error -- send timeout for now */
			ieee80211_destroy_assoc_data(sdata, false);
			cfg80211_put_bss(*bss);
			return RX_MGMT_CFG80211_ASSOC_TIMEOUT;
		}
		sdata_info(sdata, "associated\n");

		/*
		 * destroy assoc_data afterwards, as otherwise an idle
		 * recalc after assoc_data is NULL but before associated
		 * is set can cause the interface to go idle
		 */
		ieee80211_destroy_assoc_data(sdata, true);
	}

	return RX_MGMT_CFG80211_RX_ASSOC;
}
static void ieee80211_rx_bss_info(struct ieee80211_sub_if_data *sdata,
				  struct ieee80211_mgmt *mgmt,
				  size_t len,
				  struct ieee80211_rx_status *rx_status,
				  struct ieee802_11_elems *elems,
				  bool beacon)
{
	struct ieee80211_local *local = sdata->local;
	int freq;
	struct ieee80211_bss *bss;
	struct ieee80211_channel *channel;
	bool need_ps = false;

	if (sdata->u.mgd.associated &&
	    ether_addr_equal(mgmt->bssid, sdata->u.mgd.associated->bssid)) {
		bss = (void *)sdata->u.mgd.associated->priv;
		/* not previously set so we may need to recalc */
		need_ps = !bss->dtim_period;
	}

	if (elems->ds_params && elems->ds_params_len == 1)
		freq = ieee80211_channel_to_frequency(elems->ds_params[0],
						      rx_status->band);
	else
		freq = rx_status->freq;

	channel = ieee80211_get_channel(local->hw.wiphy, freq);

	if (!channel || channel->flags & IEEE80211_CHAN_DISABLED)
		return;

	bss = ieee80211_bss_info_update(local, rx_status, mgmt, len, elems,
					channel, beacon);
	if (bss)
		ieee80211_rx_bss_put(local, bss);

	if (!sdata->u.mgd.associated)
		return;

	if (need_ps) {
		mutex_lock(&local->iflist_mtx);
		ieee80211_recalc_ps(local, -1);
		mutex_unlock(&local->iflist_mtx);
	}

	if (elems->ch_switch_elem && (elems->ch_switch_elem_len == 3) &&
	    (memcmp(mgmt->bssid, sdata->u.mgd.associated->bssid,
							ETH_ALEN) == 0)) {
		struct ieee80211_channel_sw_ie *sw_elem =
			(struct ieee80211_channel_sw_ie *)elems->ch_switch_elem;
		ieee80211_sta_process_chanswitch(sdata, sw_elem,
						 bss, rx_status->mactime);
	}
}


static void ieee80211_rx_mgmt_probe_resp(struct ieee80211_sub_if_data *sdata,
					 struct sk_buff *skb)
{
	struct ieee80211_mgmt *mgmt = (void *)skb->data;
	struct ieee80211_if_managed *ifmgd;
	struct ieee80211_rx_status *rx_status = (void *) skb->cb;
	size_t baselen, len = skb->len;
	struct ieee802_11_elems elems;

	ifmgd = &sdata->u.mgd;

	ASSERT_MGD_MTX(ifmgd);

	if (!ether_addr_equal(mgmt->da, sdata->vif.addr))
		return; /* ignore ProbeResp to foreign address */

	baselen = (u8 *) mgmt->u.probe_resp.variable - (u8 *) mgmt;
	if (baselen > len)
		return;

	ieee802_11_parse_elems(mgmt->u.probe_resp.variable, len - baselen,
				&elems);

	ieee80211_rx_bss_info(sdata, mgmt, len, rx_status, &elems, false);

	if (ifmgd->associated &&
	    ether_addr_equal(mgmt->bssid, ifmgd->associated->bssid))
		ieee80211_reset_ap_probe(sdata);

	if (ifmgd->auth_data && !ifmgd->auth_data->bss->proberesp_ies &&
	    ether_addr_equal(mgmt->bssid, ifmgd->auth_data->bss->bssid)) {
		/* got probe response, continue with auth */
		sdata_info(sdata, "direct probe responded\n");
		ifmgd->auth_data->tries = 0;
		ifmgd->auth_data->timeout = jiffies;
		run_again(ifmgd, ifmgd->auth_data->timeout);
	}
}

/*
 * This is the canonical list of information elements we care about,
 * the filter code also gives us all changes to the Microsoft OUI
 * (00:50:F2) vendor IE which is used for WMM which we need to track.
 *
 * We implement beacon filtering in software since that means we can
 * avoid processing the frame here and in cfg80211, and userspace
 * will not be able to tell whether the hardware supports it or not.
 *
 * XXX: This list needs to be dynamic -- userspace needs to be able to
 *	add items it requires. It also needs to be able to tell us to
 *	look out for other vendor IEs.
 */
static const u64 care_about_ies =
	(1ULL << WLAN_EID_COUNTRY) |
	(1ULL << WLAN_EID_ERP_INFO) |
	(1ULL << WLAN_EID_CHANNEL_SWITCH) |
	(1ULL << WLAN_EID_PWR_CONSTRAINT) |
	(1ULL << WLAN_EID_HT_CAPABILITY) |
	(1ULL << WLAN_EID_HT_OPERATION);

static void ieee80211_rx_mgmt_beacon(struct ieee80211_sub_if_data *sdata,
				     struct ieee80211_mgmt *mgmt,
				     size_t len,
				     struct ieee80211_rx_status *rx_status)
{
	struct ieee80211_if_managed *ifmgd = &sdata->u.mgd;
	struct ieee80211_bss_conf *bss_conf = &sdata->vif.bss_conf;
	size_t baselen;
	struct ieee802_11_elems elems;
	struct ieee80211_local *local = sdata->local;
	u32 changed = 0;
	bool erp_valid, directed_tim = false;
	u8 erp_value = 0;
	u32 ncrc;
	u8 *bssid;

	lockdep_assert_held(&ifmgd->mtx);

	/* Process beacon from the current BSS */
	baselen = (u8 *) mgmt->u.beacon.variable - (u8 *) mgmt;
	if (baselen > len)
		return;

	if (rx_status->freq != local->hw.conf.channel->center_freq)
		return;

	if (ifmgd->assoc_data && !ifmgd->assoc_data->have_beacon &&
	    ether_addr_equal(mgmt->bssid, ifmgd->assoc_data->bss->bssid)) {
		ieee802_11_parse_elems(mgmt->u.beacon.variable,
				       len - baselen, &elems);

		ieee80211_rx_bss_info(sdata, mgmt, len, rx_status, &elems,
				      false);
		ifmgd->assoc_data->have_beacon = true;
		ifmgd->assoc_data->sent_assoc = false;
		/* continue assoc process */
		ifmgd->assoc_data->timeout = jiffies;
		run_again(ifmgd, ifmgd->assoc_data->timeout);
		return;
	}

	if (!ifmgd->associated ||
	    !ether_addr_equal(mgmt->bssid, ifmgd->associated->bssid))
		return;
	bssid = ifmgd->associated->bssid;

	/* Track average RSSI from the Beacon frames of the current AP */
	ifmgd->last_beacon_signal = rx_status->signal;
	if (ifmgd->flags & IEEE80211_STA_RESET_SIGNAL_AVE) {
		ifmgd->flags &= ~IEEE80211_STA_RESET_SIGNAL_AVE;
		ifmgd->ave_beacon_signal = rx_status->signal * 16;
		ifmgd->last_cqm_event_signal = 0;
		ifmgd->count_beacon_signal = 1;
		ifmgd->last_ave_beacon_signal = 0;
	} else {
		ifmgd->ave_beacon_signal =
			(IEEE80211_SIGNAL_AVE_WEIGHT * rx_status->signal * 16 +
			 (16 - IEEE80211_SIGNAL_AVE_WEIGHT) *
			 ifmgd->ave_beacon_signal) / 16;
		ifmgd->count_beacon_signal++;
	}

	if (ifmgd->rssi_min_thold != ifmgd->rssi_max_thold &&
	    ifmgd->count_beacon_signal >= IEEE80211_SIGNAL_AVE_MIN_COUNT) {
		int sig = ifmgd->ave_beacon_signal;
		int last_sig = ifmgd->last_ave_beacon_signal;

		/*
		 * if signal crosses either of the boundaries, invoke callback
		 * with appropriate parameters
		 */
		if (sig > ifmgd->rssi_max_thold &&
		    (last_sig <= ifmgd->rssi_min_thold || last_sig == 0)) {
			ifmgd->last_ave_beacon_signal = sig;
			drv_rssi_callback(local, RSSI_EVENT_HIGH);
		} else if (sig < ifmgd->rssi_min_thold &&
			   (last_sig >= ifmgd->rssi_max_thold ||
			   last_sig == 0)) {
			ifmgd->last_ave_beacon_signal = sig;
			drv_rssi_callback(local, RSSI_EVENT_LOW);
		}
	}

	if (bss_conf->cqm_rssi_thold &&
	    ifmgd->count_beacon_signal >= IEEE80211_SIGNAL_AVE_MIN_COUNT &&
	    !(sdata->vif.driver_flags & IEEE80211_VIF_SUPPORTS_CQM_RSSI)) {
		int sig = ifmgd->ave_beacon_signal / 16;
		int last_event = ifmgd->last_cqm_event_signal;
		int thold = bss_conf->cqm_rssi_thold;
		int hyst = bss_conf->cqm_rssi_hyst;
		if (sig < thold &&
		    (last_event == 0 || sig < last_event - hyst)) {
			ifmgd->last_cqm_event_signal = sig;
			ieee80211_cqm_rssi_notify(
				&sdata->vif,
				NL80211_CQM_RSSI_THRESHOLD_EVENT_LOW,
				GFP_KERNEL);
		} else if (sig > thold &&
			   (last_event == 0 || sig > last_event + hyst)) {
			ifmgd->last_cqm_event_signal = sig;
			ieee80211_cqm_rssi_notify(
				&sdata->vif,
				NL80211_CQM_RSSI_THRESHOLD_EVENT_HIGH,
				GFP_KERNEL);
		}
	}

	if (ifmgd->flags & IEEE80211_STA_BEACON_POLL) {
<<<<<<< HEAD
#ifdef CONFIG_MAC80211_VERBOSE_DEBUG
		net_dbg_ratelimited("%s: cancelling probereq poll due to a received beacon\n",
				    sdata->name);
#endif
=======
		mlme_dbg_ratelimited(sdata,
				     "cancelling probereq poll due to a received beacon\n");
>>>>>>> 0d7614f0
		mutex_lock(&local->mtx);
		ifmgd->flags &= ~IEEE80211_STA_BEACON_POLL;
		ieee80211_run_deferred_scan(local);
		mutex_unlock(&local->mtx);

		mutex_lock(&local->iflist_mtx);
		ieee80211_recalc_ps(local, -1);
		mutex_unlock(&local->iflist_mtx);
	}

	/*
	 * Push the beacon loss detection into the future since
	 * we are processing a beacon from the AP just now.
	 */
	ieee80211_sta_reset_beacon_monitor(sdata);

	ncrc = crc32_be(0, (void *)&mgmt->u.beacon.beacon_int, 4);
	ncrc = ieee802_11_parse_elems_crc(mgmt->u.beacon.variable,
					  len - baselen, &elems,
					  care_about_ies, ncrc);

	if (local->hw.flags & IEEE80211_HW_PS_NULLFUNC_STACK)
		directed_tim = ieee80211_check_tim(elems.tim, elems.tim_len,
						   ifmgd->aid);

	if (local->hw.flags & IEEE80211_HW_PS_NULLFUNC_STACK) {
		if (directed_tim) {
			if (local->hw.conf.dynamic_ps_timeout > 0) {
				if (local->hw.conf.flags & IEEE80211_CONF_PS) {
					local->hw.conf.flags &= ~IEEE80211_CONF_PS;
					ieee80211_hw_config(local,
							    IEEE80211_CONF_CHANGE_PS);
				}
				ieee80211_send_nullfunc(local, sdata, 0);
			} else if (!local->pspolling && sdata->u.mgd.powersave) {
				local->pspolling = true;

				/*
				 * Here is assumed that the driver will be
				 * able to send ps-poll frame and receive a
				 * response even though power save mode is
				 * enabled, but some drivers might require
				 * to disable power save here. This needs
				 * to be investigated.
				 */
				ieee80211_send_pspoll(local, sdata);
			}
		}
	}

	if (ncrc == ifmgd->beacon_crc && ifmgd->beacon_crc_valid)
		return;
	ifmgd->beacon_crc = ncrc;
	ifmgd->beacon_crc_valid = true;

	ieee80211_rx_bss_info(sdata, mgmt, len, rx_status, &elems,
			      true);

	if (ieee80211_sta_wmm_params(local, sdata, elems.wmm_param,
				     elems.wmm_param_len))
		changed |= BSS_CHANGED_QOS;

	if (elems.erp_info && elems.erp_info_len >= 1) {
		erp_valid = true;
		erp_value = elems.erp_info[0];
	} else {
		erp_valid = false;
	}
	changed |= ieee80211_handle_bss_capability(sdata,
			le16_to_cpu(mgmt->u.beacon.capab_info),
			erp_valid, erp_value);


	if (elems.ht_cap_elem && elems.ht_operation && elems.wmm_param &&
	    !(ifmgd->flags & IEEE80211_STA_DISABLE_11N)) {
		struct ieee80211_supported_band *sband;

		sband = local->hw.wiphy->bands[local->hw.conf.channel->band];

		changed |= ieee80211_config_ht_tx(sdata, elems.ht_operation,
						  bssid, true);
	}

	/* Note: country IE parsing is done for us by cfg80211 */
	if (elems.country_elem) {
		/* TODO: IBSS also needs this */
		if (elems.pwr_constr_elem)
			ieee80211_handle_pwr_constr(sdata,
				le16_to_cpu(mgmt->u.probe_resp.capab_info),
				elems.pwr_constr_elem,
				elems.pwr_constr_elem_len);
	}

	ieee80211_bss_info_change_notify(sdata, changed);
}

void ieee80211_sta_rx_queued_mgmt(struct ieee80211_sub_if_data *sdata,
				  struct sk_buff *skb)
{
	struct ieee80211_if_managed *ifmgd = &sdata->u.mgd;
	struct ieee80211_rx_status *rx_status;
	struct ieee80211_mgmt *mgmt;
	struct cfg80211_bss *bss = NULL;
	enum rx_mgmt_action rma = RX_MGMT_NONE;
	u16 fc;

	rx_status = (struct ieee80211_rx_status *) skb->cb;
	mgmt = (struct ieee80211_mgmt *) skb->data;
	fc = le16_to_cpu(mgmt->frame_control);

	mutex_lock(&ifmgd->mtx);

	switch (fc & IEEE80211_FCTL_STYPE) {
	case IEEE80211_STYPE_BEACON:
		ieee80211_rx_mgmt_beacon(sdata, mgmt, skb->len, rx_status);
		break;
	case IEEE80211_STYPE_PROBE_RESP:
		ieee80211_rx_mgmt_probe_resp(sdata, skb);
		break;
	case IEEE80211_STYPE_AUTH:
		rma = ieee80211_rx_mgmt_auth(sdata, mgmt, skb->len);
		break;
	case IEEE80211_STYPE_DEAUTH:
		rma = ieee80211_rx_mgmt_deauth(sdata, mgmt, skb->len);
		break;
	case IEEE80211_STYPE_DISASSOC:
		rma = ieee80211_rx_mgmt_disassoc(sdata, mgmt, skb->len);
		break;
	case IEEE80211_STYPE_ASSOC_RESP:
	case IEEE80211_STYPE_REASSOC_RESP:
		rma = ieee80211_rx_mgmt_assoc_resp(sdata, mgmt, skb->len, &bss);
		break;
	case IEEE80211_STYPE_ACTION:
		switch (mgmt->u.action.category) {
		case WLAN_CATEGORY_SPECTRUM_MGMT:
			ieee80211_sta_process_chanswitch(sdata,
					&mgmt->u.action.u.chan_switch.sw_elem,
					(void *)ifmgd->associated->priv,
					rx_status->mactime);
			break;
		}
	}
	mutex_unlock(&ifmgd->mtx);

	switch (rma) {
	case RX_MGMT_NONE:
		/* no action */
		break;
	case RX_MGMT_CFG80211_DEAUTH:
		cfg80211_send_deauth(sdata->dev, (u8 *)mgmt, skb->len);
		break;
	case RX_MGMT_CFG80211_DISASSOC:
		cfg80211_send_disassoc(sdata->dev, (u8 *)mgmt, skb->len);
		break;
	case RX_MGMT_CFG80211_RX_AUTH:
		cfg80211_send_rx_auth(sdata->dev, (u8 *)mgmt, skb->len);
		break;
	case RX_MGMT_CFG80211_RX_ASSOC:
		cfg80211_send_rx_assoc(sdata->dev, bss, (u8 *)mgmt, skb->len);
		break;
	case RX_MGMT_CFG80211_ASSOC_TIMEOUT:
		cfg80211_send_assoc_timeout(sdata->dev, mgmt->bssid);
		break;
	default:
		WARN(1, "unexpected: %d", rma);
	}
}

static void ieee80211_sta_timer(unsigned long data)
{
	struct ieee80211_sub_if_data *sdata =
		(struct ieee80211_sub_if_data *) data;
	struct ieee80211_if_managed *ifmgd = &sdata->u.mgd;
	struct ieee80211_local *local = sdata->local;

	if (local->quiescing) {
		set_bit(TMR_RUNNING_TIMER, &ifmgd->timers_running);
		return;
	}

	ieee80211_queue_work(&local->hw, &sdata->work);
}

static void ieee80211_sta_connection_lost(struct ieee80211_sub_if_data *sdata,
					  u8 *bssid, u8 reason)
{
	struct ieee80211_local *local = sdata->local;
	struct ieee80211_if_managed *ifmgd = &sdata->u.mgd;
	u8 frame_buf[DEAUTH_DISASSOC_LEN];

<<<<<<< HEAD
	ieee80211_stop_poll(sdata);

=======
>>>>>>> 0d7614f0
	ieee80211_set_disassoc(sdata, IEEE80211_STYPE_DEAUTH, reason,
			       false, frame_buf);
	mutex_unlock(&ifmgd->mtx);

	/*
	 * must be outside lock due to cfg80211,
	 * but that's not a problem.
	 */
	cfg80211_send_deauth(sdata->dev, frame_buf, DEAUTH_DISASSOC_LEN);

	mutex_lock(&local->mtx);
	ieee80211_recalc_idle(local);
	mutex_unlock(&local->mtx);

	mutex_lock(&ifmgd->mtx);
}

static int ieee80211_probe_auth(struct ieee80211_sub_if_data *sdata)
{
	struct ieee80211_local *local = sdata->local;
	struct ieee80211_if_managed *ifmgd = &sdata->u.mgd;
	struct ieee80211_mgd_auth_data *auth_data = ifmgd->auth_data;

	lockdep_assert_held(&ifmgd->mtx);

	if (WARN_ON_ONCE(!auth_data))
		return -EINVAL;

	auth_data->tries++;

	if (auth_data->tries > IEEE80211_AUTH_MAX_TRIES) {
		sdata_info(sdata, "authentication with %pM timed out\n",
			   auth_data->bss->bssid);

		/*
		 * Most likely AP is not in the range so remove the
		 * bss struct for that AP.
		 */
		cfg80211_unlink_bss(local->hw.wiphy, auth_data->bss);

		return -ETIMEDOUT;
	}

	drv_mgd_prepare_tx(local, sdata);

	if (auth_data->bss->proberesp_ies) {
		sdata_info(sdata, "send auth to %pM (try %d/%d)\n",
			   auth_data->bss->bssid, auth_data->tries,
			   IEEE80211_AUTH_MAX_TRIES);

		auth_data->expected_transaction = 2;
		ieee80211_send_auth(sdata, 1, auth_data->algorithm,
				    auth_data->ie, auth_data->ie_len,
				    auth_data->bss->bssid,
				    auth_data->bss->bssid, NULL, 0, 0);
	} else {
		const u8 *ssidie;

		sdata_info(sdata, "direct probe to %pM (try %d/%i)\n",
			   auth_data->bss->bssid, auth_data->tries,
			   IEEE80211_AUTH_MAX_TRIES);

		ssidie = ieee80211_bss_get_ie(auth_data->bss, WLAN_EID_SSID);
		if (!ssidie)
			return -EINVAL;
		/*
		 * Direct probe is sent to broadcast address as some APs
		 * will not answer to direct packet in unassociated state.
		 */
		ieee80211_send_probe_req(sdata, NULL, ssidie + 2, ssidie[1],
					 NULL, 0, (u32) -1, true, false);
	}

	auth_data->timeout = jiffies + IEEE80211_AUTH_TIMEOUT;
	run_again(ifmgd, auth_data->timeout);

	return 0;
}

static int ieee80211_do_assoc(struct ieee80211_sub_if_data *sdata)
{
	struct ieee80211_mgd_assoc_data *assoc_data = sdata->u.mgd.assoc_data;
	struct ieee80211_local *local = sdata->local;

	lockdep_assert_held(&sdata->u.mgd.mtx);

	assoc_data->tries++;
	if (assoc_data->tries > IEEE80211_ASSOC_MAX_TRIES) {
		sdata_info(sdata, "association with %pM timed out\n",
			   assoc_data->bss->bssid);

		/*
		 * Most likely AP is not in the range so remove the
		 * bss struct for that AP.
		 */
		cfg80211_unlink_bss(local->hw.wiphy, assoc_data->bss);

		return -ETIMEDOUT;
	}

	sdata_info(sdata, "associate with %pM (try %d/%d)\n",
		   assoc_data->bss->bssid, assoc_data->tries,
		   IEEE80211_ASSOC_MAX_TRIES);
	ieee80211_send_assoc(sdata);

	assoc_data->timeout = jiffies + IEEE80211_ASSOC_TIMEOUT;
	run_again(&sdata->u.mgd, assoc_data->timeout);

	return 0;
}

void ieee80211_sta_work(struct ieee80211_sub_if_data *sdata)
{
	struct ieee80211_local *local = sdata->local;
	struct ieee80211_if_managed *ifmgd = &sdata->u.mgd;

	mutex_lock(&ifmgd->mtx);

	if (ifmgd->auth_data &&
	    time_after(jiffies, ifmgd->auth_data->timeout)) {
		if (ifmgd->auth_data->done) {
			/*
			 * ok ... we waited for assoc but userspace didn't,
			 * so let's just kill the auth data
			 */
			ieee80211_destroy_auth_data(sdata, false);
		} else if (ieee80211_probe_auth(sdata)) {
			u8 bssid[ETH_ALEN];

			memcpy(bssid, ifmgd->auth_data->bss->bssid, ETH_ALEN);

			ieee80211_destroy_auth_data(sdata, false);

			mutex_unlock(&ifmgd->mtx);
			cfg80211_send_auth_timeout(sdata->dev, bssid);
			mutex_lock(&ifmgd->mtx);
		}
	} else if (ifmgd->auth_data)
		run_again(ifmgd, ifmgd->auth_data->timeout);

	if (ifmgd->assoc_data &&
	    time_after(jiffies, ifmgd->assoc_data->timeout)) {
		if (!ifmgd->assoc_data->have_beacon ||
		    ieee80211_do_assoc(sdata)) {
			u8 bssid[ETH_ALEN];

			memcpy(bssid, ifmgd->assoc_data->bss->bssid, ETH_ALEN);

			ieee80211_destroy_assoc_data(sdata, false);

			mutex_unlock(&ifmgd->mtx);
			cfg80211_send_assoc_timeout(sdata->dev, bssid);
			mutex_lock(&ifmgd->mtx);
		}
	} else if (ifmgd->assoc_data)
		run_again(ifmgd, ifmgd->assoc_data->timeout);

	if (ifmgd->flags & (IEEE80211_STA_BEACON_POLL |
			    IEEE80211_STA_CONNECTION_POLL) &&
	    ifmgd->associated) {
		u8 bssid[ETH_ALEN];
		int max_tries;

		memcpy(bssid, ifmgd->associated->bssid, ETH_ALEN);

		if (local->hw.flags & IEEE80211_HW_REPORTS_TX_ACK_STATUS)
			max_tries = max_nullfunc_tries;
		else
			max_tries = max_probe_tries;

		/* ACK received for nullfunc probing frame */
		if (!ifmgd->probe_send_count)
			ieee80211_reset_ap_probe(sdata);
		else if (ifmgd->nullfunc_failed) {
			if (ifmgd->probe_send_count < max_tries) {
				mlme_dbg(sdata,
					 "No ack for nullfunc frame to AP %pM, try %d/%i\n",
					 bssid, ifmgd->probe_send_count,
					 max_tries);
				ieee80211_mgd_probe_ap_send(sdata);
			} else {
				mlme_dbg(sdata,
					 "No ack for nullfunc frame to AP %pM, disconnecting.\n",
					 bssid);
				ieee80211_sta_connection_lost(sdata, bssid,
					WLAN_REASON_DISASSOC_DUE_TO_INACTIVITY);
			}
		} else if (time_is_after_jiffies(ifmgd->probe_timeout))
			run_again(ifmgd, ifmgd->probe_timeout);
		else if (local->hw.flags & IEEE80211_HW_REPORTS_TX_ACK_STATUS) {
			mlme_dbg(sdata,
				 "Failed to send nullfunc to AP %pM after %dms, disconnecting\n",
				 bssid, probe_wait_ms);
			ieee80211_sta_connection_lost(sdata, bssid,
				WLAN_REASON_DISASSOC_DUE_TO_INACTIVITY);
		} else if (ifmgd->probe_send_count < max_tries) {
			mlme_dbg(sdata,
				 "No probe response from AP %pM after %dms, try %d/%i\n",
				 bssid, probe_wait_ms,
				 ifmgd->probe_send_count, max_tries);
			ieee80211_mgd_probe_ap_send(sdata);
		} else {
			/*
			 * We actually lost the connection ... or did we?
			 * Let's make sure!
			 */
			wiphy_debug(local->hw.wiphy,
				    "%s: No probe response from AP %pM"
				    " after %dms, disconnecting.\n",
				    sdata->name,
				    bssid, probe_wait_ms);

			ieee80211_sta_connection_lost(sdata, bssid,
				WLAN_REASON_DISASSOC_DUE_TO_INACTIVITY);
		}
	}

	mutex_unlock(&ifmgd->mtx);

	mutex_lock(&local->mtx);
	ieee80211_recalc_idle(local);
	mutex_unlock(&local->mtx);
}

static void ieee80211_sta_bcn_mon_timer(unsigned long data)
{
	struct ieee80211_sub_if_data *sdata =
		(struct ieee80211_sub_if_data *) data;
	struct ieee80211_local *local = sdata->local;

	if (local->quiescing)
		return;

	ieee80211_queue_work(&sdata->local->hw,
			     &sdata->u.mgd.beacon_connection_loss_work);
}

static void ieee80211_sta_conn_mon_timer(unsigned long data)
{
	struct ieee80211_sub_if_data *sdata =
		(struct ieee80211_sub_if_data *) data;
	struct ieee80211_if_managed *ifmgd = &sdata->u.mgd;
	struct ieee80211_local *local = sdata->local;

	if (local->quiescing)
		return;

	ieee80211_queue_work(&local->hw, &ifmgd->monitor_work);
}

static void ieee80211_sta_monitor_work(struct work_struct *work)
{
	struct ieee80211_sub_if_data *sdata =
		container_of(work, struct ieee80211_sub_if_data,
			     u.mgd.monitor_work);

	ieee80211_mgd_probe_ap(sdata, false);
}

static void ieee80211_restart_sta_timer(struct ieee80211_sub_if_data *sdata)
{
	u32 flags;

	if (sdata->vif.type == NL80211_IFTYPE_STATION) {
		__ieee80211_stop_poll(sdata);

		/* let's probe the connection once */
		flags = sdata->local->hw.flags;
		if (!(flags & IEEE80211_HW_CONNECTION_MONITOR))
			ieee80211_queue_work(&sdata->local->hw,
					     &sdata->u.mgd.monitor_work);
		/* and do all the other regular work too */
		ieee80211_queue_work(&sdata->local->hw, &sdata->work);
	}
}

#ifdef CONFIG_PM
void ieee80211_sta_quiesce(struct ieee80211_sub_if_data *sdata)
{
	struct ieee80211_if_managed *ifmgd = &sdata->u.mgd;

	/*
	 * we need to use atomic bitops for the running bits
	 * only because both timers might fire at the same
	 * time -- the code here is properly synchronised.
	 */

	cancel_work_sync(&ifmgd->request_smps_work);

	cancel_work_sync(&ifmgd->monitor_work);
	cancel_work_sync(&ifmgd->beacon_connection_loss_work);
	if (del_timer_sync(&ifmgd->timer))
		set_bit(TMR_RUNNING_TIMER, &ifmgd->timers_running);

	cancel_work_sync(&ifmgd->chswitch_work);
	if (del_timer_sync(&ifmgd->chswitch_timer))
		set_bit(TMR_RUNNING_CHANSW, &ifmgd->timers_running);

	/* these will just be re-established on connection */
	del_timer_sync(&ifmgd->conn_mon_timer);
	del_timer_sync(&ifmgd->bcn_mon_timer);
}

void ieee80211_sta_restart(struct ieee80211_sub_if_data *sdata)
{
	struct ieee80211_if_managed *ifmgd = &sdata->u.mgd;

	if (!ifmgd->associated)
		return;

	if (sdata->flags & IEEE80211_SDATA_DISCONNECT_RESUME) {
		sdata->flags &= ~IEEE80211_SDATA_DISCONNECT_RESUME;
		mutex_lock(&ifmgd->mtx);
		if (ifmgd->associated) {
			mlme_dbg(sdata,
				 "driver requested disconnect after resume\n");
			ieee80211_sta_connection_lost(sdata,
				ifmgd->associated->bssid,
				WLAN_REASON_UNSPECIFIED);
			mutex_unlock(&ifmgd->mtx);
			return;
		}
		mutex_unlock(&ifmgd->mtx);
	}

	if (test_and_clear_bit(TMR_RUNNING_TIMER, &ifmgd->timers_running))
		add_timer(&ifmgd->timer);
	if (test_and_clear_bit(TMR_RUNNING_CHANSW, &ifmgd->timers_running))
		add_timer(&ifmgd->chswitch_timer);
	ieee80211_sta_reset_beacon_monitor(sdata);

	mutex_lock(&sdata->local->mtx);
	ieee80211_restart_sta_timer(sdata);
	mutex_unlock(&sdata->local->mtx);
}
#endif

/* interface setup */
void ieee80211_sta_setup_sdata(struct ieee80211_sub_if_data *sdata)
{
	struct ieee80211_if_managed *ifmgd;

	ifmgd = &sdata->u.mgd;
	INIT_WORK(&ifmgd->monitor_work, ieee80211_sta_monitor_work);
	INIT_WORK(&ifmgd->chswitch_work, ieee80211_chswitch_work);
	INIT_WORK(&ifmgd->beacon_connection_loss_work,
		  ieee80211_beacon_connection_loss_work);
	INIT_WORK(&ifmgd->request_smps_work, ieee80211_request_smps_work);
	setup_timer(&ifmgd->timer, ieee80211_sta_timer,
		    (unsigned long) sdata);
	setup_timer(&ifmgd->bcn_mon_timer, ieee80211_sta_bcn_mon_timer,
		    (unsigned long) sdata);
	setup_timer(&ifmgd->conn_mon_timer, ieee80211_sta_conn_mon_timer,
		    (unsigned long) sdata);
	setup_timer(&ifmgd->chswitch_timer, ieee80211_chswitch_timer,
		    (unsigned long) sdata);

	ifmgd->flags = 0;
	ifmgd->powersave = sdata->wdev.ps;
	ifmgd->uapsd_queues = IEEE80211_DEFAULT_UAPSD_QUEUES;
	ifmgd->uapsd_max_sp_len = IEEE80211_DEFAULT_MAX_SP_LEN;

	mutex_init(&ifmgd->mtx);

	if (sdata->local->hw.flags & IEEE80211_HW_SUPPORTS_DYNAMIC_SMPS)
		ifmgd->req_smps = IEEE80211_SMPS_AUTOMATIC;
	else
		ifmgd->req_smps = IEEE80211_SMPS_OFF;
}

/* scan finished notification */
void ieee80211_mlme_notify_scan_completed(struct ieee80211_local *local)
{
	struct ieee80211_sub_if_data *sdata;

	/* Restart STA timers */
	rcu_read_lock();
	list_for_each_entry_rcu(sdata, &local->interfaces, list)
		ieee80211_restart_sta_timer(sdata);
	rcu_read_unlock();
}

int ieee80211_max_network_latency(struct notifier_block *nb,
				  unsigned long data, void *dummy)
{
	s32 latency_usec = (s32) data;
	struct ieee80211_local *local =
		container_of(nb, struct ieee80211_local,
			     network_latency_notifier);

	mutex_lock(&local->iflist_mtx);
	ieee80211_recalc_ps(local, latency_usec);
	mutex_unlock(&local->iflist_mtx);

	return 0;
}

static int ieee80211_prep_connection(struct ieee80211_sub_if_data *sdata,
				     struct cfg80211_bss *cbss, bool assoc)
{
	struct ieee80211_local *local = sdata->local;
	struct ieee80211_if_managed *ifmgd = &sdata->u.mgd;
	struct ieee80211_bss *bss = (void *)cbss->priv;
	struct sta_info *sta = NULL;
	bool have_sta = false;
	int err;
	int ht_cfreq;
	enum nl80211_channel_type channel_type = NL80211_CHAN_NO_HT;
	const u8 *ht_oper_ie;
	const struct ieee80211_ht_operation *ht_oper = NULL;
	struct ieee80211_supported_band *sband;

	if (WARN_ON(!ifmgd->auth_data && !ifmgd->assoc_data))
		return -EINVAL;

	if (assoc) {
		rcu_read_lock();
		have_sta = sta_info_get(sdata, cbss->bssid);
		rcu_read_unlock();
	}

	if (!have_sta) {
		sta = sta_info_alloc(sdata, cbss->bssid, GFP_KERNEL);
		if (!sta)
			return -ENOMEM;
	}

	mutex_lock(&local->mtx);
	ieee80211_recalc_idle(sdata->local);
	mutex_unlock(&local->mtx);

	/* switch to the right channel */
	sband = local->hw.wiphy->bands[cbss->channel->band];

	ifmgd->flags &= ~IEEE80211_STA_DISABLE_40MHZ;

	if (sband->ht_cap.ht_supported) {
		ht_oper_ie = cfg80211_find_ie(WLAN_EID_HT_OPERATION,
					      cbss->information_elements,
					      cbss->len_information_elements);
		if (ht_oper_ie && ht_oper_ie[1] >= sizeof(*ht_oper))
			ht_oper = (void *)(ht_oper_ie + 2);
	}

	if (ht_oper) {
		ht_cfreq = ieee80211_channel_to_frequency(ht_oper->primary_chan,
							  cbss->channel->band);
		/* check that channel matches the right operating channel */
		if (cbss->channel->center_freq != ht_cfreq) {
			/*
			 * It's possible that some APs are confused here;
			 * Netgear WNDR3700 sometimes reports 4 higher than
			 * the actual channel in association responses, but
			 * since we look at probe response/beacon data here
			 * it should be OK.
			 */
			sdata_info(sdata,
				   "Wrong control channel: center-freq: %d ht-cfreq: %d ht->primary_chan: %d band: %d - Disabling HT\n",
				   cbss->channel->center_freq,
				   ht_cfreq, ht_oper->primary_chan,
				   cbss->channel->band);
			ht_oper = NULL;
		}
	}

	if (ht_oper) {
		channel_type = NL80211_CHAN_HT20;

		if (sband->ht_cap.cap & IEEE80211_HT_CAP_SUP_WIDTH_20_40) {
			switch (ht_oper->ht_param &
					IEEE80211_HT_PARAM_CHA_SEC_OFFSET) {
			case IEEE80211_HT_PARAM_CHA_SEC_ABOVE:
				channel_type = NL80211_CHAN_HT40PLUS;
				break;
			case IEEE80211_HT_PARAM_CHA_SEC_BELOW:
				channel_type = NL80211_CHAN_HT40MINUS;
				break;
			}
		}
	}

	if (!ieee80211_set_channel_type(local, sdata, channel_type)) {
		/* can only fail due to HT40+/- mismatch */
		channel_type = NL80211_CHAN_HT20;
		sdata_info(sdata,
			   "disabling 40 MHz due to multi-vif mismatch\n");
		ifmgd->flags |= IEEE80211_STA_DISABLE_40MHZ;
		WARN_ON(!ieee80211_set_channel_type(local, sdata,
						    channel_type));
	}

	local->oper_channel = cbss->channel;
	ieee80211_hw_config(local, IEEE80211_CONF_CHANGE_CHANNEL);

	if (sta) {
		u32 rates = 0, basic_rates = 0;
		bool have_higher_than_11mbit;
		int min_rate = INT_MAX, min_rate_index = -1;

		ieee80211_get_rates(sband, bss->supp_rates,
				    bss->supp_rates_len,
				    &rates, &basic_rates,
				    &have_higher_than_11mbit,
				    &min_rate, &min_rate_index);

		/*
		 * This used to be a workaround for basic rates missing
		 * in the association response frame. Now that we no
		 * longer use the basic rates from there, it probably
		 * doesn't happen any more, but keep the workaround so
		 * in case some *other* APs are buggy in different ways
		 * we can connect -- with a warning.
		 */
		if (!basic_rates && min_rate_index >= 0) {
			sdata_info(sdata,
				   "No basic rates, using min rate instead\n");
			basic_rates = BIT(min_rate_index);
		}

		sta->sta.supp_rates[cbss->channel->band] = rates;
		sdata->vif.bss_conf.basic_rates = basic_rates;

		/* cf. IEEE 802.11 9.2.12 */
		if (local->oper_channel->band == IEEE80211_BAND_2GHZ &&
		    have_higher_than_11mbit)
			sdata->flags |= IEEE80211_SDATA_OPERATING_GMODE;
		else
			sdata->flags &= ~IEEE80211_SDATA_OPERATING_GMODE;

		memcpy(ifmgd->bssid, cbss->bssid, ETH_ALEN);

		/* set timing information */
		sdata->vif.bss_conf.beacon_int = cbss->beacon_interval;
		sdata->vif.bss_conf.sync_tsf = cbss->tsf;
		sdata->vif.bss_conf.sync_device_ts = bss->device_ts;

		/* tell driver about BSSID, basic rates and timing */
		ieee80211_bss_info_change_notify(sdata,
			BSS_CHANGED_BSSID | BSS_CHANGED_BASIC_RATES |
			BSS_CHANGED_BEACON_INT);

		if (assoc)
			sta_info_pre_move_state(sta, IEEE80211_STA_AUTH);

		err = sta_info_insert(sta);
		sta = NULL;
		if (err) {
			sdata_info(sdata,
				   "failed to insert STA entry for the AP (error %d)\n",
				   err);
			return err;
		}
	} else
		WARN_ON_ONCE(!ether_addr_equal(ifmgd->bssid, cbss->bssid));

	return 0;
}

/* config hooks */
int ieee80211_mgd_auth(struct ieee80211_sub_if_data *sdata,
		       struct cfg80211_auth_request *req)
{
	struct ieee80211_local *local = sdata->local;
	struct ieee80211_if_managed *ifmgd = &sdata->u.mgd;
	struct ieee80211_mgd_auth_data *auth_data;
	u16 auth_alg;
	int err;

	/* prepare auth data structure */

	switch (req->auth_type) {
	case NL80211_AUTHTYPE_OPEN_SYSTEM:
		auth_alg = WLAN_AUTH_OPEN;
		break;
	case NL80211_AUTHTYPE_SHARED_KEY:
		if (IS_ERR(local->wep_tx_tfm))
			return -EOPNOTSUPP;
		auth_alg = WLAN_AUTH_SHARED_KEY;
		break;
	case NL80211_AUTHTYPE_FT:
		auth_alg = WLAN_AUTH_FT;
		break;
	case NL80211_AUTHTYPE_NETWORK_EAP:
		auth_alg = WLAN_AUTH_LEAP;
		break;
	default:
		return -EOPNOTSUPP;
	}

	auth_data = kzalloc(sizeof(*auth_data) + req->ie_len, GFP_KERNEL);
	if (!auth_data)
		return -ENOMEM;

	auth_data->bss = req->bss;

	if (req->ie && req->ie_len) {
		memcpy(auth_data->ie, req->ie, req->ie_len);
		auth_data->ie_len = req->ie_len;
	}

	if (req->key && req->key_len) {
		auth_data->key_len = req->key_len;
		auth_data->key_idx = req->key_idx;
		memcpy(auth_data->key, req->key, req->key_len);
	}

	auth_data->algorithm = auth_alg;

	/* try to authenticate/probe */

	mutex_lock(&ifmgd->mtx);

	if ((ifmgd->auth_data && !ifmgd->auth_data->done) ||
	    ifmgd->assoc_data) {
		err = -EBUSY;
		goto err_free;
	}

	if (ifmgd->auth_data)
		ieee80211_destroy_auth_data(sdata, false);

	/* prep auth_data so we don't go into idle on disassoc */
	ifmgd->auth_data = auth_data;

	if (ifmgd->associated)
		ieee80211_set_disassoc(sdata, 0, 0, false, NULL);

	sdata_info(sdata, "authenticate with %pM\n", req->bss->bssid);

	err = ieee80211_prep_connection(sdata, req->bss, false);
	if (err)
		goto err_clear;

	err = ieee80211_probe_auth(sdata);
	if (err) {
		sta_info_destroy_addr(sdata, req->bss->bssid);
		goto err_clear;
	}

	/* hold our own reference */
	cfg80211_ref_bss(auth_data->bss);
	err = 0;
	goto out_unlock;

 err_clear:
	ifmgd->auth_data = NULL;
 err_free:
	kfree(auth_data);
 out_unlock:
	mutex_unlock(&ifmgd->mtx);

	return err;
}

int ieee80211_mgd_assoc(struct ieee80211_sub_if_data *sdata,
			struct cfg80211_assoc_request *req)
{
	struct ieee80211_local *local = sdata->local;
	struct ieee80211_if_managed *ifmgd = &sdata->u.mgd;
	struct ieee80211_bss *bss = (void *)req->bss->priv;
	struct ieee80211_mgd_assoc_data *assoc_data;
	struct ieee80211_supported_band *sband;
	const u8 *ssidie, *ht_ie;
	int i, err;

	ssidie = ieee80211_bss_get_ie(req->bss, WLAN_EID_SSID);
	if (!ssidie)
		return -EINVAL;

	assoc_data = kzalloc(sizeof(*assoc_data) + req->ie_len, GFP_KERNEL);
	if (!assoc_data)
		return -ENOMEM;

	mutex_lock(&ifmgd->mtx);

	if (ifmgd->associated)
		ieee80211_set_disassoc(sdata, 0, 0, false, NULL);

	if (ifmgd->auth_data && !ifmgd->auth_data->done) {
		err = -EBUSY;
		goto err_free;
	}

	if (ifmgd->assoc_data) {
		err = -EBUSY;
		goto err_free;
	}

	if (ifmgd->auth_data) {
		bool match;

		/* keep sta info, bssid if matching */
		match = ether_addr_equal(ifmgd->bssid, req->bss->bssid);
		ieee80211_destroy_auth_data(sdata, match);
	}

	/* prepare assoc data */

	ifmgd->flags &= ~IEEE80211_STA_DISABLE_11N;
	ifmgd->flags &= ~IEEE80211_STA_NULLFUNC_ACKED;

	ifmgd->beacon_crc_valid = false;

	/*
	 * IEEE802.11n does not allow TKIP/WEP as pairwise ciphers in HT mode.
	 * We still associate in non-HT mode (11a/b/g) if any one of these
	 * ciphers is configured as pairwise.
	 * We can set this to true for non-11n hardware, that'll be checked
	 * separately along with the peer capabilities.
	 */
	for (i = 0; i < req->crypto.n_ciphers_pairwise; i++) {
		if (req->crypto.ciphers_pairwise[i] == WLAN_CIPHER_SUITE_WEP40 ||
		    req->crypto.ciphers_pairwise[i] == WLAN_CIPHER_SUITE_TKIP ||
		    req->crypto.ciphers_pairwise[i] == WLAN_CIPHER_SUITE_WEP104) {
			ifmgd->flags |= IEEE80211_STA_DISABLE_11N;
			netdev_info(sdata->dev,
				    "disabling HT due to WEP/TKIP use\n");
		}
	}

	if (req->flags & ASSOC_REQ_DISABLE_HT)
		ifmgd->flags |= IEEE80211_STA_DISABLE_11N;

	/* Also disable HT if we don't support it or the AP doesn't use WMM */
	sband = local->hw.wiphy->bands[req->bss->channel->band];
	if (!sband->ht_cap.ht_supported ||
	    local->hw.queues < IEEE80211_NUM_ACS || !bss->wmm_used) {
		ifmgd->flags |= IEEE80211_STA_DISABLE_11N;
		netdev_info(sdata->dev,
			    "disabling HT as WMM/QoS is not supported\n");
	}

	memcpy(&ifmgd->ht_capa, &req->ht_capa, sizeof(ifmgd->ht_capa));
	memcpy(&ifmgd->ht_capa_mask, &req->ht_capa_mask,
	       sizeof(ifmgd->ht_capa_mask));

	if (req->ie && req->ie_len) {
		memcpy(assoc_data->ie, req->ie, req->ie_len);
		assoc_data->ie_len = req->ie_len;
	}

	assoc_data->bss = req->bss;

	if (ifmgd->req_smps == IEEE80211_SMPS_AUTOMATIC) {
		if (ifmgd->powersave)
			ifmgd->ap_smps = IEEE80211_SMPS_DYNAMIC;
		else
			ifmgd->ap_smps = IEEE80211_SMPS_OFF;
	} else
		ifmgd->ap_smps = ifmgd->req_smps;

	assoc_data->capability = req->bss->capability;
	assoc_data->wmm = bss->wmm_used &&
			  (local->hw.queues >= IEEE80211_NUM_ACS);
	assoc_data->supp_rates = bss->supp_rates;
	assoc_data->supp_rates_len = bss->supp_rates_len;

	ht_ie = ieee80211_bss_get_ie(req->bss, WLAN_EID_HT_OPERATION);
	if (ht_ie && ht_ie[1] >= sizeof(struct ieee80211_ht_operation))
		assoc_data->ap_ht_param =
			((struct ieee80211_ht_operation *)(ht_ie + 2))->ht_param;
	else
		ifmgd->flags |= IEEE80211_STA_DISABLE_11N;

	if (bss->wmm_used && bss->uapsd_supported &&
	    (sdata->local->hw.flags & IEEE80211_HW_SUPPORTS_UAPSD)) {
		assoc_data->uapsd = true;
		ifmgd->flags |= IEEE80211_STA_UAPSD_ENABLED;
	} else {
		assoc_data->uapsd = false;
		ifmgd->flags &= ~IEEE80211_STA_UAPSD_ENABLED;
	}

	memcpy(assoc_data->ssid, ssidie + 2, ssidie[1]);
	assoc_data->ssid_len = ssidie[1];

	if (req->prev_bssid)
		memcpy(assoc_data->prev_bssid, req->prev_bssid, ETH_ALEN);

	if (req->use_mfp) {
		ifmgd->mfp = IEEE80211_MFP_REQUIRED;
		ifmgd->flags |= IEEE80211_STA_MFP_ENABLED;
	} else {
		ifmgd->mfp = IEEE80211_MFP_DISABLED;
		ifmgd->flags &= ~IEEE80211_STA_MFP_ENABLED;
	}

	if (req->crypto.control_port)
		ifmgd->flags |= IEEE80211_STA_CONTROL_PORT;
	else
		ifmgd->flags &= ~IEEE80211_STA_CONTROL_PORT;

	sdata->control_port_protocol = req->crypto.control_port_ethertype;
	sdata->control_port_no_encrypt = req->crypto.control_port_no_encrypt;

	/* kick off associate process */

	ifmgd->assoc_data = assoc_data;

	err = ieee80211_prep_connection(sdata, req->bss, true);
	if (err)
		goto err_clear;

	if (!bss->dtim_period &&
	    sdata->local->hw.flags & IEEE80211_HW_NEED_DTIM_PERIOD) {
		/*
		 * Wait up to one beacon interval ...
		 * should this be more if we miss one?
		 */
		sdata_info(sdata, "waiting for beacon from %pM\n",
			   ifmgd->bssid);
		assoc_data->timeout = TU_TO_EXP_TIME(req->bss->beacon_interval);
	} else {
		assoc_data->have_beacon = true;
		assoc_data->sent_assoc = false;
		assoc_data->timeout = jiffies;
	}
	run_again(ifmgd, assoc_data->timeout);

	if (bss->corrupt_data) {
		char *corrupt_type = "data";
		if (bss->corrupt_data & IEEE80211_BSS_CORRUPT_BEACON) {
			if (bss->corrupt_data &
					IEEE80211_BSS_CORRUPT_PROBE_RESP)
				corrupt_type = "beacon and probe response";
			else
				corrupt_type = "beacon";
		} else if (bss->corrupt_data & IEEE80211_BSS_CORRUPT_PROBE_RESP)
			corrupt_type = "probe response";
		sdata_info(sdata, "associating with AP with corrupt %s\n",
			   corrupt_type);
	}

	err = 0;
	goto out;
 err_clear:
	ifmgd->assoc_data = NULL;
 err_free:
	kfree(assoc_data);
 out:
	mutex_unlock(&ifmgd->mtx);

	return err;
}

int ieee80211_mgd_deauth(struct ieee80211_sub_if_data *sdata,
			 struct cfg80211_deauth_request *req)
{
	struct ieee80211_if_managed *ifmgd = &sdata->u.mgd;
	u8 frame_buf[DEAUTH_DISASSOC_LEN];

	mutex_lock(&ifmgd->mtx);

	if (ifmgd->auth_data) {
		ieee80211_destroy_auth_data(sdata, false);
		mutex_unlock(&ifmgd->mtx);
		return 0;
	}

	sdata_info(sdata,
		   "deauthenticating from %pM by local choice (reason=%d)\n",
		   req->bssid, req->reason_code);

	if (ifmgd->associated &&
	    ether_addr_equal(ifmgd->associated->bssid, req->bssid))
		ieee80211_set_disassoc(sdata, IEEE80211_STYPE_DEAUTH,
				       req->reason_code, true, frame_buf);
	else
		ieee80211_send_deauth_disassoc(sdata, req->bssid,
					       IEEE80211_STYPE_DEAUTH,
					       req->reason_code, true,
					       frame_buf);
	mutex_unlock(&ifmgd->mtx);

	__cfg80211_send_deauth(sdata->dev, frame_buf, DEAUTH_DISASSOC_LEN);

	mutex_lock(&sdata->local->mtx);
	ieee80211_recalc_idle(sdata->local);
	mutex_unlock(&sdata->local->mtx);

	return 0;
}

int ieee80211_mgd_disassoc(struct ieee80211_sub_if_data *sdata,
			   struct cfg80211_disassoc_request *req)
{
	struct ieee80211_if_managed *ifmgd = &sdata->u.mgd;
	u8 bssid[ETH_ALEN];
	u8 frame_buf[DEAUTH_DISASSOC_LEN];

	mutex_lock(&ifmgd->mtx);

	/*
	 * cfg80211 should catch this ... but it's racy since
	 * we can receive a disassoc frame, process it, hand it
	 * to cfg80211 while that's in a locked section already
	 * trying to tell us that the user wants to disconnect.
	 */
	if (ifmgd->associated != req->bss) {
		mutex_unlock(&ifmgd->mtx);
		return -ENOLINK;
	}

	sdata_info(sdata,
		   "disassociating from %pM by local choice (reason=%d)\n",
		   req->bss->bssid, req->reason_code);

	memcpy(bssid, req->bss->bssid, ETH_ALEN);
	ieee80211_set_disassoc(sdata, IEEE80211_STYPE_DISASSOC,
			       req->reason_code, !req->local_state_change,
			       frame_buf);
	mutex_unlock(&ifmgd->mtx);

	__cfg80211_send_disassoc(sdata->dev, frame_buf, DEAUTH_DISASSOC_LEN);

	mutex_lock(&sdata->local->mtx);
	ieee80211_recalc_idle(sdata->local);
	mutex_unlock(&sdata->local->mtx);

	return 0;
}

void ieee80211_mgd_stop(struct ieee80211_sub_if_data *sdata)
{
	struct ieee80211_if_managed *ifmgd = &sdata->u.mgd;

	mutex_lock(&ifmgd->mtx);
	if (ifmgd->assoc_data)
		ieee80211_destroy_assoc_data(sdata, false);
	if (ifmgd->auth_data)
		ieee80211_destroy_auth_data(sdata, false);
	del_timer_sync(&ifmgd->timer);
	mutex_unlock(&ifmgd->mtx);
}

void ieee80211_cqm_rssi_notify(struct ieee80211_vif *vif,
			       enum nl80211_cqm_rssi_threshold_event rssi_event,
			       gfp_t gfp)
{
	struct ieee80211_sub_if_data *sdata = vif_to_sdata(vif);

	trace_api_cqm_rssi_notify(sdata, rssi_event);

	cfg80211_cqm_rssi_notify(sdata->dev, rssi_event, gfp);
}
EXPORT_SYMBOL(ieee80211_cqm_rssi_notify);<|MERGE_RESOLUTION|>--- conflicted
+++ resolved
@@ -1221,22 +1221,6 @@
 	mutex_unlock(&sdata->local->mtx);
 }
 
-static void __ieee80211_stop_poll(struct ieee80211_sub_if_data *sdata)
-{
-	lockdep_assert_held(&sdata->local->mtx);
-
-	sdata->u.mgd.flags &= ~(IEEE80211_STA_CONNECTION_POLL |
-				IEEE80211_STA_BEACON_POLL);
-	ieee80211_run_deferred_scan(sdata->local);
-}
-
-static void ieee80211_stop_poll(struct ieee80211_sub_if_data *sdata)
-{
-	mutex_lock(&sdata->local->mtx);
-	__ieee80211_stop_poll(sdata);
-	mutex_unlock(&sdata->local->mtx);
-}
-
 static u32 ieee80211_handle_bss_capability(struct ieee80211_sub_if_data *sdata,
 					   u16 capab, bool erp_valid, u8 erp)
 {
@@ -2425,15 +2409,8 @@
 	}
 
 	if (ifmgd->flags & IEEE80211_STA_BEACON_POLL) {
-<<<<<<< HEAD
-#ifdef CONFIG_MAC80211_VERBOSE_DEBUG
-		net_dbg_ratelimited("%s: cancelling probereq poll due to a received beacon\n",
-				    sdata->name);
-#endif
-=======
 		mlme_dbg_ratelimited(sdata,
 				     "cancelling probereq poll due to a received beacon\n");
->>>>>>> 0d7614f0
 		mutex_lock(&local->mtx);
 		ifmgd->flags &= ~IEEE80211_STA_BEACON_POLL;
 		ieee80211_run_deferred_scan(local);
@@ -2624,11 +2601,6 @@
 	struct ieee80211_if_managed *ifmgd = &sdata->u.mgd;
 	u8 frame_buf[DEAUTH_DISASSOC_LEN];
 
-<<<<<<< HEAD
-	ieee80211_stop_poll(sdata);
-
-=======
->>>>>>> 0d7614f0
 	ieee80211_set_disassoc(sdata, IEEE80211_STYPE_DEAUTH, reason,
 			       false, frame_buf);
 	mutex_unlock(&ifmgd->mtx);
