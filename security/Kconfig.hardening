# SPDX-License-Identifier: GPL-2.0-only
menu "Kernel hardening options"

config GCC_PLUGIN_STRUCTLEAK
	bool
	help
	  While the kernel is built with warnings enabled for any missed
	  stack variable initializations, this warning is silenced for
	  anything passed by reference to another function, under the
	  occasionally misguided assumption that the function will do
	  the initialization. As this regularly leads to exploitable
	  flaws, this plugin is available to identify and zero-initialize
	  such variables, depending on the chosen level of coverage.

	  This plugin was originally ported from grsecurity/PaX. More
	  information at:
	   * https://grsecurity.net/
	   * https://pax.grsecurity.net/

menu "Memory initialization"

config CC_HAS_AUTO_VAR_INIT_PATTERN
	def_bool $(cc-option,-ftrivial-auto-var-init=pattern)

config CC_HAS_AUTO_VAR_INIT_ZERO
	# GCC ignores the -enable flag, so we can test for the feature with
	# a single invocation using the flag, but drop it as appropriate in
	# the Makefile, depending on the presence of Clang.
	def_bool $(cc-option,-ftrivial-auto-var-init=zero -enable-trivial-auto-var-init-zero-knowing-it-will-be-removed-from-clang)

choice
	prompt "Initialize kernel stack variables at function entry"
	default GCC_PLUGIN_STRUCTLEAK_BYREF_ALL if COMPILE_TEST && GCC_PLUGINS
	default INIT_STACK_ALL_PATTERN if COMPILE_TEST && CC_HAS_AUTO_VAR_INIT_PATTERN
<<<<<<< HEAD
	default INIT_STACK_ALL_ZERO if CC_HAS_AUTO_VAR_INIT_PATTERN
=======
	default INIT_STACK_ALL_ZERO if CC_HAS_AUTO_VAR_INIT_ZERO
>>>>>>> df0cc57e
	default INIT_STACK_NONE
	help
	  This option enables initialization of stack variables at
	  function entry time. This has the possibility to have the
	  greatest coverage (since all functions can have their
	  variables initialized), but the performance impact depends
	  on the function calling complexity of a given workload's
	  syscalls.

	  This chooses the level of coverage over classes of potentially
	  uninitialized variables. The selected class of variable will be
	  initialized before use in a function.

	config INIT_STACK_NONE
		bool "no automatic stack variable initialization (weakest)"
		help
		  Disable automatic stack variable initialization.
		  This leaves the kernel vulnerable to the standard
		  classes of uninitialized stack variable exploits
		  and information exposures.

	config GCC_PLUGIN_STRUCTLEAK_USER
		bool "zero-init structs marked for userspace (weak)"
		# Plugin can be removed once the kernel only supports GCC 12+
		depends on GCC_PLUGINS && !CC_HAS_AUTO_VAR_INIT_ZERO
		select GCC_PLUGIN_STRUCTLEAK
		help
		  Zero-initialize any structures on the stack containing
		  a __user attribute. This can prevent some classes of
		  uninitialized stack variable exploits and information
		  exposures, like CVE-2013-2141:
		  https://git.kernel.org/linus/b9e146d8eb3b9eca

	config GCC_PLUGIN_STRUCTLEAK_BYREF
		bool "zero-init structs passed by reference (strong)"
		# Plugin can be removed once the kernel only supports GCC 12+
		depends on GCC_PLUGINS && !CC_HAS_AUTO_VAR_INIT_ZERO
		depends on !(KASAN && KASAN_STACK)
		select GCC_PLUGIN_STRUCTLEAK
		help
		  Zero-initialize any structures on the stack that may
		  be passed by reference and had not already been
		  explicitly initialized. This can prevent most classes
		  of uninitialized stack variable exploits and information
		  exposures, like CVE-2017-1000410:
		  https://git.kernel.org/linus/06e7e776ca4d3654

		  As a side-effect, this keeps a lot of variables on the
		  stack that can otherwise be optimized out, so combining
		  this with CONFIG_KASAN_STACK can lead to a stack overflow
		  and is disallowed.

	config GCC_PLUGIN_STRUCTLEAK_BYREF_ALL
		bool "zero-init everything passed by reference (very strong)"
<<<<<<< HEAD
		depends on GCC_PLUGINS
=======
		# Plugin can be removed once the kernel only supports GCC 12+
		depends on GCC_PLUGINS && !CC_HAS_AUTO_VAR_INIT_ZERO
>>>>>>> df0cc57e
		depends on !(KASAN && KASAN_STACK)
		select GCC_PLUGIN_STRUCTLEAK
		help
		  Zero-initialize any stack variables that may be passed
		  by reference and had not already been explicitly
		  initialized. This is intended to eliminate all classes
		  of uninitialized stack variable exploits and information
		  exposures.

		  As a side-effect, this keeps a lot of variables on the
		  stack that can otherwise be optimized out, so combining
		  this with CONFIG_KASAN_STACK can lead to a stack overflow
		  and is disallowed.

	config INIT_STACK_ALL_PATTERN
		bool "pattern-init everything (strongest)"
		depends on CC_HAS_AUTO_VAR_INIT_PATTERN
		help
		  Initializes everything on the stack (including padding)
		  with a specific debug value. This is intended to eliminate
		  all classes of uninitialized stack variable exploits and
		  information exposures, even variables that were warned about
		  having been left uninitialized.

		  Pattern initialization is known to provoke many existing bugs
		  related to uninitialized locals, e.g. pointers receive
		  non-NULL values, buffer sizes and indices are very big. The
		  pattern is situation-specific; Clang on 64-bit uses 0xAA
		  repeating for all types and padding except float and double
		  which use 0xFF repeating (-NaN). Clang on 32-bit uses 0xFF
		  repeating for all types and padding.

	config INIT_STACK_ALL_ZERO
		bool "zero-init everything (strongest and safest)"
		depends on CC_HAS_AUTO_VAR_INIT_ZERO
		help
		  Initializes everything on the stack (including padding)
		  with a zero value. This is intended to eliminate all
		  classes of uninitialized stack variable exploits and
		  information exposures, even variables that were warned
		  about having been left uninitialized.

		  Zero initialization provides safe defaults for strings
		  (immediately NUL-terminated), pointers (NULL), indices
		  (index 0), and sizes (0 length), so it is therefore more
		  suitable as a production security mitigation than pattern
		  initialization.

endchoice

config GCC_PLUGIN_STRUCTLEAK_VERBOSE
	bool "Report forcefully initialized variables"
	depends on GCC_PLUGIN_STRUCTLEAK
	depends on !COMPILE_TEST	# too noisy
	help
	  This option will cause a warning to be printed each time the
	  structleak plugin finds a variable it thinks needs to be
	  initialized. Since not all existing initializers are detected
	  by the plugin, this can produce false positive warnings.

config GCC_PLUGIN_STACKLEAK
	bool "Poison kernel stack before returning from syscalls"
	depends on GCC_PLUGINS
	depends on HAVE_ARCH_STACKLEAK
	help
	  This option makes the kernel erase the kernel stack before
	  returning from system calls. This has the effect of leaving
	  the stack initialized to the poison value, which both reduces
	  the lifetime of any sensitive stack contents and reduces
	  potential for uninitialized stack variable exploits or information
	  exposures (it does not cover functions reaching the same stack
	  depth as prior functions during the same syscall). This blocks
	  most uninitialized stack variable attacks, with the performance
	  impact being driven by the depth of the stack usage, rather than
	  the function calling complexity.

	  The performance impact on a single CPU system kernel compilation
	  sees a 1% slowdown, other systems and workloads may vary and you
	  are advised to test this feature on your expected workload before
	  deploying it.

	  This plugin was ported from grsecurity/PaX. More information at:
	   * https://grsecurity.net/
	   * https://pax.grsecurity.net/

config STACKLEAK_TRACK_MIN_SIZE
	int "Minimum stack frame size of functions tracked by STACKLEAK"
	default 100
	range 0 4096
	depends on GCC_PLUGIN_STACKLEAK
	help
	  The STACKLEAK gcc plugin instruments the kernel code for tracking
	  the lowest border of the kernel stack (and for some other purposes).
	  It inserts the stackleak_track_stack() call for the functions with
	  a stack frame size greater than or equal to this parameter.
	  If unsure, leave the default value 100.

config STACKLEAK_METRICS
	bool "Show STACKLEAK metrics in the /proc file system"
	depends on GCC_PLUGIN_STACKLEAK
	depends on PROC_FS
	help
	  If this is set, STACKLEAK metrics for every task are available in
	  the /proc file system. In particular, /proc/<pid>/stack_depth
	  shows the maximum kernel stack consumption for the current and
	  previous syscalls. Although this information is not precise, it
	  can be useful for estimating the STACKLEAK performance impact for
	  your workloads.

config STACKLEAK_RUNTIME_DISABLE
	bool "Allow runtime disabling of kernel stack erasing"
	depends on GCC_PLUGIN_STACKLEAK
	help
	  This option provides 'stack_erasing' sysctl, which can be used in
	  runtime to control kernel stack erasing for kernels built with
	  CONFIG_GCC_PLUGIN_STACKLEAK.

config INIT_ON_ALLOC_DEFAULT_ON
	bool "Enable heap memory zeroing on allocation by default"
	help
	  This has the effect of setting "init_on_alloc=1" on the kernel
	  command line. This can be disabled with "init_on_alloc=0".
	  When "init_on_alloc" is enabled, all page allocator and slab
	  allocator memory will be zeroed when allocated, eliminating
	  many kinds of "uninitialized heap memory" flaws, especially
	  heap content exposures. The performance impact varies by
	  workload, but most cases see <1% impact. Some synthetic
	  workloads have measured as high as 7%.

config INIT_ON_FREE_DEFAULT_ON
	bool "Enable heap memory zeroing on free by default"
	help
	  This has the effect of setting "init_on_free=1" on the kernel
	  command line. This can be disabled with "init_on_free=0".
	  Similar to "init_on_alloc", when "init_on_free" is enabled,
	  all page allocator and slab allocator memory will be zeroed
	  when freed, eliminating many kinds of "uninitialized heap memory"
	  flaws, especially heap content exposures. The primary difference
	  with "init_on_free" is that data lifetime in memory is reduced,
	  as anything freed is wiped immediately, making live forensics or
	  cold boot memory attacks unable to recover freed memory contents.
	  The performance impact varies by workload, but is more expensive
	  than "init_on_alloc" due to the negative cache effects of
	  touching "cold" memory areas. Most cases see 3-5% impact. Some
	  synthetic workloads have measured as high as 8%.

config CC_HAS_ZERO_CALL_USED_REGS
	def_bool $(cc-option,-fzero-call-used-regs=used-gpr)

config ZERO_CALL_USED_REGS
	bool "Enable register zeroing on function exit"
	depends on CC_HAS_ZERO_CALL_USED_REGS
	help
	  At the end of functions, always zero any caller-used register
	  contents. This helps ensure that temporary values are not
	  leaked beyond the function boundary. This means that register
	  contents are less likely to be available for side channels
	  and information exposures. Additionally, this helps reduce the
	  number of useful ROP gadgets by about 20% (and removes compiler
	  generated "write-what-where" gadgets) in the resulting kernel
	  image. This has a less than 1% performance impact on most
	  workloads. Image size growth depends on architecture, and should
	  be evaluated for suitability. For example, x86_64 grows by less
	  than 1%, and arm64 grows by about 5%.

endmenu

endmenu<|MERGE_RESOLUTION|>--- conflicted
+++ resolved
@@ -32,11 +32,7 @@
 	prompt "Initialize kernel stack variables at function entry"
 	default GCC_PLUGIN_STRUCTLEAK_BYREF_ALL if COMPILE_TEST && GCC_PLUGINS
 	default INIT_STACK_ALL_PATTERN if COMPILE_TEST && CC_HAS_AUTO_VAR_INIT_PATTERN
-<<<<<<< HEAD
-	default INIT_STACK_ALL_ZERO if CC_HAS_AUTO_VAR_INIT_PATTERN
-=======
 	default INIT_STACK_ALL_ZERO if CC_HAS_AUTO_VAR_INIT_ZERO
->>>>>>> df0cc57e
 	default INIT_STACK_NONE
 	help
 	  This option enables initialization of stack variables at
@@ -91,12 +87,8 @@
 
 	config GCC_PLUGIN_STRUCTLEAK_BYREF_ALL
 		bool "zero-init everything passed by reference (very strong)"
-<<<<<<< HEAD
-		depends on GCC_PLUGINS
-=======
 		# Plugin can be removed once the kernel only supports GCC 12+
 		depends on GCC_PLUGINS && !CC_HAS_AUTO_VAR_INIT_ZERO
->>>>>>> df0cc57e
 		depends on !(KASAN && KASAN_STACK)
 		select GCC_PLUGIN_STRUCTLEAK
 		help
