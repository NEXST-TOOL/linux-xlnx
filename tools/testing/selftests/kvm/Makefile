all:

top_srcdir = ../../../../
UNAME_M := $(shell uname -m)

LIBKVM = lib/assert.c lib/elf.c lib/io.c lib/kvm_util.c lib/sparsebit.c
LIBKVM_x86_64 = lib/x86.c lib/vmx.c

TEST_GEN_PROGS_x86_64 = platform_info_test
TEST_GEN_PROGS_x86_64 += set_sregs_test
TEST_GEN_PROGS_x86_64 += sync_regs_test
TEST_GEN_PROGS_x86_64 += vmx_tsc_adjust_test
TEST_GEN_PROGS_x86_64 += cr4_cpuid_sync_test
TEST_GEN_PROGS_x86_64 += state_test
TEST_GEN_PROGS_x86_64 += dirty_log_test

TEST_GEN_PROGS += $(TEST_GEN_PROGS_$(UNAME_M))
LIBKVM += $(LIBKVM_$(UNAME_M))

INSTALL_HDR_PATH = $(top_srcdir)/usr
LINUX_HDR_PATH = $(INSTALL_HDR_PATH)/include/
LINUX_TOOL_INCLUDE = $(top_srcdir)tools/include
CFLAGS += -O2 -g -std=gnu99 -I$(LINUX_TOOL_INCLUDE) -I$(LINUX_HDR_PATH) -Iinclude -I$(<D) -I..
<<<<<<< HEAD
LDFLAGS += -lpthread
=======
LDFLAGS += -pthread
>>>>>>> f9885ef8

# After inclusion, $(OUTPUT) is defined and
# $(TEST_GEN_PROGS) starts with $(OUTPUT)/
include ../lib.mk

STATIC_LIBS := $(OUTPUT)/libkvm.a
LIBKVM_OBJ := $(patsubst %.c, $(OUTPUT)/%.o, $(LIBKVM))
EXTRA_CLEAN += $(LIBKVM_OBJ) $(STATIC_LIBS)

x := $(shell mkdir -p $(sort $(dir $(LIBKVM_OBJ))))
$(LIBKVM_OBJ): $(OUTPUT)/%.o: %.c
	$(CC) $(CFLAGS) $(CPPFLAGS) $(TARGET_ARCH) -c $< -o $@

$(OUTPUT)/libkvm.a: $(LIBKVM_OBJ)
	$(AR) crs $@ $^

all: $(STATIC_LIBS)
$(TEST_GEN_PROGS): $(STATIC_LIBS)
$(STATIC_LIBS):| khdr<|MERGE_RESOLUTION|>--- conflicted
+++ resolved
@@ -21,11 +21,7 @@
 LINUX_HDR_PATH = $(INSTALL_HDR_PATH)/include/
 LINUX_TOOL_INCLUDE = $(top_srcdir)tools/include
 CFLAGS += -O2 -g -std=gnu99 -I$(LINUX_TOOL_INCLUDE) -I$(LINUX_HDR_PATH) -Iinclude -I$(<D) -I..
-<<<<<<< HEAD
-LDFLAGS += -lpthread
-=======
 LDFLAGS += -pthread
->>>>>>> f9885ef8
 
 # After inclusion, $(OUTPUT) is defined and
 # $(TEST_GEN_PROGS) starts with $(OUTPUT)/
