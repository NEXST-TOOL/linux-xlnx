--- conflicted
+++ resolved
@@ -398,17 +398,11 @@
 
 int __kvm_mmu_topup_memory_cache(struct kvm_mmu_memory_cache *mc, int capacity, int min)
 {
-	gfp_t gfp = GFP_KERNEL_ACCOUNT;
+	gfp_t gfp = mc->gfp_custom ? mc->gfp_custom : GFP_KERNEL_ACCOUNT;
 	void *obj;
 
 	if (mc->nobjs >= min)
 		return 0;
-<<<<<<< HEAD
-	while (mc->nobjs < ARRAY_SIZE(mc->objects)) {
-		obj = mmu_memory_cache_alloc_obj(mc, (mc->gfp_custom) ?
-						 mc->gfp_custom :
-						 GFP_KERNEL_ACCOUNT);
-=======
 
 	if (unlikely(!mc->objects)) {
 		if (WARN_ON_ONCE(!capacity))
@@ -427,7 +421,6 @@
 
 	while (mc->nobjs < mc->capacity) {
 		obj = mmu_memory_cache_alloc_obj(mc, gfp);
->>>>>>> 7edc3a68
 		if (!obj)
 			return mc->nobjs >= min ? 0 : -ENOMEM;
 		mc->objects[mc->nobjs++] = obj;
